[![Gatus](.github/assets/logo-with-dark-text.png)](https://gatus.io)

![test](https://github.com/TwiN/gatus/actions/workflows/test.yml/badge.svg)
[![Go Report Card](https://goreportcard.com/badge/github.com/TwiN/gatus?)](https://goreportcard.com/report/github.com/TwiN/gatus)
[![codecov](https://codecov.io/gh/TwiN/gatus/branch/master/graph/badge.svg)](https://codecov.io/gh/TwiN/gatus)
[![Go version](https://img.shields.io/github/go-mod/go-version/TwiN/gatus.svg)](https://github.com/TwiN/gatus)
[![Docker pulls](https://img.shields.io/docker/pulls/twinproduction/gatus.svg)](https://cloud.docker.com/repository/docker/twinproduction/gatus)
[![Follow TwiN](https://img.shields.io/github/followers/TwiN?label=Follow&style=social)](https://github.com/TwiN)

Gatus is a developer-oriented health dashboard that gives you the ability to monitor your services using HTTP, ICMP, TCP, and even DNS
queries as well as evaluate the result of said queries by using a list of conditions on values like the status code,
the response time, the certificate expiration, the body and many others. The icing on top is that each of these health
checks can be paired with alerting via Slack, Teams, PagerDuty, Discord, Twilio and many more.

I personally deploy it in my Kubernetes cluster and let it monitor the status of my
core applications: https://status.twin.sh/

_Looking for a managed solution? Check out [Gatus.io](https://gatus.io)._

<details>
  <summary><b>Quick start</b></summary>

```console
docker run -p 8080:8080 --name gatus ghcr.io/twin/gatus:stable
```

You can also use Docker Hub if you prefer:
```console
docker run -p 8080:8080 --name gatus twinproduction/gatus:stable
```
For more details, see [Usage](#usage)
</details>

> ❤ Like this project? Please consider [sponsoring me](https://github.com/sponsors/TwiN).

![Gatus dashboard](.github/assets/dashboard-dark.jpg)

Have any feedback or questions? [Create a discussion](https://github.com/TwiN/gatus/discussions/new).


## Table of Contents
- [Table of Contents](#table-of-contents)
- [Why Gatus?](#why-gatus)
- [Features](#features)
- [Usage](#usage)
- [Configuration](#configuration)
  - [Endpoints](#endpoints)
  - [External Endpoints](#external-endpoints)
  - [Suites (ALPHA)](#suites-alpha)
  - [Conditions](#conditions)
    - [Placeholders](#placeholders)
    - [Functions](#functions)
  - [Web](#web)
  - [UI](#ui)
  - [Announcements](#announcements)
  - [Storage](#storage)
  - [Client configuration](#client-configuration)
  - [Tunneling](#tunneling)
  - [Alerting](#alerting)
    - [Configuring AWS SES alerts](#configuring-aws-ses-alerts)
    - [Configuring Datadog alerts](#configuring-datadog-alerts)
    - [Configuring Discord alerts](#configuring-discord-alerts)
    - [Configuring Email alerts](#configuring-email-alerts)
    - [Configuring Gitea alerts](#configuring-gitea-alerts)
    - [Configuring GitHub alerts](#configuring-github-alerts)
    - [Configuring GitLab alerts](#configuring-gitlab-alerts)
    - [Configuring Google Chat alerts](#configuring-google-chat-alerts)
    - [Configuring Gotify alerts](#configuring-gotify-alerts)
    - [Configuring HomeAssistant alerts](#configuring-homeassistant-alerts)
    - [Configuring IFTTT alerts](#configuring-ifttt-alerts)
    - [Configuring Ilert alerts](#configuring-ilert-alerts)
    - [Configuring Incident.io alerts](#configuring-incidentio-alerts)
    - [Configuring Line alerts](#configuring-line-alerts)
    - [Configuring Matrix alerts](#configuring-matrix-alerts)
    - [Configuring Mattermost alerts](#configuring-mattermost-alerts)
    - [Configuring Messagebird alerts](#configuring-messagebird-alerts)
    - [Configuring n8n alerts](#configuring-n8n-alerts)
    - [Configuring New Relic alerts](#configuring-new-relic-alerts)
    - [Configuring Ntfy alerts](#configuring-ntfy-alerts)
    - [Configuring Opsgenie alerts](#configuring-opsgenie-alerts)
    - [Configuring PagerDuty alerts](#configuring-pagerduty-alerts)
    - [Configuring Plivo alerts](#configuring-plivo-alerts)
    - [Configuring Pushover alerts](#configuring-pushover-alerts)
    - [Configuring Rocket.Chat alerts](#configuring-rocketchat-alerts)
    - [Configuring SendGrid alerts](#configuring-sendgrid-alerts)
    - [Configuring Signal alerts](#configuring-signal-alerts)
    - [Configuring SIGNL4 alerts](#configuring-signl4-alerts)
    - [Configuring Slack alerts](#configuring-slack-alerts)
    - [Configuring Splunk alerts](#configuring-splunk-alerts)
    - [Configuring Squadcast alerts](#configuring-squadcast-alerts)
    - [Configuring Teams alerts *(Deprecated)*](#configuring-teams-alerts-deprecated)
    - [Configuring Teams Workflow alerts](#configuring-teams-workflow-alerts)
    - [Configuring Telegram alerts](#configuring-telegram-alerts)
    - [Configuring Twilio alerts](#configuring-twilio-alerts)
    - [Configuring Vonage alerts](#configuring-vonage-alerts)
    - [Configuring Webex alerts](#configuring-webex-alerts)
    - [Configuring Zapier alerts](#configuring-zapier-alerts)
    - [Configuring Zulip alerts](#configuring-zulip-alerts)
    - [Configuring custom alerts](#configuring-custom-alerts)
    - [Setting a default alert](#setting-a-default-alert)
  - [Maintenance](#maintenance)
  - [Security](#security)
    - [Basic Authentication](#basic-authentication)
    - [OIDC](#oidc)
  - [TLS Encryption](#tls-encryption)
  - [Metrics](#metrics)
    - [Custom Labels](#custom-labels)
  - [Connectivity](#connectivity)
  - [Remote instances (EXPERIMENTAL)](#remote-instances-experimental)
- [Deployment](#deployment)
  - [Docker](#docker)
  - [Helm Chart](#helm-chart)
  - [Terraform](#terraform)
    - [Kubernetes](#kubernetes)
- [Running the tests](#running-the-tests)
- [Using in Production](#using-in-production)
- [FAQ](#faq)
  - [Sending a GraphQL request](#sending-a-graphql-request)
  - [Recommended interval](#recommended-interval)
  - [Default timeouts](#default-timeouts)
  - [Monitoring a TCP endpoint](#monitoring-a-tcp-endpoint)
  - [Monitoring a UDP endpoint](#monitoring-a-udp-endpoint)
  - [Monitoring a SCTP endpoint](#monitoring-a-sctp-endpoint)
  - [Monitoring a WebSocket endpoint](#monitoring-a-websocket-endpoint)
  - [Monitoring an endpoint using gRPC](#monitoring-an-endpoint-using-grpc)
  - [Monitoring an endpoint using ICMP](#monitoring-an-endpoint-using-icmp)
  - [Monitoring an endpoint using DNS queries](#monitoring-an-endpoint-using-dns-queries)
  - [Monitoring an endpoint using SSH](#monitoring-an-endpoint-using-ssh)
  - [Monitoring an endpoint using STARTTLS](#monitoring-an-endpoint-using-starttls)
  - [Monitoring an endpoint using TLS](#monitoring-an-endpoint-using-tls)
  - [Monitoring domain expiration](#monitoring-domain-expiration)
  - [Concurrency](#concurrency)
  - [Reloading configuration on the fly](#reloading-configuration-on-the-fly)
  - [Endpoint groups](#endpoint-groups)
  - [How do I sort by group by default?](#how-do-i-sort-by-group-by-default)
  - [Exposing Gatus on a custom path](#exposing-gatus-on-a-custom-path)
  - [Exposing Gatus on a custom port](#exposing-gatus-on-a-custom-port)
  - [Configuring a startup delay](#configuring-a-startup-delay)
  - [Keeping your configuration small](#keeping-your-configuration-small)
  - [Proxy client configuration](#proxy-client-configuration)
  - [How to fix 431 Request Header Fields Too Large error](#how-to-fix-431-request-header-fields-too-large-error)
  - [Badges](#badges)
    - [Uptime](#uptime)
    - [Health](#health)
    - [Health (Shields.io)](#health-shieldsio)
    - [Response time](#response-time)
    - [Response time (chart)](#response-time-chart)
      - [How to change the color thresholds of the response time badge](#how-to-change-the-color-thresholds-of-the-response-time-badge)
  - [API](#api)
    - [Interacting with the API programmatically](#interacting-with-the-api-programmatically)
    - [Raw Data](#raw-data)
      - [Uptime](#uptime-1)
      - [Response Time](#response-time-1)
  - [Installing as binary](#installing-as-binary)
  - [High level design overview](#high-level-design-overview)


## Why Gatus?
Before getting into the specifics, I want to address the most common question:
> Why would I use Gatus when I can just use Prometheus’ Alertmanager, Cloudwatch or even Splunk?

Neither of these can tell you that there’s a problem if there are no clients actively calling the endpoint.
In other words, it's because monitoring metrics mostly rely on existing traffic, which effectively means that unless
your clients are already experiencing a problem, you won't be notified.

Gatus, on the other hand, allows you to configure health checks for each of your features, which in turn allows it to
monitor these features and potentially alert you before any clients are impacted.

A sign you may want to look into Gatus is by simply asking yourself whether you'd receive an alert if your load balancer
was to go down right now. Will any of your existing alerts be triggered? Your metrics won’t report an increase in errors
if no traffic makes it to your applications. This puts you in a situation where your clients are the ones
that will notify you about the degradation of your services rather than you reassuring them that you're working on
fixing the issue before they even know about it.


## Features
The main features of Gatus are:

- **Highly flexible health check conditions**: While checking the response status may be enough for some use cases, Gatus goes much further and allows you to add conditions on the response time, the response body and even the IP address.
- **Ability to use Gatus for user acceptance tests**: Thanks to the point above, you can leverage this application to create automated user acceptance tests.
- **Very easy to configure**: Not only is the configuration designed to be as readable as possible, it's also extremely easy to add a new service or a new endpoint to monitor.
- **Alerting**: While having a pretty visual dashboard is useful to keep track of the state of your application(s), you probably don't want to stare at it all day. Thus, notifications via Slack, Mattermost, Messagebird, PagerDuty, Twilio, Google chat and Teams are supported out of the box with the ability to configure a custom alerting provider for any needs you might have, whether it be a different provider or a custom application that manages automated rollbacks.
- **Metrics**
- **Low resource consumption**: As with most Go applications, the resource footprint that this application requires is negligibly small.
- **[Badges](#badges)**: ![Uptime 7d](https://status.twin.sh/api/v1/endpoints/core_blog-external/uptimes/7d/badge.svg) ![Response time 24h](https://status.twin.sh/api/v1/endpoints/core_blog-external/response-times/24h/badge.svg)
- **Dark mode**

![Gatus dashboard conditions](.github/assets/dashboard-conditions.jpg)


## Usage

```console
docker run -p 8080:8080 --name gatus ghcr.io/twin/gatus:stable
```

You can also use Docker Hub if you prefer:
```console
docker run -p 8080:8080 --name gatus twinproduction/gatus:stable
```
If you want to create your own configuration, see [Docker](#docker) for information on how to mount a configuration file.

Here's a simple example:
```yaml
endpoints:
  - name: website                 # Name of your endpoint, can be anything
    url: "https://twin.sh/health"
    interval: 5m                  # Duration to wait between every status check (default: 60s)
    conditions:
      - "[STATUS] == 200"         # Status must be 200
      - "[BODY].status == UP"     # The json path "$.status" must be equal to UP
      - "[RESPONSE_TIME] < 300"   # Response time must be under 300ms

  - name: make-sure-header-is-rendered
    url: "https://example.org/"
    interval: 60s
    conditions:
      - "[STATUS] == 200"                          # Status must be 200
      - "[BODY] == pat(*<h1>Example Domain</h1>*)" # Body must contain the specified header
```

This example would look similar to this:

![Simple example](.github/assets/example.jpg)

By default, the configuration file is expected to be at `config/config.yaml`.

You can specify a custom path by setting the `GATUS_CONFIG_PATH` environment variable.

If `GATUS_CONFIG_PATH` points to a directory, all `*.yaml` and `*.yml` files inside said directory and its
subdirectories are merged like so:
- All maps/objects are deep merged (i.e. you could define `alerting.slack` in one file and `alerting.pagerduty` in another file)
- All slices/arrays are appended (i.e. you can define `endpoints` in multiple files and each endpoint will be added to the final list of endpoints)
- Parameters with a primitive value (e.g. `metrics`, `alerting.slack.webhook-url`, etc.) may only be defined once to forcefully avoid any ambiguity
    - To clarify, this also means that you could not define `alerting.slack.webhook-url` in two files with different values. All files are merged into one before they are processed. This is by design.

> 💡 You can also use environment variables in the configuration file (e.g. `$DOMAIN`, `${DOMAIN}`)
>
> See [examples/docker-compose-postgres-storage/config/config.yaml](.examples/docker-compose-postgres-storage/config/config.yaml) for an example.
>
> When your configuration parameter contains a `$` symbol, you have to escape `$` with `$$`.

If you want to test it locally, see [Docker](#docker).


## Configuration
<<<<<<< HEAD
| Parameter                    | Description                                                                                                                              | Default                    |
|:-----------------------------|:-----------------------------------------------------------------------------------------------------------------------------------------|:---------------------------|
| `metrics`                    | Whether to expose metrics at `/metrics`.                                                                                                 | `false`                    |
| `storage`                    | [Storage configuration](#storage).                                                                                                       | `{}`                       |
| `alerting`                   | [Alerting configuration](#alerting).                                                                                                     | `{}`                       |
| `announcements`              | [Announcements configuration](#announcements).                                                                                           | `[]`                       |
| `endpoints`                  | [Endpoints configuration](#endpoints).                                                                                                   | Required `[]`              |
| `external-endpoints`         | [External Endpoints configuration](#external-endpoints).                                                                                 | `[]`                       |
| `security`                   | [Security configuration](#security).                                                                                                     | `{}`                       |
| `concurrency`                | Maximum number of endpoints/suites to monitor concurrently. Set to `0` for unlimited. See [Concurrency](#concurrency).                   | `3`                        |
| `disable-monitoring-lock`    | Whether to [disable the monitoring lock](#disable-monitoring-lock). **Deprecated**: Use `concurrency: 0` instead.                        | `false`                    |
| `skip-invalid-config-update` | Whether to ignore invalid configuration update. <br />See [Reloading configuration on the fly](#reloading-configuration-on-the-fly).     | `false`                    |
| `web`                        | Web configuration.                                                                                                                       | `{}`                       |
| `web.address`                | Address to listen on.                                                                                                                    | `0.0.0.0`                  |
| `web.port`                   | Port to listen on.                                                                                                                       | `8080`                     |
| `web.read-buffer-size`       | Buffer size for reading requests from a connection. Also limit for the maximum header size.                                              | `8192`                     |
| `web.tls.certificate-file`   | Optional public certificate file for TLS in PEM format.                                                                                  | `""`                       |
| `web.tls.private-key-file`   | Optional private key file for TLS in PEM format.                                                                                         | `""`                       |
| `ui`                         | UI configuration.                                                                                                                        | `{}`                       |
| `ui.title`                   | [Title of the document](https://developer.mozilla.org/en-US/docs/Web/HTML/Element/title).                                                | `Health Dashboard ǀ Gatus` |
| `ui.description`             | Meta description for the page.                                                                                                           | `Gatus is an advanced...`. |
| `ui.dashboard-heading`       | Dashboard title between header and endpoints                                                                                             | `Health Dashboard` |
| `ui.dashboard-subheading`    | Dashboard description between header and endpoints                                                                                       | `Monitor the health of your endpoints in real-time` |
| `ui.header`                  | Header at the top of the dashboard.                                                                                                      | `Gatus`                    |
| `ui.logo`                    | URL to the logo to display.                                                                                                              | `""`                       |
| `ui.link`                    | Link to open when the logo is clicked.                                                                                                   | `""`                       |
| `ui.buttons`                 | List of buttons to display below the header.                                                                                             | `[]`                       |
| `ui.buttons[].name`          | Text to display on the button.                                                                                                           | Required `""`              |
| `ui.buttons[].link`          | Link to open when the button is clicked.                                                                                                 | Required `""`              |
| `ui.custom-css`              | Custom CSS                                                                                                                               | `""`                       |
| `ui.dark-mode`               | Whether to enable dark mode by default. Note that this is superseded by the user's operating system theme preferences.                   | `true`                     |
| `ui.default-sort-by`         | Default sorting option for endpoints in the dashboard. Can be `name`, `group`, or `health`. Note that user preferences override this.    | `name`                     |
| `ui.default-filter-by`       | Default filter option for endpoints in the dashboard. Can be `none`, `failing`, or `unstable`. Note that user preferences override this. | `none`                     |
| `ui.show-version`            | Show version in footer                                                                                                                   | `false`                    |
| `maintenance`                | [Maintenance configuration](#maintenance).                                                                                               | `{}`                       |
=======
| Parameter                    | Description                                                                                                                              | Default       |
|:-----------------------------|:-----------------------------------------------------------------------------------------------------------------------------------------|:--------------|
| `metrics`                    | Whether to expose metrics at `/metrics`.                                                                                                 | `false`       |
| `storage`                    | [Storage configuration](#storage).                                                                                                       | `{}`          |
| `alerting`                   | [Alerting configuration](#alerting).                                                                                                     | `{}`          |
| `announcements`              | [Announcements configuration](#announcements).                                                                                           | `[]`          |
| `endpoints`                  | [Endpoints configuration](#endpoints).                                                                                                   | Required `[]` |
| `external-endpoints`         | [External Endpoints configuration](#external-endpoints).                                                                                 | `[]`          |
| `security`                   | [Security configuration](#security).                                                                                                     | `{}`          |
| `concurrency`                | Maximum number of endpoints/suites to monitor concurrently. Set to `0` for unlimited. See [Concurrency](#concurrency).                   | `3`           |
| `disable-monitoring-lock`    | Whether to [disable the monitoring lock](#disable-monitoring-lock). **Deprecated**: Use `concurrency: 0` instead.                        | `false`       |
| `skip-invalid-config-update` | Whether to ignore invalid configuration update. <br />See [Reloading configuration on the fly](#reloading-configuration-on-the-fly).     | `false`       |
| `web`                        | [Web configuration](#web).                                                                                                               | `{}`          |
| `ui`                         | [UI configuration](#ui).                                                                                                                 | `{}`          |
| `maintenance`                | [Maintenance configuration](#maintenance).                                                                                               | `{}`          |
>>>>>>> 40b1576e

If you want more verbose logging, you may set the `GATUS_LOG_LEVEL` environment variable to `DEBUG`.
Conversely, if you want less verbose logging, you can set the aforementioned environment variable to `WARN`, `ERROR` or `FATAL`.
The default value for `GATUS_LOG_LEVEL` is `INFO`.

### Endpoints
Endpoints are URLs, applications, or services that you want to monitor. Each endpoint has a list of conditions that are
evaluated on an interval that you define. If any condition fails, the endpoint is considered as unhealthy.
You can then configure alerts to be triggered when an endpoint is unhealthy once a certain threshold is reached.

| Parameter                                       | Description                                                                                                                                 | Default                    |
|:------------------------------------------------|:--------------------------------------------------------------------------------------------------------------------------------------------|:---------------------------|
| `endpoints`                                     | List of endpoints to monitor.                                                                                                               | Required `[]`              |
| `endpoints[].enabled`                           | Whether to monitor the endpoint.                                                                                                            | `true`                     |
| `endpoints[].name`                              | Name of the endpoint. Can be anything.                                                                                                      | Required `""`              |
| `endpoints[].group`                             | Group name. Used to group multiple endpoints together on the dashboard. <br />See [Endpoint groups](#endpoint-groups).                      | `""`                       |
| `endpoints[].url`                               | URL to send the request to.                                                                                                                 | Required `""`              |
| `endpoints[].method`                            | Request method.                                                                                                                             | `GET`                      |
| `endpoints[].conditions`                        | Conditions used to determine the health of the endpoint. <br />See [Conditions](#conditions).                                               | `[]`                       |
| `endpoints[].interval`                          | Duration to wait between every status check.                                                                                                | `60s`                      |
| `endpoints[].graphql`                           | Whether to wrap the body in a query param (`{"query":"$body"}`).                                                                            | `false`                    |
| `endpoints[].body`                              | Request body.                                                                                                                               | `""`                       |
| `endpoints[].headers`                           | Request headers.                                                                                                                            | `{}`                       |
| `endpoints[].dns`                               | Configuration for an endpoint of type DNS. <br />See [Monitoring an endpoint using DNS queries](#monitoring-an-endpoint-using-dns-queries). | `""`                       |
| `endpoints[].dns.query-type`                    | Query type (e.g. MX).                                                                                                                       | `""`                       |
| `endpoints[].dns.query-name`                    | Query name (e.g. example.com).                                                                                                              | `""`                       |
| `endpoints[].ssh`                               | Configuration for an endpoint of type SSH. <br />See [Monitoring an endpoint using SSH](#monitoring-an-endpoint-using-ssh).                 | `""`                       |
| `endpoints[].ssh.username`                      | SSH username (e.g. example).                                                                                                                | Required `""`              |
| `endpoints[].ssh.password`                      | SSH password (e.g. password).                                                                                                               | Required `""`              |
| `endpoints[].alerts`                            | List of all alerts for a given endpoint. <br />See [Alerting](#alerting).                                                                   | `[]`                       |
| `endpoints[].maintenance-windows`               | List of all maintenance windows for a given endpoint. <br />See [Maintenance](#maintenance).                                                | `[]`                       |
| `endpoints[].client`                            | [Client configuration](#client-configuration).                                                                                              | `{}`                       |
| `endpoints[].ui`                                | UI configuration at the endpoint level.                                                                                                     | `{}`                       |
| `endpoints[].ui.hide-conditions`                | Whether to hide conditions from the results. Note that this only hides conditions from results evaluated from the moment this was enabled.  | `false`                    |
| `endpoints[].ui.hide-hostname`                  | Whether to hide the hostname from the results.                                                                                              | `false`                    |
| `endpoints[].ui.hide-port`                      | Whether to hide the port from the results.                                                                                                  | `false`                    |
| `endpoints[].ui.hide-url`                       | Whether to hide the URL from the results. Useful if the URL contains a token.                                                               | `false`                    |
| `endpoints[].ui.hide-errors`                    | Whether to hide errors from the results.                                                                                                    | `false`                    |
| `endpoints[].ui.dont-resolve-failed-conditions` | Whether to resolve failed conditions for the UI.                                                                                            | `false`                    |
| `endpoints[].ui.badge.response-time`            | List of response time thresholds. Each time a threshold is reached, the badge has a different color.                                        | `[50, 200, 300, 500, 750]` |
| `endpoints[].extra-labels`                      | Extra labels to add to the metrics. Useful for grouping endpoints together.                                                                 | `{}`                       |
| `endpoints[].always-run`                        | (SUITES ONLY) Whether to execute this endpoint even if previous endpoints in the suite failed.                                              | `false`                    |
| `endpoints[].store`                             | (SUITES ONLY) Map of values to extract from the response and store in the suite context (stored even on failure).                           | `{}`                       |

You may use the following placeholders in the body (`endpoints[].body`):
- `[ENDPOINT_NAME]` (resolved from `endpoints[].name`)
- `[ENDPOINT_GROUP]` (resolved from `endpoints[].group`)
- `[ENDPOINT_URL]` (resolved from `endpoints[].url`)
- `[LOCAL_ADDRESS]` (resolves to the local IP and port like `192.0.2.1:25` or `[2001:db8::1]:80`)
- `[RANDOM_STRING_N]` (resolves to a random string of numbers and letters of length N (max: 8192))

### External Endpoints
Unlike regular endpoints, external endpoints are not monitored by Gatus, but they are instead pushed programmatically.
This allows you to monitor anything you want, even when what you want to check lives in an environment that would not normally be accessible by Gatus.

For instance:
- You can create your own agent that lives in a private network and pushes the status of your services to a publicly-exposed Gatus instance
- You can monitor services that are not supported by Gatus
- You can implement your own monitoring system while using Gatus as the dashboard

| Parameter                                 | Description                                                                                                                       | Default        |
|:------------------------------------------|:----------------------------------------------------------------------------------------------------------------------------------|:---------------|
| `external-endpoints`                      | List of endpoints to monitor.                                                                                                     | `[]`           |
| `external-endpoints[].enabled`            | Whether to monitor the endpoint.                                                                                                  | `true`         |
| `external-endpoints[].name`               | Name of the endpoint. Can be anything.                                                                                            | Required `""`  |
| `external-endpoints[].group`              | Group name. Used to group multiple endpoints together on the dashboard. <br />See [Endpoint groups](#endpoint-groups).            | `""`           |
| `external-endpoints[].token`              | Bearer token required to push status to.                                                                                          | Required `""`  |
| `external-endpoints[].alerts`             | List of all alerts for a given endpoint. <br />See [Alerting](#alerting).                                                         | `[]`           |
| `external-endpoints[].heartbeat`          | Heartbeat configuration for monitoring when the external endpoint stops sending updates.                                          | `{}`           |
| `external-endpoints[].heartbeat.interval` | Expected interval between updates. If no update is received within this interval, alerts will be triggered. Must be at least 10s. | `0` (disabled) |

Example:
```yaml
external-endpoints:
  - name: ext-ep-test
    group: core
    token: "potato"
    heartbeat:
      interval: 30m  # Automatically create a failure if no update is received within 30 minutes
    alerts:
      - type: discord
        description: "healthcheck failed"
        send-on-resolved: true
```

To push the status of an external endpoint, you can use [gatus-cli](https://github.com/TwiN/gatus-cli):
```
gatus-cli external-endpoint push --url https://status.example.org --key "core_ext-ep-test" --token "potato" --success
```

or send an HTTP request:
```
POST /api/v1/endpoints/{key}/external?success={success}&error={error}&duration={duration}
```
Where:
- `{key}` has the pattern `<GROUP_NAME>_<ENDPOINT_NAME>` in which both variables have ` `, `/`, `_`, `,`, `.`, `#`, `+` and `&` replaced by `-`.
  - Using the example configuration above, the key would be `core_ext-ep-test`.
- `{success}` is a boolean (`true` or `false`) value indicating whether the health check was successful or not.
- `{error}` (optional): a string describing the reason for a failed health check. If {success} is false, this should contain the error message; if the check is successful, this will be ignored.
- `{duration}` (optional): the time that the request took as a duration string (e.g. 10s).

You must also pass the token as a `Bearer` token in the `Authorization` header.


### Suites (ALPHA)
Suites are collections of endpoints that are executed sequentially with a shared context.
This allows you to create complex monitoring scenarios where the result from one endpoint can be used in subsequent endpoints, enabling workflow-style monitoring.

Here are a few cases in which suites could be useful:
- Testing multi-step authentication flows (login -> access protected resource -> logout)
- API workflows where you need to chain requests (create resource -> update -> verify -> delete)
- Monitoring business processes that span multiple services
- Validating data consistency across multiple endpoints

| Parameter                         | Description                                                                                         | Default       |
|:----------------------------------|:----------------------------------------------------------------------------------------------------|:--------------|
| `suites`                          | List of suites to monitor.                                                                          | `[]`          |
| `suites[].enabled`                | Whether to monitor the suite.                                                                       | `true`        |
| `suites[].name`                   | Name of the suite. Must be unique.                                                                  | Required `""` |
| `suites[].group`                  | Group name. Used to group multiple suites together on the dashboard.                                | `""`          |
| `suites[].interval`               | Duration to wait between suite executions.                                                          | `10m`         |
| `suites[].timeout`                | Maximum duration for the entire suite execution.                                                    | `5m`          |
| `suites[].context`                | Initial context values that can be referenced by endpoints.                                         | `{}`          |
| `suites[].endpoints`              | List of endpoints to execute sequentially.                                                          | Required `[]` |
| `suites[].endpoints[].store`      | Map of values to extract from the response and store in the suite context (stored even on failure). | `{}`          |
| `suites[].endpoints[].always-run` | Whether to execute this endpoint even if previous endpoints in the suite failed.                    | `false`       |

**Note**: Suite-level alerts are not supported yet. Configure alerts on individual endpoints within the suite instead.

#### Using Context in Endpoints
Once values are stored in the context, they can be referenced in subsequent endpoints:
- In the URL: `https://api.example.com/users/[CONTEXT].user_id`
- In headers: `Authorization: Bearer [CONTEXT].auth_token`
- In the body: `{"user_id": "[CONTEXT].user_id"}`
- In conditions: `[BODY].server_ip == [CONTEXT].server_ip`

Note that context/store keys are limited to A-Z, a-z, 0-9, underscores (`_`), and hyphens (`-`).

#### Example Suite Configuration
```yaml
suites:
  - name: item-crud-workflow
    group: api-tests
    interval: 5m
    context:
      price: "19.99"  # Initial static value in context
    endpoints:
      # Step 1: Create an item and store the item ID
      - name: create-item
        url: https://api.example.com/items
        method: POST
        body: '{"name": "Test Item", "price": "[CONTEXT].price"}'
        conditions:
          - "[STATUS] == 201"
          - "len([BODY].id) > 0"
          - "[BODY].price == [CONTEXT].price"
        store:
          itemId: "[BODY].id"
        alerts:
          - type: slack
            description: "Failed to create item"

      # Step 2: Update the item using the stored item ID
      - name: update-item
        url: https://api.example.com/items/[CONTEXT].itemId
        method: PUT
        body: '{"price": "24.99"}'
        conditions:
          - "[STATUS] == 200"
        alerts:
          - type: slack
            description: "Failed to update item"

      # Step 3: Fetch the item and validate the price
      - name: get-item
        url: https://api.example.com/items/[CONTEXT].itemId
        method: GET
        conditions:
          - "[STATUS] == 200"
          - "[BODY].price == 24.99"
        alerts:
          - type: slack
            description: "Item price did not update correctly"

      # Step 4: Delete the item (always-run: true to ensure cleanup even if step 2 or 3 fails)
      - name: delete-item
        url: https://api.example.com/items/[CONTEXT].itemId
        method: DELETE
        always-run: true
        conditions:
          - "[STATUS] == 204"
        alerts:
          - type: slack
            description: "Failed to delete item"
```

The suite will be considered successful only if all required endpoints pass their conditions.


### Conditions
Here are some examples of conditions you can use:

| Condition                        | Description                                         | Passing values             | Failing values   |
|:---------------------------------|:----------------------------------------------------|:---------------------------|------------------|
| `[STATUS] == 200`                | Status must be equal to 200                         | 200                        | 201, 404, ...    |
| `[STATUS] < 300`                 | Status must lower than 300                          | 200, 201, 299              | 301, 302, ...    |
| `[STATUS] <= 299`                | Status must be less than or equal to 299            | 200, 201, 299              | 301, 302, ...    |
| `[STATUS] > 400`                 | Status must be greater than 400                     | 401, 402, 403, 404         | 400, 200, ...    |
| `[STATUS] == any(200, 429)`      | Status must be either 200 or 429                    | 200, 429                   | 201, 400, ...    |
| `[CONNECTED] == true`            | Connection to host must've been successful          | true                       | false            |
| `[RESPONSE_TIME] < 500`          | Response time must be below 500ms                   | 100ms, 200ms, 300ms        | 500ms, 501ms     |
| `[IP] == 127.0.0.1`              | Target IP must be 127.0.0.1                         | 127.0.0.1                  | 0.0.0.0          |
| `[BODY] == 1`                    | The body must be equal to 1                         | 1                          | `{}`, `2`, ...   |
| `[BODY].user.name == john`       | JSONPath value of `$.user.name` is equal to `john`  | `{"user":{"name":"john"}}` |                  |
| `[BODY].data[0].id == 1`         | JSONPath value of `$.data[0].id` is equal to 1      | `{"data":[{"id":1}]}`      |                  |
| `[BODY].age == [BODY].id`        | JSONPath value of `$.age` is equal JSONPath `$.id`  | `{"age":1,"id":1}`         |                  |
| `len([BODY].data) < 5`           | Array at JSONPath `$.data` has less than 5 elements | `{"data":[{"id":1}]}`      |                  |
| `len([BODY].name) == 8`          | String at JSONPath `$.name` has a length of 8       | `{"name":"john.doe"}`      | `{"name":"bob"}` |
| `has([BODY].errors) == false`    | JSONPath `$.errors` does not exist                  | `{"name":"john.doe"}`      | `{"errors":[]}`  |
| `has([BODY].users) == true`      | JSONPath `$.users` exists                           | `{"users":[]}`             | `{}`             |
| `[BODY].name == pat(john*)`      | String at JSONPath `$.name` matches pattern `john*` | `{"name":"john.doe"}`      | `{"name":"bob"}` |
| `[BODY].id == any(1, 2)`         | Value at JSONPath `$.id` is equal to `1` or `2`     | 1, 2                       | 3, 4, 5          |
| `[CERTIFICATE_EXPIRATION] > 48h` | Certificate expiration is more than 48h away        | 49h, 50h, 123h             | 1h, 24h, ...     |
| `[DOMAIN_EXPIRATION] > 720h`     | The domain must expire in more than 720h            | 4000h                      | 1h, 24h, ...     |


#### Placeholders
| Placeholder                | Description                                                                               | Example of resolved value                    |
|:---------------------------|:------------------------------------------------------------------------------------------|:---------------------------------------------|
| `[STATUS]`                 | Resolves into the HTTP status of the request                                              | `404`                                        |
| `[RESPONSE_TIME]`          | Resolves into the response time the request took, in ms                                   | `10`                                         |
| `[IP]`                     | Resolves into the IP of the target host                                                   | `192.168.0.232`                              |
| `[BODY]`                   | Resolves into the response body. Supports JSONPath.                                       | `{"name":"john.doe"}`                        |
| `[CONNECTED]`              | Resolves into whether a connection could be established                                   | `true`                                       |
| `[CERTIFICATE_EXPIRATION]` | Resolves into the duration before certificate expiration (valid units are "s", "m", "h".) | `24h`, `48h`, 0 (if not protocol with certs) |
| `[DOMAIN_EXPIRATION]`      | Resolves into the duration before the domain expires (valid units are "s", "m", "h".)     | `24h`, `48h`, `1234h56m78s`                  |
| `[DNS_RCODE]`              | Resolves into the DNS status of the response                                              | `NOERROR`                                    |


#### Functions
| Function | Description                                                                                                                                                                                                                         | Example                            |
|:---------|:------------------------------------------------------------------------------------------------------------------------------------------------------------------------------------------------------------------------------------|:-----------------------------------|
| `len`    | If the given path leads to an array, returns its length. Otherwise, the JSON at the given path is minified and converted to a string, and the resulting number of characters is returned. Works only with the `[BODY]` placeholder. | `len([BODY].username) > 8`         |
| `has`    | Returns `true` or `false` based on whether a given path is valid. Works only with the `[BODY]` placeholder.                                                                                                                         | `has([BODY].errors) == false`      |
| `pat`    | Specifies that the string passed as parameter should be evaluated as a pattern. Works only with `==` and `!=`.                                                                                                                      | `[IP] == pat(192.168.*)`           |
| `any`    | Specifies that any one of the values passed as parameters is a valid value. Works only with `==` and `!=`.                                                                                                                          | `[BODY].ip == any(127.0.0.1, ::1)` |

> 💡 Use `pat` only when you need to. `[STATUS] == pat(2*)` is a lot more expensive than `[STATUS] < 300`.

### Web
Allows you to configure how and where the dashboard is being served.

| Parameter                  | Description                                                                                 | Default   |
|:---------------------------|:--------------------------------------------------------------------------------------------|:----------|
| `web`                      | Web configuration                                                                           | `{}`      |
| `web.address`              | Address to listen on.                                                                       | `0.0.0.0` |
| `web.port`                 | Port to listen on.                                                                          | `8080`    |
| `web.read-buffer-size`     | Buffer size for reading requests from a connection. Also limit for the maximum header size. | `8192`    |
| `web.tls.certificate-file` | Optional public certificate file for TLS in PEM format.                                     | `""`      |
| `web.tls.private-key-file` | Optional private key file for TLS in PEM format.                                            | `""`      |

### UI
Allows you to configure the application wide defaults for the dashboard's UI. Some of these parameters can be overridden locally by users using the local storage of their browser.

| Parameter                 | Description                                                                                                                              | Default                                             |
|:--------------------------|:-----------------------------------------------------------------------------------------------------------------------------------------|:----------------------------------------------------|
| `ui`                      | UI configuration                                                                                                                         | `{}`                                                |
| `ui.title`                | [Title of the document](https://developer.mozilla.org/en-US/docs/Web/HTML/Element/title).                                                | `Health Dashboard ǀ Gatus`                          |
| `ui.description`          | Meta description for the page.                                                                                                           | `Gatus is an advanced...`.                          |
| `ui.dashboard-heading`    | Dashboard title between header and endpoints                                                                                             | `Health Dashboard`                                  |
| `ui.dashboard-subheading` | Dashboard description between header and endpoints                                                                                       | `Monitor the health of your endpoints in real-time` |
| `ui.header`               | Header at the top of the dashboard.                                                                                                      | `Gatus`                                             |
| `ui.logo`                 | URL to the logo to display.                                                                                                              | `""`                                                |
| `ui.link`                 | Link to open when the logo is clicked.                                                                                                   | `""`                                                |
| `ui.buttons`              | List of buttons to display below the header.                                                                                             | `[]`                                                |
| `ui.buttons[].name`       | Text to display on the button.                                                                                                           | Required `""`                                       |
| `ui.buttons[].link`       | Link to open when the button is clicked.                                                                                                 | Required `""`                                       |
| `ui.custom-css`           | Custom CSS                                                                                                                               | `""`                                                |
| `ui.dark-mode`            | Whether to enable dark mode by default. Note that this is superseded by the user's operating system theme preferences.                   | `true`                                              |
| `ui.default-sort-by`      | Default sorting option for endpoints in the dashboard. Can be `name`, `group`, or `health`. Note that user preferences override this.    | `name`                                              |
| `ui.default-filter-by`    | Default filter option for endpoints in the dashboard. Can be `none`, `failing`, or `unstable`. Note that user preferences override this. | `none`                                              |

### Announcements
System-wide announcements allow you to display important messages at the top of the status page. These can be used to inform users about planned maintenance, ongoing issues, or general information. You can use markdown to format your announcements.

This is essentially what some status page calls "incident communications".

| Parameter                   | Description                                                                                                              | Default  |
|:----------------------------|:-------------------------------------------------------------------------------------------------------------------------|:---------|
| `announcements`             | List of announcements to display                                                                                         | `[]`     |
| `announcements[].timestamp` | UTC timestamp when the announcement was made (RFC3339 format)                                                            | Required |
| `announcements[].type`      | Type of announcement. Valid values: `outage`, `warning`, `information`, `operational`, `none`                            | `"none"` |
| `announcements[].message`   | The message to display to users                                                                                          | Required |
| `announcements[].archived`  | Whether to archive the announcement. Archived announcements show at the bottom of the status page instead of at the top. | `false`  |

Types:
- **outage**: Indicates service disruptions or critical issues (red theme)
- **warning**: Indicates potential issues or important notices (yellow theme)
- **information**: General information or updates (blue theme)
- **operational**: Indicates resolved issues or normal operations (green theme)
- **none**: Neutral announcements with no specific severity (gray theme, default if none are specified)

Example Configuration:
```yaml
announcements:
  - timestamp: 2025-11-07T14:00:00Z
    type: outage
    message: "Scheduled maintenance on database servers from 14:00 to 16:00 UTC"
  - timestamp: 2025-11-07T16:15:00Z
    type: operational
    message: "Database maintenance completed successfully. All systems operational."
  - timestamp: 2025-11-07T12:00:00Z
    type: information
    message: "New monitoring dashboard features will be deployed next week"
  - timestamp: 2025-11-06T09:00:00Z
    type: warning
    message: "Elevated API response times observed for US customers"
    archived: true
```

If at least one announcement is archived, a **Past Announcements** section will be rendered at the bottom of the status page:
![Gatus past announcements section](.github/assets/past-announcements.jpg)


### Storage
| Parameter                           | Description                                                                                                                                        | Default    |
|:------------------------------------|:---------------------------------------------------------------------------------------------------------------------------------------------------|:-----------|
| `storage`                           | Storage configuration                                                                                                                              | `{}`       |
| `storage.path`                      | Path to persist the data in. Only supported for types `sqlite` and `postgres`.                                                                     | `""`       |
| `storage.type`                      | Type of storage. Valid types: `memory`, `sqlite`, `postgres`.                                                                                      | `"memory"` |
| `storage.caching`                   | Whether to use write-through caching. Improves loading time for large dashboards. <br />Only supported if `storage.type` is `sqlite` or `postgres` | `false`    |
| `storage.maximum-number-of-results` | The maximum number of results that an endpoint can have                                                                                            | `100`      |
| `storage.maximum-number-of-events`  | The maximum number of events that an endpoint can have                                                                                             | `50`       |

The results for each endpoint health check as well as the data for uptime and the past events must be persisted
so that they can be displayed on the dashboard. These parameters allow you to configure the storage in question.

- If `storage.type` is `memory` (default):
```yaml
# Note that this is the default value, and you can omit the storage configuration altogether to achieve the same result.
# Because the data is stored in memory, the data will not survive a restart.
storage:
  type: memory
  maximum-number-of-results: 200
  maximum-number-of-events: 5
```
- If `storage.type` is `sqlite`, `storage.path` must not be blank:
```yaml
storage:
  type: sqlite
  path: data.db
```
See [examples/docker-compose-sqlite-storage](.examples/docker-compose-sqlite-storage) for an example.

- If `storage.type` is `postgres`, `storage.path` must be the connection URL:
```yaml
storage:
  type: postgres
  path: "postgres://user:password@127.0.0.1:5432/gatus?sslmode=disable"
```
See [examples/docker-compose-postgres-storage](.examples/docker-compose-postgres-storage) for an example.


### Client configuration
In order to support a wide range of environments, each monitored endpoint has a unique configuration for
the client used to send the request.

| Parameter                              | Description                                                                   | Default         |
|:---------------------------------------|:------------------------------------------------------------------------------|:----------------|
| `client.insecure`                      | Whether to skip verifying the server's certificate chain and host name.       | `false`         |
| `client.ignore-redirect`               | Whether to ignore redirects (true) or follow them (false, default).           | `false`         |
| `client.timeout`                       | Duration before timing out.                                                   | `10s`           |
| `client.dns-resolver`                  | Override the DNS resolver using the format `{proto}://{host}:{port}`.         | `""`            |
| `client.oauth2`                        | OAuth2 client configuration.                                                  | `{}`            |
| `client.oauth2.token-url`              | The token endpoint URL                                                        | required `""`   |
| `client.oauth2.client-id`              | The client id which should be used for the `Client credentials flow`          | required `""`   |
| `client.oauth2.client-secret`          | The client secret which should be used for the `Client credentials flow`      | required `""`   |
| `client.oauth2.scopes[]`               | A list of `scopes` which should be used for the `Client credentials flow`.    | required `[""]` |
| `client.proxy-url`                     | The URL of the proxy to use for the client                                    | `""`            |
| `client.identity-aware-proxy`          | Google Identity-Aware-Proxy client configuration.                             | `{}`            |
| `client.identity-aware-proxy.audience` | The Identity-Aware-Proxy audience. (client-id of the IAP oauth2 credential)   | required `""`   |
| `client.tls.certificate-file`          | Path to a client certificate (in PEM format) for mTLS configurations.         | `""`            |
| `client.tls.private-key-file`          | Path to a client private key (in PEM format) for mTLS configurations.         | `""`            |
| `client.tls.renegotiation`             | Type of renegotiation support to provide. (`never`, `freely`, `once`).        | `"never"`       |
| `client.network`                       | The network to use for ICMP endpoint client (`ip`, `ip4` or `ip6`).           | `"ip"`          |
| `client.tunnel`                        | Name of the SSH tunnel to use for this endpoint. See [Tunneling](#tunneling). | `""`            |


> 📝 Some of these parameters are ignored based on the type of endpoint. For instance, there's no certificate involved
> in ICMP requests (ping), therefore, setting `client.insecure` to `true` for an endpoint of that type will not do anything.

This default configuration is as follows:

```yaml
client:
  insecure: false
  ignore-redirect: false
  timeout: 10s
```

Note that this configuration is only available under `endpoints[]`, `alerting.mattermost` and `alerting.custom`.

Here's an example with the client configuration under `endpoints[]`:

```yaml
endpoints:
  - name: website
    url: "https://twin.sh/health"
    client:
      insecure: false
      ignore-redirect: false
      timeout: 10s
    conditions:
      - "[STATUS] == 200"
```

This example shows how you can specify a custom DNS resolver:

```yaml
endpoints:
  - name: with-custom-dns-resolver
    url: "https://your.health.api/health"
    client:
      dns-resolver: "tcp://8.8.8.8:53"
    conditions:
      - "[STATUS] == 200"
```

This example shows how you can use the `client.oauth2` configuration to query a backend API with `Bearer token`:

```yaml
endpoints:
  - name: with-custom-oauth2
    url: "https://your.health.api/health"
    client:
      oauth2:
        token-url: https://your-token-server/token
        client-id: 00000000-0000-0000-0000-000000000000
        client-secret: your-client-secret
        scopes: ['https://your.health.api/.default']
    conditions:
      - "[STATUS] == 200"
```

This example shows how you can use the `client.identity-aware-proxy` configuration to query a backend API with `Bearer token` using Google Identity-Aware-Proxy:

```yaml
endpoints:
  - name: with-custom-iap
    url: "https://my.iap.protected.app/health"
    client:
      identity-aware-proxy:
        audience: "XXXXXXXX-XXXXXXXXXXXX.apps.googleusercontent.com"
    conditions:
      - "[STATUS] == 200"
```

> 📝 Note that Gatus will use the [gcloud default credentials](https://cloud.google.com/docs/authentication/application-default-credentials) within its environment to generate the token.

This example shows you how you can use the `client.tls` configuration to perform an mTLS query to a backend API:

```yaml
endpoints:
  - name: website
    url: "https://your.mtls.protected.app/health"
    client:
      tls:
        certificate-file: /path/to/user_cert.pem
        private-key-file: /path/to/user_key.pem
        renegotiation: once
    conditions:
      - "[STATUS] == 200"
```

> 📝 Note that if running in a container, you must volume mount the certificate and key into the container.

### Tunneling
Gatus supports SSH tunneling to monitor internal services through jump hosts or bastion servers.
This is particularly useful for monitoring services that are not directly accessible from where Gatus is deployed.

SSH tunnels are defined globally in the `tunneling` section and then referenced by name in endpoint client configurations.

| Parameter                             | Description                                                 | Default       |
|:--------------------------------------|:------------------------------------------------------------|:--------------|
| `tunneling`                           | SSH tunnel configurations                                   | `{}`          |
| `tunneling.<tunnel-name>`             | Configuration for a named SSH tunnel                        | `{}`          |
| `tunneling.<tunnel-name>.type`        | Type of tunnel (currently only `SSH` is supported)          | Required `""` |
| `tunneling.<tunnel-name>.host`        | SSH server hostname or IP address                           | Required `""` |
| `tunneling.<tunnel-name>.port`        | SSH server port                                             | `22`          |
| `tunneling.<tunnel-name>.username`    | SSH username                                                | Required `""` |
| `tunneling.<tunnel-name>.password`    | SSH password (use either this or private-key)               | `""`          |
| `tunneling.<tunnel-name>.private-key` | SSH private key in PEM format (use either this or password) | `""`          |
| `client.tunnel`                       | Name of the tunnel to use for this endpoint                 | `""`          |

```yaml
tunneling:
  production:
    type: SSH
    host: "jumphost.example.com"
    username: "monitoring"
    private-key: |
      -----BEGIN RSA PRIVATE KEY-----
      MIIEpAIBAAKCAQEA...
      -----END RSA PRIVATE KEY-----

endpoints:
  - name: "internal-api"
    url: "http://internal-api.example.com:8080/health"
    client:
      tunnel: "production"
    conditions:
      - "[STATUS] == 200"
```

> ⚠️ **WARNING**:: Tunneling may introduce additional latency, especially if the connection to the tunnel is retried frequently.
> This may lead to inaccurate response time measurements.


### Alerting
Gatus supports multiple alerting providers, such as Slack and PagerDuty, and supports different alerts for each
individual endpoints with configurable descriptions and thresholds.

Alerts are configured at the endpoint level like so:

| Parameter                            | Description                                                                                                                                               | Default       |
|:-------------------------------------|:----------------------------------------------------------------------------------------------------------------------------------------------------------|:--------------|
| `alerts`                             | List of all alerts for a given endpoint.                                                                                                                  | `[]`          |
| `alerts[].type`                      | Type of alert. <br />See table below for all valid types.                                                                                                 | Required `""` |
| `alerts[].enabled`                   | Whether to enable the alert.                                                                                                                              | `true`        |
| `alerts[].failure-threshold`         | Number of failures in a row needed before triggering the alert.                                                                                           | `3`           |
| `alerts[].success-threshold`         | Number of successes in a row before an ongoing incident is marked as resolved.                                                                            | `2`           |
| `alerts[].minimum-reminder-interval` | Minimum time interval between alert reminders. E.g. `"30m"`, `"1h45m30s"` or `"24h"`. If empty or `0`, reminders are disabled. Cannot be lower than `5m`. | `0`           |
| `alerts[].send-on-resolved`          | Whether to send a notification once a triggered alert is marked as resolved.                                                                              | `false`       |
| `alerts[].description`               | Description of the alert. Will be included in the alert sent.                                                                                             | `""`          |
| `alerts[].provider-override`         | Alerting provider configuration override for the given alert type                                                                                         | `{}`          |

Here's an example of what an alert configuration might look like at the endpoint level:
```yaml
endpoints:
  - name: example
    url: "https://example.org"
    conditions:
      - "[STATUS] == 200"
    alerts:
      - type: slack
        description: "healthcheck failed"
        send-on-resolved: true
```

You can also override global provider configuration by using `alerts[].provider-override`, like so:
```yaml
endpoints:
  - name: example
    url: "https://example.org"
    conditions:
      - "[STATUS] == 200"
    alerts:
      - type: slack
        provider-override:
          webhook-url: "https://hooks.slack.com/services/**********/**********/**********"
```

> 📝 If an alerting provider is not properly configured, all alerts configured with the provider's type will be
> ignored.

| Parameter                  | Description                                                                                                                             | Default |
|:---------------------------|:----------------------------------------------------------------------------------------------------------------------------------------|:--------|
| `alerting.awsses`          | Configuration for alerts of type `awsses`. <br />See [Configuring AWS SES alerts](#configuring-aws-ses-alerts).                         | `{}`    |
| `alerting.custom`          | Configuration for custom actions on failure or alerts. <br />See [Configuring Custom alerts](#configuring-custom-alerts).               | `{}`    |
| `alerting.datadog`         | Configuration for alerts of type `datadog`. <br />See [Configuring Datadog alerts](#configuring-datadog-alerts).                        | `{}`    |
| `alerting.discord`         | Configuration for alerts of type `discord`. <br />See [Configuring Discord alerts](#configuring-discord-alerts).                        | `{}`    |
| `alerting.email`           | Configuration for alerts of type `email`. <br />See [Configuring Email alerts](#configuring-email-alerts).                              | `{}`    |
| `alerting.gitea`           | Configuration for alerts of type `gitea`. <br />See [Configuring Gitea alerts](#configuring-gitea-alerts).                              | `{}`    |
| `alerting.github`          | Configuration for alerts of type `github`. <br />See [Configuring GitHub alerts](#configuring-github-alerts).                           | `{}`    |
| `alerting.gitlab`          | Configuration for alerts of type `gitlab`. <br />See [Configuring GitLab alerts](#configuring-gitlab-alerts).                           | `{}`    |
| `alerting.googlechat`      | Configuration for alerts of type `googlechat`. <br />See [Configuring Google Chat alerts](#configuring-google-chat-alerts).             | `{}`    |
| `alerting.gotify`          | Configuration for alerts of type `gotify`. <br />See [Configuring Gotify alerts](#configuring-gotify-alerts).                           | `{}`    |
| `alerting.homeassistant`   | Configuration for alerts of type `homeassistant`. <br />See [Configuring HomeAssistant alerts](#configuring-homeassistant-alerts).      | `{}`    |
| `alerting.ifttt`           | Configuration for alerts of type `ifttt`. <br />See [Configuring IFTTT alerts](#configuring-ifttt-alerts).                              | `{}`    |
| `alerting.ilert`           | Configuration for alerts of type `ilert`. <br />See [Configuring ilert alerts](#configuring-ilert-alerts).                              | `{}`    |
| `alerting.incident-io`     | Configuration for alerts of type `incident-io`. <br />See [Configuring Incident.io alerts](#configuring-incidentio-alerts).             | `{}`    |
| `alerting.line`            | Configuration for alerts of type `line`. <br />See [Configuring Line alerts](#configuring-line-alerts).                                 | `{}`    |
| `alerting.matrix`          | Configuration for alerts of type `matrix`. <br />See [Configuring Matrix alerts](#configuring-matrix-alerts).                           | `{}`    |
| `alerting.mattermost`      | Configuration for alerts of type `mattermost`. <br />See [Configuring Mattermost alerts](#configuring-mattermost-alerts).               | `{}`    |
| `alerting.messagebird`     | Configuration for alerts of type `messagebird`. <br />See [Configuring Messagebird alerts](#configuring-messagebird-alerts).            | `{}`    |
| `alerting.n8n`             | Configuration for alerts of type `n8n`. <br />See [Configuring n8n alerts](#configuring-n8n-alerts).                                    | `{}`    |
| `alerting.newrelic`        | Configuration for alerts of type `newrelic`. <br />See [Configuring New Relic alerts](#configuring-new-relic-alerts).                   | `{}`    |
| `alerting.ntfy`            | Configuration for alerts of type `ntfy`. <br />See [Configuring Ntfy alerts](#configuring-ntfy-alerts).                                 | `{}`    |
| `alerting.opsgenie`        | Configuration for alerts of type `opsgenie`. <br />See [Configuring Opsgenie alerts](#configuring-opsgenie-alerts).                     | `{}`    |
| `alerting.pagerduty`       | Configuration for alerts of type `pagerduty`. <br />See [Configuring PagerDuty alerts](#configuring-pagerduty-alerts).                  | `{}`    |
| `alerting.plivo`           | Configuration for alerts of type `plivo`. <br />See [Configuring Plivo alerts](#configuring-plivo-alerts).                              | `{}`    |
| `alerting.pushover`        | Configuration for alerts of type `pushover`. <br />See [Configuring Pushover alerts](#configuring-pushover-alerts).                     | `{}`    |
| `alerting.rocketchat`      | Configuration for alerts of type `rocketchat`. <br />See [Configuring Rocket.Chat alerts](#configuring-rocketchat-alerts).              | `{}`    |
| `alerting.sendgrid`        | Configuration for alerts of type `sendgrid`. <br />See [Configuring SendGrid alerts](#configuring-sendgrid-alerts).                     | `{}`    |
| `alerting.signal`          | Configuration for alerts of type `signal`. <br />See [Configuring Signal alerts](#configuring-signal-alerts).                           | `{}`    |
| `alerting.signl4`          | Configuration for alerts of type `signl4`. <br />See [Configuring SIGNL4 alerts](#configuring-signl4-alerts).                           | `{}`    |
| `alerting.slack`           | Configuration for alerts of type `slack`. <br />See [Configuring Slack alerts](#configuring-slack-alerts).                              | `{}`    |
| `alerting.splunk`          | Configuration for alerts of type `splunk`. <br />See [Configuring Splunk alerts](#configuring-splunk-alerts).                           | `{}`    |
| `alerting.squadcast`       | Configuration for alerts of type `squadcast`. <br />See [Configuring Squadcast alerts](#configuring-squadcast-alerts).                  | `{}`    |
| `alerting.teams`           | Configuration for alerts of type `teams`. *(Deprecated)* <br />See [Configuring Teams alerts](#configuring-teams-alerts-deprecated).    | `{}`    |
| `alerting.teams-workflows` | Configuration for alerts of type `teams-workflows`. <br />See [Configuring Teams Workflow alerts](#configuring-teams-workflow-alerts).  | `{}`    |
| `alerting.telegram`        | Configuration for alerts of type `telegram`. <br />See [Configuring Telegram alerts](#configuring-telegram-alerts).                     | `{}`    |
| `alerting.twilio`          | Settings for alerts of type `twilio`. <br />See [Configuring Twilio alerts](#configuring-twilio-alerts).                                | `{}`    |
| `alerting.vonage`          | Configuration for alerts of type `vonage`. <br />See [Configuring Vonage alerts](#configuring-vonage-alerts).                           | `{}`    |
| `alerting.webex`           | Configuration for alerts of type `webex`. <br />See [Configuring Webex alerts](#configuring-webex-alerts).                              | `{}`    |
| `alerting.zapier`          | Configuration for alerts of type `zapier`. <br />See [Configuring Zapier alerts](#configuring-zapier-alerts).                           | `{}`    |
| `alerting.zulip`           | Configuration for alerts of type `zulip`. <br />See [Configuring Zulip alerts](#configuring-zulip-alerts).                              | `{}`    |


#### Configuring AWS SES alerts
| Parameter                            | Description                                                                                | Default       |
|:-------------------------------------|:-------------------------------------------------------------------------------------------|:--------------|
| `alerting.aws-ses`                   | Settings for alerts of type `aws-ses`                                                      | `{}`          |
| `alerting.aws-ses.access-key-id`     | AWS Access Key ID                                                                          | Optional `""` |
| `alerting.aws-ses.secret-access-key` | AWS Secret Access Key                                                                      | Optional `""` |
| `alerting.aws-ses.region`            | AWS Region                                                                                 | Required `""` |
| `alerting.aws-ses.from`              | The Email address to send the emails from (should be registered in SES)                    | Required `""` |
| `alerting.aws-ses.to`                | Comma separated list of email address to notify                                            | Required `""` |
| `alerting.aws-ses.default-alert`     | Default alert configuration. <br />See [Setting a default alert](#setting-a-default-alert) | N/A           |

```yaml
alerting:
  aws-ses:
    access-key-id: "..."
    secret-access-key: "..."
    region: "us-east-1"
    from: "status@example.com"
    to: "user@example.com"

endpoints:
  - name: website
    interval: 30s
    url: "https://twin.sh/health"
    conditions:
      - "[STATUS] == 200"
      - "[BODY].status == UP"
      - "[RESPONSE_TIME] < 300"
    alerts:
      - type: aws-ses
        failure-threshold: 5
        send-on-resolved: true
        description: "healthcheck failed"
```

If the `access-key-id` and `secret-access-key` are not defined Gatus will fall back to IAM authentication.

Make sure you have the ability to use `ses:SendEmail`.


#### Configuring Datadog alerts

> ⚠️ **WARNING**: This alerting provider has not been tested yet. If you've tested it and confirmed that it works, please remove this warning and create a pull request, or comment on [#1223](https://github.com/TwiN/gatus/discussions/1223) with whether the provider works as intended. Thank you for your cooperation.

| Parameter                            | Description                                                                                | Default           |
|:-------------------------------------|:-------------------------------------------------------------------------------------------|:------------------|
| `alerting.datadog`                   | Configuration for alerts of type `datadog`                                                 | `{}`              |
| `alerting.datadog.api-key`           | Datadog API key                                                                            | Required `""`     |
| `alerting.datadog.site`              | Datadog site (e.g., datadoghq.com, datadoghq.eu)                                           | `"datadoghq.com"` |
| `alerting.datadog.tags`              | Additional tags to include                                                                 | `[]`              |
| `alerting.datadog.default-alert`     | Default alert configuration. <br />See [Setting a default alert](#setting-a-default-alert) | N/A               |
| `alerting.datadog.overrides`         | List of overrides that may be prioritized over the default configuration                   | `[]`              |
| `alerting.datadog.overrides[].group` | Endpoint group for which the configuration will be overridden by this configuration        | `""`              |
| `alerting.datadog.overrides[].*`     | See `alerting.datadog.*` parameters                                                        | `{}`              |

```yaml
alerting:
  datadog:
    api-key: "YOUR_API_KEY"
    site: "datadoghq.com"  # or datadoghq.eu for EU region
    tags:
      - "environment:production"
      - "team:platform"

endpoints:
  - name: website
    url: "https://twin.sh/health"
    interval: 5m
    conditions:
      - "[STATUS] == 200"
    alerts:
      - type: datadog
        send-on-resolved: true
```


#### Configuring Discord alerts
| Parameter                            | Description                                                                                | Default                             |
|:-------------------------------------|:-------------------------------------------------------------------------------------------|:------------------------------------|
| `alerting.discord`                   | Configuration for alerts of type `discord`                                                 | `{}`                                |
| `alerting.discord.webhook-url`       | Discord Webhook URL                                                                        | Required `""`                       |
| `alerting.discord.title`             | Title of the notification                                                                  | `":helmet_with_white_cross: Gatus"` |
| `alerting.discord.message-content`   | Message content to send before the embed (useful for pinging users/roles, e.g. `<@123>`)   | `""`                                |
| `alerting.discord.default-alert`     | Default alert configuration. <br />See [Setting a default alert](#setting-a-default-alert) | N/A                                 |
| `alerting.discord.overrides`         | List of overrides that may be prioritized over the default configuration                   | `[]`                                |
| `alerting.discord.overrides[].group` | Endpoint group for which the configuration will be overridden by this configuration        | `""`                                |
| `alerting.discord.overrides[].*`     | See `alerting.discord.*` parameters                                                        | `{}`                                |

```yaml
alerting:
  discord:
    webhook-url: "https://discord.com/api/webhooks/**********/**********"

endpoints:
  - name: website
    url: "https://twin.sh/health"
    interval: 5m
    conditions:
      - "[STATUS] == 200"
      - "[BODY].status == UP"
      - "[RESPONSE_TIME] < 300"
    alerts:
      - type: discord
        description: "healthcheck failed"
        send-on-resolved: true
```


#### Configuring Email alerts
| Parameter                          | Description                                                                                   | Default       |
|:-----------------------------------|:----------------------------------------------------------------------------------------------|:--------------|
| `alerting.email`                   | Configuration for alerts of type `email`                                                      | `{}`          |
| `alerting.email.from`              | Email used to send the alert                                                                  | Required `""` |
| `alerting.email.username`          | Username of the SMTP server used to send the alert. If empty, uses `alerting.email.from`.     | `""`          |
| `alerting.email.password`          | Password of the SMTP server used to send the alert. If empty, no authentication is performed. | `""`          |
| `alerting.email.host`              | Host of the mail server (e.g. `smtp.gmail.com`)                                               | Required `""` |
| `alerting.email.port`              | Port the mail server is listening to (e.g. `587`)                                             | Required `0`  |
| `alerting.email.to`                | Email(s) to send the alerts to                                                                | Required `""` |
| `alerting.email.default-alert`     | Default alert configuration. <br />See [Setting a default alert](#setting-a-default-alert)    | N/A           |
| `alerting.email.client.insecure`   | Whether to skip TLS verification                                                              | `false`       |
| `alerting.email.overrides`         | List of overrides that may be prioritized over the default configuration                      | `[]`          |
| `alerting.email.overrides[].group` | Endpoint group for which the configuration will be overridden by this configuration           | `""`          |
| `alerting.email.overrides[].*`     | See `alerting.email.*` parameters                                                             | `{}`          |

```yaml
alerting:
  email:
    from: "from@example.com"
    username: "from@example.com"
    password: "hunter2"
    host: "mail.example.com"
    port: 587
    to: "recipient1@example.com,recipient2@example.com"
    client:
      insecure: false
    # You can also add group-specific to keys, which will
    # override the to key above for the specified groups
    overrides:
      - group: "core"
        to: "recipient3@example.com,recipient4@example.com"

endpoints:
  - name: website
    url: "https://twin.sh/health"
    interval: 5m
    conditions:
      - "[STATUS] == 200"
      - "[BODY].status == UP"
      - "[RESPONSE_TIME] < 300"
    alerts:
      - type: email
        description: "healthcheck failed"
        send-on-resolved: true

  - name: back-end
    group: core
    url: "https://example.org/"
    interval: 5m
    conditions:
      - "[STATUS] == 200"
      - "[CERTIFICATE_EXPIRATION] > 48h"
    alerts:
      - type: email
        description: "healthcheck failed"
        send-on-resolved: true
```

> ⚠ Some mail servers are painfully slow.


#### Configuring Gitea alerts

| Parameter                       | Description                                                                                                | Default       |
|:--------------------------------|:-----------------------------------------------------------------------------------------------------------|:--------------|
| `alerting.gitea`                | Configuration for alerts of type `gitea`                                                                   | `{}`          |
| `alerting.gitea.repository-url` | Gitea repository URL (e.g. `https://gitea.com/TwiN/example`)                                               | Required `""` |
| `alerting.gitea.token`          | Personal access token to use for authentication. <br />Must have at least RW on issues and RO on metadata. | Required `""` |
| `alerting.gitea.default-alert`  | Default alert configuration. <br />See [Setting a default alert](#setting-a-default-alert).                | N/A           |

The Gitea alerting provider creates an issue prefixed with `alert(gatus):` and suffixed with the endpoint's display
name for each alert. If `send-on-resolved` is set to `true` on the endpoint alert, the issue will be automatically
closed when the alert is resolved.

```yaml
alerting:
  gitea:
    repository-url: "https://gitea.com/TwiN/test"
    token: "349d63f16......"

endpoints:
  - name: example
    url: "https://twin.sh/health"
    interval: 5m
    conditions:
      - "[STATUS] == 200"
      - "[BODY].status == UP"
      - "[RESPONSE_TIME] < 75"
    alerts:
      - type: gitea
        failure-threshold: 2
        success-threshold: 3
        send-on-resolved: true
        description: "Everything's burning AAAAAHHHHHHHHHHHHHHH"
```

![Gitea alert](.github/assets/gitea-alerts.png)


#### Configuring GitHub alerts

| Parameter                        | Description                                                                                                | Default       |
|:---------------------------------|:-----------------------------------------------------------------------------------------------------------|:--------------|
| `alerting.github`                | Configuration for alerts of type `github`                                                                  | `{}`          |
| `alerting.github.repository-url` | GitHub repository URL (e.g. `https://github.com/TwiN/example`)                                             | Required `""` |
| `alerting.github.token`          | Personal access token to use for authentication. <br />Must have at least RW on issues and RO on metadata. | Required `""` |
| `alerting.github.default-alert`  | Default alert configuration. <br />See [Setting a default alert](#setting-a-default-alert).                | N/A           |

The GitHub alerting provider creates an issue prefixed with `alert(gatus):` and suffixed with the endpoint's display
name for each alert. If `send-on-resolved` is set to `true` on the endpoint alert, the issue will be automatically
closed when the alert is resolved.

```yaml
alerting:
  github:
    repository-url: "https://github.com/TwiN/test"
    token: "github_pat_12345..."

endpoints:
  - name: example
    url: "https://twin.sh/health"
    interval: 5m
    conditions:
      - "[STATUS] == 200"
      - "[BODY].status == UP"
      - "[RESPONSE_TIME] < 75"
    alerts:
      - type: github
        failure-threshold: 2
        success-threshold: 3
        send-on-resolved: true
        description: "Everything's burning AAAAAHHHHHHHHHHHHHHH"
```

![GitHub alert](.github/assets/github-alerts.png)


#### Configuring GitLab alerts
| Parameter                           | Description                                                                                                         | Default       |
|:------------------------------------|:--------------------------------------------------------------------------------------------------------------------|:--------------|
| `alerting.gitlab`                   | Configuration for alerts of type `gitlab`                                                                           | `{}`          |
| `alerting.gitlab.webhook-url`       | GitLab alert webhook URL (e.g. `https://gitlab.com/yourusername/example/alerts/notify/gatus/xxxxxxxxxxxxxxxx.json`) | Required `""` |
| `alerting.gitlab.authorization-key` | GitLab alert authorization key.                                                                                     | Required `""` |
| `alerting.gitlab.severity`          | Override default severity (critical), can be one of `critical, high, medium, low, info, unknown`                    | `""`          |
| `alerting.gitlab.monitoring-tool`   | Override the monitoring tool name (gatus)                                                                           | `"gatus"`     |
| `alerting.gitlab.environment-name`  | Set gitlab environment's name. Required to display alerts on a dashboard.                                           | `""`          |
| `alerting.gitlab.service`           | Override endpoint display name                                                                                      | `""`          |
| `alerting.gitlab.default-alert`     | Default alert configuration. <br />See [Setting a default alert](#setting-a-default-alert).                         | N/A           |

The GitLab alerting provider creates an alert prefixed with `alert(gatus):` and suffixed with the endpoint's display
name for each alert. If `send-on-resolved` is set to `true` on the endpoint alert, the alert will be automatically
closed when the alert is resolved. See
https://docs.gitlab.com/ee/operations/incident_management/integrations.html#configuration to configure the endpoint.

```yaml
alerting:
  gitlab:
    webhook-url: "https://gitlab.com/hlidotbe/example/alerts/notify/gatus/xxxxxxxxxxxxxxxx.json"
    authorization-key: "12345"

endpoints:
  - name: example
    url: "https://twin.sh/health"
    interval: 5m
    conditions:
      - "[STATUS] == 200"
      - "[BODY].status == UP"
      - "[RESPONSE_TIME] < 75"
    alerts:
      - type: gitlab
        failure-threshold: 2
        success-threshold: 3
        send-on-resolved: true
        description: "Everything's burning AAAAAHHHHHHHHHHHHHHH"
```

![GitLab alert](.github/assets/gitlab-alerts.png)


#### Configuring Google Chat alerts
| Parameter                               | Description                                                                                 | Default       |
|:----------------------------------------|:--------------------------------------------------------------------------------------------|:--------------|
| `alerting.googlechat`                   | Configuration for alerts of type `googlechat`                                               | `{}`          |
| `alerting.googlechat.webhook-url`       | Google Chat Webhook URL                                                                     | Required `""` |
| `alerting.googlechat.client`            | Client configuration. <br />See [Client configuration](#client-configuration).              | `{}`          |
| `alerting.googlechat.default-alert`     | Default alert configuration. <br />See [Setting a default alert](#setting-a-default-alert). | N/A           |
| `alerting.googlechat.overrides`         | List of overrides that may be prioritized over the default configuration                    | `[]`          |
| `alerting.googlechat.overrides[].group` | Endpoint group for which the configuration will be overridden by this configuration         | `""`          |
| `alerting.googlechat.overrides[].*`     | See `alerting.googlechat.*` parameters                                                      | `{}`          |

```yaml
alerting:
  googlechat:
    webhook-url: "https://chat.googleapis.com/v1/spaces/*******/messages?key=**********&token=********"

endpoints:
  - name: website
    url: "https://twin.sh/health"
    interval: 5m
    conditions:
      - "[STATUS] == 200"
      - "[BODY].status == UP"
      - "[RESPONSE_TIME] < 300"
    alerts:
      - type: googlechat
        description: "healthcheck failed"
        send-on-resolved: true
```


#### Configuring Gotify alerts
| Parameter                                     | Description                                                                                 | Default               |
|:----------------------------------------------|:--------------------------------------------------------------------------------------------|:----------------------|
| `alerting.gotify`                             | Configuration for alerts of type `gotify`                                                   | `{}`                  |
| `alerting.gotify.server-url`                  | Gotify server URL                                                                           | Required `""`         |
| `alerting.gotify.token`                       | Token that is used for authentication.                                                      | Required `""`         |
| `alerting.gotify.priority`                    | Priority of the alert according to Gotify standards.                                        | `5`                   |
| `alerting.gotify.title`                       | Title of the notification                                                                   | `"Gatus: <endpoint>"` |
| `alerting.gotify.default-alert`               | Default alert configuration. <br />See [Setting a default alert](#setting-a-default-alert). | N/A                   |

```yaml
alerting:
  gotify:
    server-url: "https://gotify.example"
    token: "**************"

endpoints:
  - name: website
    url: "https://twin.sh/health"
    interval: 5m
    conditions:
      - "[STATUS] == 200"
      - "[BODY].status == UP"
      - "[RESPONSE_TIME] < 300"
    alerts:
      - type: gotify
        description: "healthcheck failed"
        send-on-resolved: true
```

Here's an example of what the notifications look like:

![Gotify notifications](.github/assets/gotify-alerts.png)


#### Configuring HomeAssistant alerts
| Parameter                                  | Description                                                                            | Default Value |
|:-------------------------------------------|:---------------------------------------------------------------------------------------|:--------------|
| `alerting.homeassistant.url`               | HomeAssistant instance URL                                                             | Required `""` |
| `alerting.homeassistant.token`             | Long-lived access token from HomeAssistant                                             | Required `""` |
| `alerting.homeassistant.default-alert`     | Default alert configuration to use for endpoints with an alert of the appropriate type | `{}`          |
| `alerting.homeassistant.overrides`         | List of overrides that may be prioritized over the default configuration               | `[]`          |
| `alerting.homeassistant.overrides[].group` | Endpoint group for which the configuration will be overridden by this configuration    | `""`          |
| `alerting.homeassistant.overrides[].*`     | See `alerting.homeassistant.*` parameters                                              | `{}`          |

```yaml
alerting:
  homeassistant:
    url: "http://homeassistant:8123"  # URL of your HomeAssistant instance
    token: "YOUR_LONG_LIVED_ACCESS_TOKEN"  # Long-lived access token from HomeAssistant

endpoints:
  - name: my-service
    url: "https://my-service.com"
    interval: 5m
    conditions:
      - "[STATUS] == 200"
    alerts:
      - type: homeassistant
        enabled: true
        send-on-resolved: true
        description: "My service health check"
        failure-threshold: 3
        success-threshold: 2
```

The alerts will be sent as events to HomeAssistant with the event type `gatus_alert`. The event data includes:
- `status`: "triggered" or "resolved"
- `endpoint`: The name of the monitored endpoint
- `description`: The alert description if provided
- `conditions`: List of conditions and their results
- `failure_count`: Number of consecutive failures (when triggered)
- `success_count`: Number of consecutive successes (when resolved)

You can use these events in HomeAssistant automations to:
- Send notifications
- Control devices
- Trigger scenes
- Log to history
- And more

Example HomeAssistant automation:
```yaml
automation:
  - alias: "Gatus Alert Handler"
    trigger:
      platform: event
      event_type: gatus_alert
    action:
      - service: notify.notify
        data_template:
          title: "Gatus Alert: {{ trigger.event.data.event_data.endpoint }}"
          message: >
            Status: {{ trigger.event.data.event_data.status }}
            {% if trigger.event.data.event_data.description %}
            Description: {{ trigger.event.data.event_data.description }}
            {% endif %}
            {% for condition in trigger.event.data.event_data.conditions %}
            {{ '✅' if condition.success else '❌' }} {{ condition.condition }}
            {% endfor %}
```

To get your HomeAssistant long-lived access token:
1. Open HomeAssistant
2. Click on your profile name (bottom left)
3. Scroll down to "Long-Lived Access Tokens"
4. Click "Create Token"
5. Give it a name (e.g., "Gatus")
6. Copy the token - you'll only see it once!


#### Configuring IFTTT alerts

> ⚠️ **WARNING**: This alerting provider has not been tested yet. If you've tested it and confirmed that it works, please remove this warning and create a pull request, or comment on [#1223](https://github.com/TwiN/gatus/discussions/1223) with whether the provider works as intended. Thank you for your cooperation.

| Parameter                          | Description                                                                                | Default       |
|:-----------------------------------|:-------------------------------------------------------------------------------------------|:--------------|
| `alerting.ifttt`                   | Configuration for alerts of type `ifttt`                                                   | `{}`          |
| `alerting.ifttt.webhook-key`       | IFTTT Webhook key                                                                          | Required `""` |
| `alerting.ifttt.event-name`        | IFTTT event name                                                                           | Required `""` |
| `alerting.ifttt.default-alert`     | Default alert configuration. <br />See [Setting a default alert](#setting-a-default-alert) | N/A           |
| `alerting.ifttt.overrides`         | List of overrides that may be prioritized over the default configuration                   | `[]`          |
| `alerting.ifttt.overrides[].group` | Endpoint group for which the configuration will be overridden by this configuration        | `""`          |
| `alerting.ifttt.overrides[].*`     | See `alerting.ifttt.*` parameters                                                          | `{}`          |

```yaml
alerting:
  ifttt:
    webhook-key: "YOUR_WEBHOOK_KEY"
    event-name: "gatus_alert"

endpoints:
  - name: website
    url: "https://twin.sh/health"
    interval: 5m
    conditions:
      - "[STATUS] == 200"
    alerts:
      - type: ifttt
        send-on-resolved: true
```


#### Configuring Ilert alerts
| Parameter                          | Description                                                                                | Default |
|:-----------------------------------|:-------------------------------------------------------------------------------------------|:--------|
| `alerting.ilert`                   | Configuration for alerts of type `ilert`                                                   | `{}`    |
| `alerting.ilert.integration-key`   | ilert Alert Source integration key                                                         | `""`    |
| `alerting.ilert.default-alert`     | Default alert configuration. <br />See [Setting a default alert](#setting-a-default-alert) | N/A     |
| `alerting.ilert.overrides`         | List of overrides that may be prioritized over the default configuration                   | `[]`    |
| `alerting.ilert.overrides[].group` | Endpoint group for which the configuration will be overridden by this configuration        | `""`    |
| `alerting.ilert.overrides[].*`     | See `alerting.ilert.*` parameters                                                          | `{}`    |

It is highly recommended to set `endpoints[].alerts[].send-on-resolved` to `true` for alerts
of type `ilert`, because unlike other alerts, the operation resulting from setting said
parameter to `true` will not create another alert but mark the alert as resolved on
ilert instead.

Behavior:
- By default, `alerting.ilert.integration-key` is used as the integration key
- If the endpoint being evaluated belongs to a group (`endpoints[].group`) matching the value of `alerting.ilert.overrides[].group`, the provider will use that override's integration key instead of `alerting.ilert.integration-key`'s

```yaml
alerting:
  ilert:
    integration-key: "********************************"
    # You can also add group-specific integration keys, which will
    # override the integration key above for the specified groups
    overrides:
      - group: "core"
        integration-key: "********************************"

endpoints:
  - name: website
    url: "https://twin.sh/health"
    interval: 30s
    conditions:
      - "[STATUS] == 200"
      - "[BODY].status == UP"
      - "[RESPONSE_TIME] < 300"
    alerts:
      - type: ilert
        failure-threshold: 3
        success-threshold: 5
        send-on-resolved: true
        description: "healthcheck failed"
```


#### Configuring Incident.io alerts
| Parameter                                | Description                                                                                | Default       |
|:-----------------------------------------|:-------------------------------------------------------------------------------------------|:--------------|
| `alerting.incident-io`                   | Configuration for alerts of type `incident-io`                                             | `{}`          |
| `alerting.incident-io.url`               | url to trigger an alert event.                                                             | Required `""` |
| `alerting.incident-io.auth-token`        | Token that is used for authentication.                                                     | Required `""` |
| `alerting.incident-io.source-url`        | Source URL                                                                                 | `""`          |
| `alerting.incident-io.default-alert`     | Default alert configuration. <br />See [Setting a default alert](#setting-a-default-alert) | N/A           |
| `alerting.incident-io.overrides`         | List of overrides that may be prioritized over the default configuration                   | `[]`          |
| `alerting.incident-io.overrides[].group` | Endpoint group for which the configuration will be overridden by this configuration        | `""`          |
| `alerting.incident-io.overrides[].*`     | See `alerting.incident-io.*` parameters                                                    | `{}`          |

```yaml
alerting:
  incident-io:
    url: "*****************"
    auth-token: "********************************************"

endpoints:
  - name: website
    url: "https://twin.sh/health"
    interval: 30s
    conditions:
      - "[STATUS] == 200"
      - "[BODY].status == UP"
      - "[RESPONSE_TIME] < 300"
    alerts:
      - type: incident-io
        description: "healthcheck failed"
        send-on-resolved: true
```
In order to get the required alert source config id and authentication token, you must configure an HTTP alert source.

> **_NOTE:_**  the source config id is of the form `https://api.incident.io/v2/alert_events/http/$ID` and the token is expected to be passed as a bearer token like so: `Authorization: Bearer $TOKEN`


#### Configuring Line alerts

| Parameter                            | Description                                                                                | Default       |
|:-------------------------------------|:-------------------------------------------------------------------------------------------|:--------------|
| `alerting.line`                      | Configuration for alerts of type `line`                                                    | `{}`          |
| `alerting.line.channel-access-token` | Line Messaging API channel access token                                                    | Required `""` |
| `alerting.line.user-ids`             | List of Line user IDs to send messages to (this can be user ids, room ids or group ids)    | Required `[]` |
| `alerting.line.default-alert`        | Default alert configuration. <br />See [Setting a default alert](#setting-a-default-alert) | N/A           |
| `alerting.line.overrides`            | List of overrides that may be prioritized over the default configuration                   | `[]`          |
| `alerting.line.overrides[].group`    | Endpoint group for which the configuration will be overridden by this configuration        | `""`          |
| `alerting.line.overrides[].*`        | See `alerting.line.*` parameters                                                           | `{}`          |

```yaml
alerting:
  line:
    channel-access-token: "YOUR_CHANNEL_ACCESS_TOKEN"
    user-ids:
      - "U1234567890abcdef" # This can be a group id, room id or user id
      - "U2345678901bcdefg"

endpoints:
  - name: website
    url: "https://twin.sh/health"
    interval: 5m
    conditions:
      - "[STATUS] == 200"
    alerts:
      - type: line
        send-on-resolved: true
```


#### Configuring Matrix alerts
| Parameter                                | Description                                                                                | Default                            |
|:-----------------------------------------|:-------------------------------------------------------------------------------------------|:-----------------------------------|
| `alerting.matrix`                        | Configuration for alerts of type `matrix`                                                  | `{}`                               |
| `alerting.matrix.server-url`             | Homeserver URL                                                                             | `https://matrix-client.matrix.org` |
| `alerting.matrix.access-token`           | Bot user access token (see https://webapps.stackexchange.com/q/131056)                     | Required `""`                      |
| `alerting.matrix.internal-room-id`       | Internal room ID of room to send alerts to (can be found in Room Settings > Advanced)      | Required `""`                      |
| `alerting.matrix.default-alert`          | Default alert configuration. <br />See [Setting a default alert](#setting-a-default-alert) | N/A                                |
| `alerting.matrix.overrides`              | List of overrides that may be prioritized over the default configuration                   | `[]`                               |
| `alerting.matrix.overrides[].group`      | Endpoint group for which the configuration will be overridden by this configuration        | `""`                               |
| `alerting.matrix.overrides[].*`          | See `alerting.matrix.*` parameters                                                         | `{}`                               |

```yaml
alerting:
  matrix:
    server-url: "https://matrix-client.matrix.org"
    access-token: "123456"
    internal-room-id: "!example:matrix.org"

endpoints:
  - name: website
    interval: 5m
    url: "https://twin.sh/health"
    conditions:
      - "[STATUS] == 200"
      - "[BODY].status == UP"
      - "[RESPONSE_TIME] < 300"
    alerts:
      - type: matrix
        send-on-resolved: true
        description: "healthcheck failed"
```


#### Configuring Mattermost alerts
| Parameter                                     | Description                                                                                 | Default       |
|:----------------------------------------------|:--------------------------------------------------------------------------------------------|:--------------|
| `alerting.mattermost`                         | Configuration for alerts of type `mattermost`                                               | `{}`          |
| `alerting.mattermost.webhook-url`             | Mattermost Webhook URL                                                                      | Required `""` |
| `alerting.mattermost.channel`                 | Mattermost channel name override (optional)                                                 | `""`          |
| `alerting.mattermost.client`                  | Client configuration. <br />See [Client configuration](#client-configuration).              | `{}`          |
| `alerting.mattermost.default-alert`           | Default alert configuration. <br />See [Setting a default alert](#setting-a-default-alert). | N/A           |
| `alerting.mattermost.overrides`               | List of overrides that may be prioritized over the default configuration                    | `[]`          |
| `alerting.mattermost.overrides[].group`       | Endpoint group for which the configuration will be overridden by this configuration         | `""`          |
| `alerting.mattermost.overrides[].*`           | See `alerting.mattermost.*` parameters                                                      | `{}`          |

```yaml
alerting:
  mattermost:
    webhook-url: "http://**********/hooks/**********"
    client:
      insecure: true

endpoints:
  - name: website
    url: "https://twin.sh/health"
    interval: 5m
    conditions:
      - "[STATUS] == 200"
      - "[BODY].status == UP"
      - "[RESPONSE_TIME] < 300"
    alerts:
      - type: mattermost
        description: "healthcheck failed"
        send-on-resolved: true
```

Here's an example of what the notifications look like:

![Mattermost notifications](.github/assets/mattermost-alerts.png)


#### Configuring Messagebird alerts
| Parameter                            | Description                                                                                | Default       |
|:-------------------------------------|:-------------------------------------------------------------------------------------------|:--------------|
| `alerting.messagebird`               | Configuration for alerts of type `messagebird`                                             | `{}`          |
| `alerting.messagebird.access-key`    | Messagebird access key                                                                     | Required `""` |
| `alerting.messagebird.originator`    | The sender of the message                                                                  | Required `""` |
| `alerting.messagebird.recipients`    | The recipients of the message                                                              | Required `""` |
| `alerting.messagebird.default-alert` | Default alert configuration. <br />See [Setting a default alert](#setting-a-default-alert) | N/A           |

Example of sending **SMS** text message alert using Messagebird:
```yaml
alerting:
  messagebird:
    access-key: "..."
    originator: "31619191918"
    recipients: "31619191919,31619191920"

endpoints:
  - name: website
    interval: 5m
    url: "https://twin.sh/health"
    conditions:
      - "[STATUS] == 200"
      - "[BODY].status == UP"
      - "[RESPONSE_TIME] < 300"
    alerts:
      - type: messagebird
        failure-threshold: 3
        send-on-resolved: true
        description: "healthcheck failed"
```


#### Configuring New Relic alerts

> ⚠️ **WARNING**: This alerting provider has not been tested yet. If you've tested it and confirmed that it works, please remove this warning and create a pull request, or comment on [#1223](https://github.com/TwiN/gatus/discussions/1223) with whether the provider works as intended. Thank you for your cooperation.

| Parameter                             | Description                                                                                | Default       |
|:--------------------------------------|:-------------------------------------------------------------------------------------------|:--------------|
| `alerting.newrelic`                   | Configuration for alerts of type `newrelic`                                                | `{}`          |
| `alerting.newrelic.api-key`           | New Relic API key                                                                          | Required `""` |
| `alerting.newrelic.account-id`        | New Relic account ID                                                                       | Required `""` |
| `alerting.newrelic.region`            | Region (US or EU)                                                                          | `"US"`        |
| `alerting.newrelic.default-alert`     | Default alert configuration. <br />See [Setting a default alert](#setting-a-default-alert) | N/A           |
| `alerting.newrelic.overrides`         | List of overrides that may be prioritized over the default configuration                   | `[]`          |
| `alerting.newrelic.overrides[].group` | Endpoint group for which the configuration will be overridden by this configuration        | `""`          |
| `alerting.newrelic.overrides[].*`     | See `alerting.newrelic.*` parameters                                                       | `{}`          |

```yaml
alerting:
  newrelic:
    api-key: "YOUR_API_KEY"
    account-id: "1234567"
    region: "US"  # or "EU" for European region

endpoints:
  - name: example
    url: "https://example.org"
    interval: 5m
    conditions:
      - "[STATUS] == 200"
    alerts:
      - type: newrelic
        send-on-resolved: true
```


#### Configuring n8n alerts
| Parameter                        | Description                                                                                | Default       |
|:---------------------------------|:-------------------------------------------------------------------------------------------|:--------------|
| `alerting.n8n`                   | Configuration for alerts of type `n8n`                                                     | `{}`          |
| `alerting.n8n.webhook-url`       | n8n webhook URL                                                                            | Required `""` |
| `alerting.n8n.title`             | Title of the alert sent to n8n                                                             | `""`          |
| `alerting.n8n.default-alert`     | Default alert configuration. <br />See [Setting a default alert](#setting-a-default-alert) | N/A           |
| `alerting.n8n.overrides`         | List of overrides that may be prioritized over the default configuration                   | `[]`          |
| `alerting.n8n.overrides[].group` | Endpoint group for which the configuration will be overridden by this configuration        | `""`          |
| `alerting.n8n.overrides[].*`     | See `alerting.n8n.*` parameters                                                            | `{}`          |

[n8n](https://n8n.io/) is a workflow automation platform that allows you to automate tasks across different applications and services using webhooks.

See [n8n-nodes-gatus-trigger](https://github.com/TwiN/n8n-nodes-gatus-trigger) for a n8n community node that can be used as trigger.

Example:
```yaml
alerting:
  n8n:
    webhook-url: "https://your-n8n-instance.com/webhook/your-webhook-id"
    title: "Gatus Monitoring"
    default-alert:
      send-on-resolved: true

endpoints:
  - name: example
    url: "https://example.org"
    interval: 5m
    conditions:
      - "[STATUS] == 200"
    alerts:
      - type: n8n
        description: "Health check alert"
```

The JSON payload sent to the n8n webhook will include:
- `title`: The configured title
- `endpoint_name`: Name of the endpoint
- `endpoint_group`: Group of the endpoint (if any)
- `endpoint_url`: URL being monitored
- `alert_description`: Custom alert description
- `resolved`: Boolean indicating if the alert is resolved
- `message`: Human-readable alert message
- `condition_results`: Array of condition results with their success status


#### Configuring Ntfy alerts
| Parameter                            | Description                                                                                                                                  | Default           |
|:-------------------------------------|:---------------------------------------------------------------------------------------------------------------------------------------------|:------------------|
| `alerting.ntfy`                      | Configuration for alerts of type `ntfy`                                                                                                      | `{}`              |
| `alerting.ntfy.topic`                | Topic at which the alert will be sent                                                                                                        | Required `""`     |
| `alerting.ntfy.url`                  | The URL of the target server                                                                                                                 | `https://ntfy.sh` |
| `alerting.ntfy.token`                | [Access token](https://docs.ntfy.sh/publish/#access-tokens) for restricted topics                                                            | `""`              |
| `alerting.ntfy.email`                | E-mail address for additional e-mail notifications                                                                                           | `""`              |
| `alerting.ntfy.click`                | Website opened when notification is clicked                                                                                                  | `""`              |
| `alerting.ntfy.priority`             | The priority of the alert                                                                                                                    | `3`               |
| `alerting.ntfy.disable-firebase`     | Whether message push delivery via firebase should be disabled. [ntfy.sh defaults to enabled](https://docs.ntfy.sh/publish/#disable-firebase) | `false`           |
| `alerting.ntfy.disable-cache`        | Whether server side message caching should be disabled. [ntfy.sh defaults to enabled](https://docs.ntfy.sh/publish/#message-caching)         | `false`           |
| `alerting.ntfy.default-alert`        | Default alert configuration. <br />See [Setting a default alert](#setting-a-default-alert)                                                   | N/A               |
| `alerting.ntfy.overrides`            | List of overrides that may be prioritized over the default configuration                                                                     | `[]`              |
| `alerting.ntfy.overrides[].group`    | Endpoint group for which the configuration will be overridden by this configuration                                                          | `""`              |
| `alerting.ntfy.overrides[].*`        | See `alerting.ntfy.*` parameters                                                                                                             | `{}`              |

[ntfy](https://github.com/binwiederhier/ntfy) is an amazing project that allows you to subscribe to desktop
and mobile notifications, making it an awesome addition to Gatus.

Example:
```yaml
alerting:
  ntfy:
    topic: "gatus-test-topic"
    priority: 2
    token: faketoken
    default-alert:
      failure-threshold: 3
      send-on-resolved: true
    # You can also add group-specific to keys, which will
    # override the to key above for the specified groups
    overrides:
      - group: "other"
        topic: "gatus-other-test-topic"
        priority: 4
        click: "https://example.com"

endpoints:
  - name: website
    interval: 5m
    url: "https://twin.sh/health"
    conditions:
      - "[STATUS] == 200"
      - "[BODY].status == UP"
      - "[RESPONSE_TIME] < 300"
    alerts:
      - type: ntfy
  - name: other example
    group: other
    interval: 30m
    url: "https://example.com"
    conditions:
      - "[STATUS] == 200"
      - "[BODY].status == UP"
    alerts:
      - type: ntfy
        description: example
```


#### Configuring Opsgenie alerts
| Parameter                         | Description                                                                                | Default              |
|:----------------------------------|:-------------------------------------------------------------------------------------------|:---------------------|
| `alerting.opsgenie`               | Configuration for alerts of type `opsgenie`                                                | `{}`                 |
| `alerting.opsgenie.api-key`       | Opsgenie API Key                                                                           | Required `""`        |
| `alerting.opsgenie.priority`      | Priority level of the alert.                                                               | `P1`                 |
| `alerting.opsgenie.source`        | Source field of the alert.                                                                 | `gatus`              |
| `alerting.opsgenie.entity-prefix` | Entity field prefix.                                                                       | `gatus-`             |
| `alerting.opsgenie.alias-prefix`  | Alias field prefix.                                                                        | `gatus-healthcheck-` |
| `alerting.opsgenie.tags`          | Tags of alert.                                                                             | `[]`                 |
| `alerting.opsgenie.default-alert` | Default alert configuration. <br />See [Setting a default alert](#setting-a-default-alert) | N/A                  |

Opsgenie provider will automatically open and close alerts.

```yaml
alerting:
  opsgenie:
    api-key: "00000000-0000-0000-0000-000000000000"
```


#### Configuring PagerDuty alerts
| Parameter                              | Description                                                                                | Default |
|:---------------------------------------|:-------------------------------------------------------------------------------------------|:--------|
| `alerting.pagerduty`                   | Configuration for alerts of type `pagerduty`                                               | `{}`    |
| `alerting.pagerduty.integration-key`   | PagerDuty Events API v2 integration key                                                    | `""`    |
| `alerting.pagerduty.default-alert`     | Default alert configuration. <br />See [Setting a default alert](#setting-a-default-alert) | N/A     |
| `alerting.pagerduty.overrides`         | List of overrides that may be prioritized over the default configuration                   | `[]`    |
| `alerting.pagerduty.overrides[].group` | Endpoint group for which the configuration will be overridden by this configuration        | `""`    |
| `alerting.pagerduty.overrides[].*`     | See `alerting.pagerduty.*` parameters                                                      | `{}`    |

It is highly recommended to set `endpoints[].alerts[].send-on-resolved` to `true` for alerts
of type `pagerduty`, because unlike other alerts, the operation resulting from setting said
parameter to `true` will not create another incident but mark the incident as resolved on
PagerDuty instead.

Behavior:
- By default, `alerting.pagerduty.integration-key` is used as the integration key
- If the endpoint being evaluated belongs to a group (`endpoints[].group`) matching the value of `alerting.pagerduty.overrides[].group`, the provider will use that override's integration key instead of `alerting.pagerduty.integration-key`'s

```yaml
alerting:
  pagerduty:
    integration-key: "********************************"
    # You can also add group-specific integration keys, which will
    # override the integration key above for the specified groups
    overrides:
      - group: "core"
        integration-key: "********************************"

endpoints:
  - name: website
    url: "https://twin.sh/health"
    interval: 30s
    conditions:
      - "[STATUS] == 200"
      - "[BODY].status == UP"
      - "[RESPONSE_TIME] < 300"
    alerts:
      - type: pagerduty
        failure-threshold: 3
        success-threshold: 5
        send-on-resolved: true
        description: "healthcheck failed"

  - name: back-end
    group: core
    url: "https://example.org/"
    interval: 5m
    conditions:
      - "[STATUS] == 200"
      - "[CERTIFICATE_EXPIRATION] > 48h"
    alerts:
      - type: pagerduty
        failure-threshold: 3
        success-threshold: 5
        send-on-resolved: true
        description: "healthcheck failed"
```


#### Configuring Plivo alerts

> ⚠️ **WARNING**: This alerting provider has not been tested yet. If you've tested it and confirmed that it works, please remove this warning and create a pull request, or comment on [#1223](https://github.com/TwiN/gatus/discussions/1223) with whether the provider works as intended. Thank you for your cooperation.

| Parameter                          | Description                                                                                | Default       |
|:-----------------------------------|:-------------------------------------------------------------------------------------------|:--------------|
| `alerting.plivo`                   | Configuration for alerts of type `plivo`                                                   | `{}`          |
| `alerting.plivo.auth-id`           | Plivo Auth ID                                                                              | Required `""` |
| `alerting.plivo.auth-token`        | Plivo Auth Token                                                                           | Required `""` |
| `alerting.plivo.from`              | Phone number to send SMS from                                                              | Required `""` |
| `alerting.plivo.to`                | List of phone numbers to send SMS to                                                       | Required `[]` |
| `alerting.plivo.default-alert`     | Default alert configuration. <br />See [Setting a default alert](#setting-a-default-alert) | N/A           |
| `alerting.plivo.overrides`         | List of overrides that may be prioritized over the default configuration                   | `[]`          |
| `alerting.plivo.overrides[].group` | Endpoint group for which the configuration will be overridden by this configuration        | `""`          |
| `alerting.plivo.overrides[].*`     | See `alerting.plivo.*` parameters                                                          | `{}`          |

```yaml
alerting:
  plivo:
    auth-id: "MAXXXXXXXXXXXXXXXXXX"
    auth-token: "your-auth-token"
    from: "+1234567890"
    to:
      - "+0987654321"
      - "+1122334455"

endpoints:
  - name: website
    interval: 30s
    url: "https://twin.sh/health"
    conditions:
      - "[STATUS] == 200"
      - "[BODY].status == UP"
      - "[RESPONSE_TIME] < 300"
    alerts:
      - type: plivo
        failure-threshold: 5
        send-on-resolved: true
        description: "healthcheck failed"
```


#### Configuring Pushover alerts
| Parameter                             | Description                                                                                                  | Default               |
|:--------------------------------------|:-------------------------------------------------------------------------------------------------------------|:----------------------|
| `alerting.pushover`                   | Configuration for alerts of type `pushover`                                                                  | `{}`                  |
| `alerting.pushover.application-token` | Pushover application token                                                                                   | `""`                  |
| `alerting.pushover.user-key`          | User or group key                                                                                            | `""`                  |
| `alerting.pushover.title`             | Fixed title for all messages sent via Pushover                                                               | `"Gatus: <endpoint>"` |
| `alerting.pushover.priority`          | Priority of all messages, ranging from -2 (very low) to 2 (emergency)                                        | `0`                   |
| `alerting.pushover.resolved-priority` | Override the priority of messages on resolved, ranging from -2 (very low) to 2 (emergency)                   | `0`                   |
| `alerting.pushover.sound`             | Sound of all messages<br />See [sounds](https://pushover.net/api#sounds) for all valid choices.              | `""`                  |
| `alerting.pushover.ttl`               | Set the Time-to-live of the message to be automatically deleted from pushover notifications                  | `0`                   |
| `alerting.pushover.device`            | Device to send the message to (optional)<br/>See [devices](https://pushover.net/api#identifiers) for details | `""` (all devices)    |
| `alerting.pushover.default-alert`     | Default alert configuration. <br />See [Setting a default alert](#setting-a-default-alert)                   | N/A                   |

```yaml
alerting:
  pushover:
    application-token: "******************************"
    user-key: "******************************"

endpoints:
  - name: website
    url: "https://twin.sh/health"
    interval: 30s
    conditions:
      - "[STATUS] == 200"
      - "[BODY].status == UP"
      - "[RESPONSE_TIME] < 300"
    alerts:
      - type: pushover
        failure-threshold: 3
        success-threshold: 5
        send-on-resolved: true
        description: "healthcheck failed"
```


#### Configuring Rocket.Chat alerts

> ⚠️ **WARNING**: This alerting provider has not been tested yet. If you've tested it and confirmed that it works, please remove this warning and create a pull request, or comment on [#1223](https://github.com/TwiN/gatus/discussions/1223) with whether the provider works as intended. Thank you for your cooperation.

| Parameter                               | Description                                                                                | Default       |
|:----------------------------------------|:-------------------------------------------------------------------------------------------|:--------------|
| `alerting.rocketchat`                   | Configuration for alerts of type `rocketchat`                                              | `{}`          |
| `alerting.rocketchat.webhook-url`       | Rocket.Chat incoming webhook URL                                                           | Required `""` |
| `alerting.rocketchat.channel`           | Optional channel override                                                                  | `""`          |
| `alerting.rocketchat.default-alert`     | Default alert configuration. <br />See [Setting a default alert](#setting-a-default-alert) | N/A           |
| `alerting.rocketchat.overrides`         | List of overrides that may be prioritized over the default configuration                   | `[]`          |
| `alerting.rocketchat.overrides[].group` | Endpoint group for which the configuration will be overridden by this configuration        | `""`          |
| `alerting.rocketchat.overrides[].*`     | See `alerting.rocketchat.*` parameters                                                     | `{}`          |

```yaml
alerting:
  rocketchat:
    webhook-url: "https://your-rocketchat.com/hooks/YOUR_WEBHOOK_ID/YOUR_TOKEN"
    channel: "#alerts"  # Optional

endpoints:
  - name: website
    url: "https://twin.sh/health"
    interval: 5m
    conditions:
      - "[STATUS] == 200"
    alerts:
      - type: rocketchat
        send-on-resolved: true
```


#### Configuring SendGrid alerts

> ⚠️ **WARNING**: This alerting provider has not been tested yet. If you've tested it and confirmed that it works, please remove this warning and create a pull request, or comment on [#1223](https://github.com/TwiN/gatus/discussions/1223) with whether the provider works as intended. Thank you for your cooperation.

| Parameter                             | Description                                                                                | Default       |
|:--------------------------------------|:-------------------------------------------------------------------------------------------|:--------------|
| `alerting.sendgrid`                   | Configuration for alerts of type `sendgrid`                                                | `{}`          |
| `alerting.sendgrid.api-key`           | SendGrid API key                                                                           | Required `""` |
| `alerting.sendgrid.from`              | Email address to send from                                                                 | Required `""` |
| `alerting.sendgrid.to`                | Email address(es) to send alerts to (comma-separated for multiple recipients)              | Required `""` |
| `alerting.sendgrid.default-alert`     | Default alert configuration. <br />See [Setting a default alert](#setting-a-default-alert) | N/A           |
| `alerting.sendgrid.overrides`         | List of overrides that may be prioritized over the default configuration                   | `[]`          |
| `alerting.sendgrid.overrides[].group` | Endpoint group for which the configuration will be overridden by this configuration        | `""`          |
| `alerting.sendgrid.overrides[].*`     | See `alerting.sendgrid.*` parameters                                                       | `{}`          |

```yaml
alerting:
  sendgrid:
    api-key: "SG.xxxxxxxxxxxxxxxxxxxxxxxxxxxxxxxxxxxxxxxxxxxxxxxxxxxxxxxxxxxxxxxxxxxx"
    from: "alerts@example.com"
    to: "admin@example.com,ops@example.com"

endpoints:
  - name: website
    url: "https://twin.sh/health"
    interval: 5m
    conditions:
      - "[STATUS] == 200"
    alerts:
      - type: sendgrid
        send-on-resolved: true
```


#### Configuring Signal alerts

> ⚠️ **WARNING**: This alerting provider has not been tested yet. If you've tested it and confirmed that it works, please remove this warning and create a pull request, or comment on [#1223](https://github.com/TwiN/gatus/discussions/1223) with whether the provider works as intended. Thank you for your cooperation.

| Parameter                           | Description                                                                                | Default       |
|:------------------------------------|:-------------------------------------------------------------------------------------------|:--------------|
| `alerting.signal`                   | Configuration for alerts of type `signal`                                                  | `{}`          |
| `alerting.signal.api-url`           | Signal API URL (e.g., signal-cli-rest-api instance)                                        | Required `""` |
| `alerting.signal.number`            | Sender phone number                                                                        | Required `""` |
| `alerting.signal.recipients`        | List of recipient phone numbers                                                            | Required `[]` |
| `alerting.signal.default-alert`     | Default alert configuration. <br />See [Setting a default alert](#setting-a-default-alert) | N/A           |
| `alerting.signal.overrides`         | List of overrides that may be prioritized over the default configuration                   | `[]`          |
| `alerting.signal.overrides[].group` | Endpoint group for which the configuration will be overridden by this configuration        | `""`          |
| `alerting.signal.overrides[].*`     | See `alerting.signal.*` parameters                                                         | `{}`          |

```yaml
alerting:
  signal:
    api-url: "http://localhost:8080"
    number: "+1234567890"
    recipients:
      - "+0987654321"
      - "+1122334455"

endpoints:
  - name: website
    url: "https://twin.sh/health"
    interval: 5m
    conditions:
      - "[STATUS] == 200"
    alerts:
      - type: signal
        send-on-resolved: true
```


#### Configuring SIGNL4 alerts

SIGNL4 is a mobile alerting and incident management service that sends critical alerts to team members via mobile push, SMS, voice calls, and email.

| Parameter                           | Description                                                                                | Default       |
|:------------------------------------|:-------------------------------------------------------------------------------------------|:--------------|
| `alerting.signl4`                   | Configuration for alerts of type `signl4`                                                  | `{}`          |
| `alerting.signl4.team-secret`       | SIGNL4 team secret (part of webhook URL)                                                   | Required `""` |
| `alerting.signl4.default-alert`     | Default alert configuration. <br />See [Setting a default alert](#setting-a-default-alert) | N/A           |
| `alerting.signl4.overrides`         | List of overrides that may be prioritized over the default configuration                   | `[]`          |
| `alerting.signl4.overrides[].group` | Endpoint group for which the configuration will be overridden by this configuration        | `""`          |
| `alerting.signl4.overrides[].*`     | See `alerting.signl4.*` parameters                                                         | `{}`          |

```yaml
alerting:
  signl4:
    team-secret: "your-team-secret-here"

endpoints:
  - name: website
    url: "https://twin.sh/health"
    interval: 5m
    conditions:
      - "[STATUS] == 200"
    alerts:
      - type: signl4
        send-on-resolved: true
```


#### Configuring Slack alerts
| Parameter                          | Description                                                                                | Default                             |
|:-----------------------------------|:-------------------------------------------------------------------------------------------|:------------------------------------|
| `alerting.slack`                   | Configuration for alerts of type `slack`                                                   | `{}`                                |
| `alerting.slack.webhook-url`       | Slack Webhook URL                                                                          | Required `""`                       |
| `alerting.slack.title`             | Title of the notification                                                                  | `":helmet_with_white_cross: Gatus"` |
| `alerting.slack.default-alert`     | Default alert configuration. <br />See [Setting a default alert](#setting-a-default-alert) | N/A                                 |
| `alerting.slack.overrides`         | List of overrides that may be prioritized over the default configuration                   | `[]`                                |
| `alerting.slack.overrides[].group` | Endpoint group for which the configuration will be overridden by this configuration        | `""`                                |
| `alerting.slack.overrides[].*`     | See `alerting.slack.*` parameters                                                          | `{}`                                |

```yaml
alerting:
  slack:
    webhook-url: "https://hooks.slack.com/services/**********/**********/**********"

endpoints:
  - name: website
    url: "https://twin.sh/health"
    interval: 30s
    conditions:
      - "[STATUS] == 200"
      - "[BODY].status == UP"
      - "[RESPONSE_TIME] < 300"
    alerts:
      - type: slack
        description: "healthcheck failed 3 times in a row"
        send-on-resolved: true
      - type: slack
        failure-threshold: 5
        description: "healthcheck failed 5 times in a row"
        send-on-resolved: true
```

Here's an example of what the notifications look like:

![Slack notifications](.github/assets/slack-alerts.png)


#### Configuring Splunk alerts

> ⚠️ **WARNING**: This alerting provider has not been tested yet. If you've tested it and confirmed that it works, please remove this warning and create a pull request, or comment on [#1223](https://github.com/TwiN/gatus/discussions/1223) with whether the provider works as intended. Thank you for your cooperation.

| Parameter                           | Description                                                                                | Default         |
|:------------------------------------|:-------------------------------------------------------------------------------------------|:----------------|
| `alerting.splunk`                   | Configuration for alerts of type `splunk`                                                  | `{}`            |
| `alerting.splunk.hec-url`           | Splunk HEC (HTTP Event Collector) URL                                                      | Required `""`   |
| `alerting.splunk.hec-token`         | Splunk HEC token                                                                           | Required `""`   |
| `alerting.splunk.source`            | Event source                                                                               | `"gatus"`       |
| `alerting.splunk.sourcetype`        | Event source type                                                                          | `"gatus:alert"` |
| `alerting.splunk.index`             | Splunk index                                                                               | `""`            |
| `alerting.splunk.default-alert`     | Default alert configuration. <br />See [Setting a default alert](#setting-a-default-alert) | N/A             |
| `alerting.splunk.overrides`         | List of overrides that may be prioritized over the default configuration                   | `[]`            |
| `alerting.splunk.overrides[].group` | Endpoint group for which the configuration will be overridden by this configuration        | `""`            |
| `alerting.splunk.overrides[].*`     | See `alerting.splunk.*` parameters                                                         | `{}`            |

```yaml
alerting:
  splunk:
    hec-url: "https://splunk.example.com:8088"
    hec-token: "YOUR_HEC_TOKEN"
    index: "main"  # Optional

endpoints:
  - name: website
    url: "https://twin.sh/health"
    interval: 5m
    conditions:
      - "[STATUS] == 200"
    alerts:
      - type: splunk
        send-on-resolved: true
```


#### Configuring Squadcast alerts

> ⚠️ **WARNING**: This alerting provider has not been tested yet. If you've tested it and confirmed that it works, please remove this warning and create a pull request, or comment on [#1223](https://github.com/TwiN/gatus/discussions/1223) with whether the provider works as intended. Thank you for your cooperation.

| Parameter                              | Description                                                                                | Default       |
|:---------------------------------------|:-------------------------------------------------------------------------------------------|:--------------|
| `alerting.squadcast`                   | Configuration for alerts of type `squadcast`                                               | `{}`          |
| `alerting.squadcast.webhook-url`       | Squadcast webhook URL                                                                      | Required `""` |
| `alerting.squadcast.default-alert`     | Default alert configuration. <br />See [Setting a default alert](#setting-a-default-alert) | N/A           |
| `alerting.squadcast.overrides`         | List of overrides that may be prioritized over the default configuration                   | `[]`          |
| `alerting.squadcast.overrides[].group` | Endpoint group for which the configuration will be overridden by this configuration        | `""`          |
| `alerting.squadcast.overrides[].*`     | See `alerting.squadcast.*` parameters                                                      | `{}`          |

```yaml
alerting:
  squadcast:
    webhook-url: "https://api.squadcast.com/v3/incidents/api/YOUR_API_KEY"

endpoints:
  - name: website
    url: "https://twin.sh/health"
    interval: 5m
    conditions:
      - "[STATUS] == 200"
    alerts:
      - type: squadcast
        send-on-resolved: true
```


#### Configuring Teams alerts *(Deprecated)*

> [!CAUTION]
> **Deprecated:** Office 365 Connectors within Microsoft Teams are being retired ([Source: Microsoft DevBlog](https://devblogs.microsoft.com/microsoft365dev/retirement-of-office-365-connectors-within-microsoft-teams/)).
> Existing connectors will continue to work until December 2025. The new [Teams Workflow Alerts](#configuring-teams-workflow-alerts) should be used with Microsoft Workflows instead of this legacy configuration.

| Parameter                          | Description                                                                                | Default             |
|:-----------------------------------|:-------------------------------------------------------------------------------------------|:--------------------|
| `alerting.teams`                   | Configuration for alerts of type `teams`                                                   | `{}`                |
| `alerting.teams.webhook-url`       | Teams Webhook URL                                                                          | Required `""`       |
| `alerting.teams.default-alert`     | Default alert configuration. <br />See [Setting a default alert](#setting-a-default-alert) | N/A                 |
| `alerting.teams.title`             | Title of the notification                                                                  | `"&#x1F6A8; Gatus"` |
| `alerting.teams.client.insecure`   | Whether to skip TLS verification                                                           | `false`             |
| `alerting.teams.overrides`         | List of overrides that may be prioritized over the default configuration                   | `[]`                |
| `alerting.teams.overrides[].group` | Endpoint group for which the configuration will be overridden by this configuration        | `""`                |
| `alerting.teams.overrides[].*`     | See `alerting.teams.*` parameters                                                          | `{}`                |

```yaml
alerting:
  teams:
    webhook-url: "https://********.webhook.office.com/webhookb2/************"
    client:
      insecure: false
    # You can also add group-specific to keys, which will
    # override the to key above for the specified groups
    overrides:
      - group: "core"
        webhook-url: "https://********.webhook.office.com/webhookb3/************"

endpoints:
  - name: website
    url: "https://twin.sh/health"
    interval: 30s
    conditions:
      - "[STATUS] == 200"
      - "[BODY].status == UP"
      - "[RESPONSE_TIME] < 300"
    alerts:
      - type: teams
        description: "healthcheck failed"
        send-on-resolved: true

  - name: back-end
    group: core
    url: "https://example.org/"
    interval: 5m
    conditions:
      - "[STATUS] == 200"
      - "[CERTIFICATE_EXPIRATION] > 48h"
    alerts:
      - type: teams
        description: "healthcheck failed"
        send-on-resolved: true
```

Here's an example of what the notifications look like:

![Teams notifications](.github/assets/teams-alerts.png)


#### Configuring Teams Workflow alerts

> [!NOTE]
> This alert is compatible with Workflows for Microsoft Teams. To setup the workflow and get the webhook URL, follow the [Microsoft Documentation](https://support.microsoft.com/en-us/office/create-incoming-webhooks-with-workflows-for-microsoft-teams-8ae491c7-0394-4861-ba59-055e33f75498).

| Parameter                                    | Description                                                                                | Default            |
|:---------------------------------------------|:-------------------------------------------------------------------------------------------|:-------------------|
| `alerting.teams-workflows`                   | Configuration for alerts of type `teams`                                                   | `{}`               |
| `alerting.teams-workflows.webhook-url`       | Teams Webhook URL                                                                          | Required `""`      |
| `alerting.teams-workflows.title`             | Title of the notification                                                                  | `"&#x26D1; Gatus"` |
| `alerting.teams-workflows.default-alert`     | Default alert configuration. <br />See [Setting a default alert](#setting-a-default-alert) | N/A                |
| `alerting.teams-workflows.overrides`         | List of overrides that may be prioritized over the default configuration                   | `[]`               |
| `alerting.teams-workflows.overrides[].group` | Endpoint group for which the configuration will be overridden by this configuration        | `""`               |
| `alerting.teams-workflows.overrides[].*`     | See `alerting.teams-workflows.*` parameters                                                | `{}`               |

```yaml
alerting:
  teams-workflows:
    webhook-url: "https://********.webhook.office.com/webhookb2/************"
    # You can also add group-specific to keys, which will
    # override the to key above for the specified groups
    overrides:
      - group: "core"
        webhook-url: "https://********.webhook.office.com/webhookb3/************"

endpoints:
  - name: website
    url: "https://twin.sh/health"
    interval: 30s
    conditions:
      - "[STATUS] == 200"
      - "[BODY].status == UP"
      - "[RESPONSE_TIME] < 300"
    alerts:
      - type: teams-workflows
        description: "healthcheck failed"
        send-on-resolved: true

  - name: back-end
    group: core
    url: "https://example.org/"
    interval: 5m
    conditions:
      - "[STATUS] == 200"
      - "[CERTIFICATE_EXPIRATION] > 48h"
    alerts:
      - type: teams-workflows
        description: "healthcheck failed"
        send-on-resolved: true
```

Here's an example of what the notifications look like:

![Teams Workflow notifications](.github/assets/teams-workflows-alerts.png)


#### Configuring Telegram alerts
| Parameter                             | Description                                                                                | Default                    |
|:--------------------------------------|:-------------------------------------------------------------------------------------------|:---------------------------|
| `alerting.telegram`                   | Configuration for alerts of type `telegram`                                                | `{}`                       |
| `alerting.telegram.token`             | Telegram Bot Token                                                                         | Required `""`              |
| `alerting.telegram.id`                | Telegram Chat ID                                                                           | Required `""`              |
| `alerting.telegram.topic-id`          | Telegram Topic ID in a group corresponds to `message_thread_id` in the Telegram API        | `""`                       |
| `alerting.telegram.api-url`           | Telegram API URL                                                                           | `https://api.telegram.org` |
| `alerting.telegram.client`            | Client configuration. <br />See [Client configuration](#client-configuration).             | `{}`                       |
| `alerting.telegram.default-alert`     | Default alert configuration. <br />See [Setting a default alert](#setting-a-default-alert) | N/A                        |
| `alerting.telegram.overrides`         | List of overrides that may be prioritized over the default configuration                   | `[]`                       |
| `alerting.telegram.overrides[].group` | Endpoint group for which the configuration will be overridden by this configuration        | `""`                       |
| `alerting.telegram.overrides[].*`     | See `alerting.telegram.*` parameters                                                       | `{}`                       |

```yaml
alerting:
  telegram:
    token: "123456:ABC-DEF1234ghIkl-zyx57W2v1u123ew11"
    id: "0123456789"
    topic-id: "7"

endpoints:
  - name: website
    url: "https://twin.sh/health"
    interval: 30s
    conditions:
      - "[STATUS] == 200"
      - "[BODY].status == UP"
    alerts:
      - type: telegram
        send-on-resolved: true
```

Here's an example of what the notifications look like:

![Telegram notifications](.github/assets/telegram-alerts.png)


#### Configuring Twilio alerts
| Parameter                       | Description                                                                                | Default       |
|:--------------------------------|:-------------------------------------------------------------------------------------------|:--------------|
| `alerting.twilio`               | Settings for alerts of type `twilio`                                                       | `{}`          |
| `alerting.twilio.sid`           | Twilio account SID                                                                         | Required `""` |
| `alerting.twilio.token`         | Twilio auth token                                                                          | Required `""` |
| `alerting.twilio.from`          | Number to send Twilio alerts from                                                          | Required `""` |
| `alerting.twilio.to`            | Number to send twilio alerts to                                                            | Required `""` |
| `alerting.twilio.default-alert` | Default alert configuration. <br />See [Setting a default alert](#setting-a-default-alert) | N/A           |

Custom message templates are supported via the following additional parameters:

| Parameter                               | Description                                                                                | Default |
|:----------------------------------------|:-------------------------------------------------------------------------------------------|:--------|
| `alerting.twilio.text-twilio-triggered` | Custom message template for triggered alerts. Supports `[ENDPOINT]`, `[ALERT_DESCRIPTION]` | `""`    |
| `alerting.twilio.text-twilio-resolved`  | Custom message template for resolved alerts. Supports `[ENDPOINT]`, `[ALERT_DESCRIPTION]`  | `""`    |

```yaml
alerting:
  twilio:
    sid: "..."
    token: "..."
    from: "+1-234-567-8901"
    to: "+1-234-567-8901"
    # Custom message templates using placeholders (optional)
    # Supports both old format {endpoint}/{description} and new format [ENDPOINT]/[ALERT_DESCRIPTION]
    text-twilio-triggered: "🚨 ALERT: [ENDPOINT] is down! [ALERT_DESCRIPTION]"
    text-twilio-resolved: "✅ RESOLVED: [ENDPOINT] is back up! [ALERT_DESCRIPTION]"

endpoints:
  - name: website
    interval: 30s
    url: "https://twin.sh/health"
    conditions:
      - "[STATUS] == 200"
      - "[BODY].status == UP"
      - "[RESPONSE_TIME] < 300"
    alerts:
      - type: twilio
        failure-threshold: 5
        send-on-resolved: true
        description: "healthcheck failed"
```


#### Configuring Vonage alerts

> ⚠️ **WARNING**: This alerting provider has not been tested yet. If you've tested it and confirmed that it works, please remove this warning and create a pull request, or comment on [#1223](https://github.com/TwiN/gatus/discussions/1223) with whether the provider works as intended. Thank you for your cooperation.

| Parameter                           | Description                                                                                | Default       |
|:------------------------------------|:-------------------------------------------------------------------------------------------|:--------------|
| `alerting.vonage`                   | Configuration for alerts of type `vonage`                                                  | `{}`          |
| `alerting.vonage.api-key`           | Vonage API key                                                                             | Required `""` |
| `alerting.vonage.api-secret`        | Vonage API secret                                                                          | Required `""` |
| `alerting.vonage.from`              | Sender name or phone number                                                                | Required `""` |
| `alerting.vonage.to`                | Recipient phone number                                                                     | Required `""` |
| `alerting.vonage.default-alert`     | Default alert configuration. <br />See [Setting a default alert](#setting-a-default-alert) | N/A           |
| `alerting.vonage.overrides`         | List of overrides that may be prioritized over the default configuration                   | `[]`          |
| `alerting.vonage.overrides[].group` | Endpoint group for which the configuration will be overridden by this configuration        | `""`          |
| `alerting.vonage.overrides[].*`     | See `alerting.vonage.*` parameters                                                         | `{}`          |

```yaml
alerting:
  vonage:
    api-key: "YOUR_API_KEY"
    api-secret: "YOUR_API_SECRET"
    from: "Gatus"
    to: "+1234567890"
```

Example of sending alerts to Vonage:
```yaml
endpoints:
  - name: website
    url: "https://example.org"
    alerts:
      - type: vonage
        failure-threshold: 5
        send-on-resolved: true
        description: "healthcheck failed"
```


#### Configuring Webex alerts

> ⚠️ **WARNING**: This alerting provider has not been tested yet. If you've tested it and confirmed that it works, please remove this warning and create a pull request, or comment on [#1223](https://github.com/TwiN/gatus/discussions/1223) with whether the provider works as intended. Thank you for your cooperation.

| Parameter                          | Description                                                                                | Default       |
|:-----------------------------------|:-------------------------------------------------------------------------------------------|:--------------|
| `alerting.webex`                   | Configuration for alerts of type `webex`                                                   | `{}`          |
| `alerting.webex.webhook-url`       | Webex Teams webhook URL                                                                    | Required `""` |
| `alerting.webex.default-alert`     | Default alert configuration. <br />See [Setting a default alert](#setting-a-default-alert) | N/A           |
| `alerting.webex.overrides`         | List of overrides that may be prioritized over the default configuration                   | `[]`          |
| `alerting.webex.overrides[].group` | Endpoint group for which the configuration will be overridden by this configuration        | `""`          |
| `alerting.webex.overrides[].*`     | See `alerting.webex.*` parameters                                                          | `{}`          |

```yaml
alerting:
  webex:
    webhook-url: "https://webexapis.com/v1/webhooks/incoming/YOUR_WEBHOOK_ID"

endpoints:
  - name: website
    url: "https://twin.sh/health"
    interval: 5m
    conditions:
      - "[STATUS] == 200"
    alerts:
      - type: webex
        send-on-resolved: true
```


#### Configuring Zapier alerts

> ⚠️ **WARNING**: This alerting provider has not been tested yet. If you've tested it and confirmed that it works, please remove this warning and create a pull request, or comment on [#1223](https://github.com/TwiN/gatus/discussions/1223) with whether the provider works as intended. Thank you for your cooperation.

| Parameter                       | Description                                                                                | Default       |
|:--------------------------------|:-------------------------------------------------------------------------------------------|:--------------|
| `alerting.zapier`               | Configuration for alerts of type `zapier`                                                  | `{}`          |
| `alerting.zapier.webhook-url`   | Zapier webhook URL                                                                         | Required `""` |
| `alerting.zapier.default-alert` | Default alert configuration. <br />See [Setting a default alert](#setting-a-default-alert) | N/A           |
| `alerting.zapier.overrides`     | List of overrides that may be prioritized over the default configuration                   | `[]`          |
| `alerting.zapier.overrides[].group` | Endpoint group for which the configuration will be overridden by this configuration    | `""`          |
| `alerting.zapier.overrides[].*` | See `alerting.zapier.*` parameters                                                        | `{}`          |

```yaml
alerting:
  zapier:
    webhook-url: "https://hooks.zapier.com/hooks/catch/YOUR_WEBHOOK_ID/"

endpoints:
  - name: website
    url: "https://twin.sh/health"
    interval: 5m
    conditions:
      - "[STATUS] == 200"
    alerts:
      - type: zapier
        send-on-resolved: true
```


#### Configuring Zulip alerts
| Parameter                          | Description                                                                         | Default       |
|:-----------------------------------|:------------------------------------------------------------------------------------|:--------------|
| `alerting.zulip`                   | Configuration for alerts of type `zulip`                                            | `{}`          |
| `alerting.zulip.bot-email`         | Bot Email                                                                           | Required `""` |
| `alerting.zulip.bot-api-key`       | Bot API key                                                                         | Required `""` |
| `alerting.zulip.domain`            | Full organization domain (e.g.: yourZulipDomain.zulipchat.com)                      | Required `""` |
| `alerting.zulip.channel-id`        | The channel ID where Gatus will send the alerts                                     | Required `""` |
| `alerting.zulip.overrides`         | List of overrides that may be prioritized over the default configuration            | `[]`          |
| `alerting.zulip.overrides[].group` | Endpoint group for which the configuration will be overridden by this configuration | `""`          |
| `alerting.zulip.overrides[].*`     | See `alerting.zulip.*` parameters                                                   | `{}`          |

```yaml
alerting:
  zulip:
    bot-email: gatus-bot@some.zulip.org
    bot-api-key: "********************************"
    domain: some.zulip.org
    channel-id: 123456

endpoints:
  - name: website
    url: "https://twin.sh/health"
    interval: 5m
    conditions:
      - "[STATUS] == 200"
      - "[BODY].status == UP"
      - "[RESPONSE_TIME] < 300"
    alerts:
      - type: zulip
        description: "healthcheck failed"
        send-on-resolved: true
```


#### Configuring custom alerts
| Parameter                       | Description                                                                                | Default       |
|:--------------------------------|:-------------------------------------------------------------------------------------------|:--------------|
| `alerting.custom`               | Configuration for custom actions on failure or alerts                                      | `{}`          |
| `alerting.custom.url`           | Custom alerting request url                                                                | Required `""` |
| `alerting.custom.method`        | Request method                                                                             | `GET`         |
| `alerting.custom.body`          | Custom alerting request body.                                                              | `""`          |
| `alerting.custom.headers`       | Custom alerting request headers                                                            | `{}`          |
| `alerting.custom.client`        | Client configuration. <br />See [Client configuration](#client-configuration).             | `{}`          |
| `alerting.custom.default-alert` | Default alert configuration. <br />See [Setting a default alert](#setting-a-default-alert) | N/A           |

While they're called alerts, you can use this feature to call anything.

For instance, you could automate rollbacks by having an application that keeps tracks of new deployments, and by
leveraging Gatus, you could have Gatus call that application endpoint when an endpoint starts failing. Your application
would then check if the endpoint that started failing was part of the recently deployed application, and if it was,
then automatically roll it back.

Furthermore, you may use the following placeholders in the body (`alerting.custom.body`) and in the url (`alerting.custom.url`):
- `[ALERT_DESCRIPTION]` (resolved from `endpoints[].alerts[].description`)
- `[ENDPOINT_NAME]` (resolved from `endpoints[].name`)
- `[ENDPOINT_GROUP]` (resolved from `endpoints[].group`)
- `[ENDPOINT_URL]` (resolved from `endpoints[].url`)
- `[RESULT_ERRORS]` (resolved from the health evaluation of a given health check)
- `[RESULT_CONDITIONS]` (condition results from the health evaluation of a given health check)
-
If you have an alert using the `custom` provider with `send-on-resolved` set to `true`, you can use the
`[ALERT_TRIGGERED_OR_RESOLVED]` placeholder to differentiate the notifications.
The aforementioned placeholder will be replaced by `TRIGGERED` or `RESOLVED` accordingly, though it can be modified
(details at the end of this section).

For all intents and purposes, we'll configure the custom alert with a Slack webhook, but you can call anything you want.
```yaml
alerting:
  custom:
    url: "https://hooks.slack.com/services/**********/**********/**********"
    method: "POST"
    body: |
      {
        "text": "[ALERT_TRIGGERED_OR_RESOLVED]: [ENDPOINT_GROUP] - [ENDPOINT_NAME] - [ALERT_DESCRIPTION] - [RESULT_ERRORS]"
      }
endpoints:
  - name: website
    url: "https://twin.sh/health"
    interval: 30s
    conditions:
      - "[STATUS] == 200"
      - "[BODY].status == UP"
      - "[RESPONSE_TIME] < 300"
    alerts:
      - type: custom
        failure-threshold: 10
        success-threshold: 3
        send-on-resolved: true
        description: "health check failed"
```

Note that you can customize the resolved values for the `[ALERT_TRIGGERED_OR_RESOLVED]` placeholder like so:
```yaml
alerting:
  custom:
    placeholders:
      ALERT_TRIGGERED_OR_RESOLVED:
        TRIGGERED: "partial_outage"
        RESOLVED: "operational"
```
As a result, the `[ALERT_TRIGGERED_OR_RESOLVED]` in the body of first example of this section would be replaced by
`partial_outage` when an alert is triggered and `operational` when an alert is resolved.


#### Setting a default alert
| Parameter                                    | Description                                                                   | Default |
|:---------------------------------------------|:------------------------------------------------------------------------------|:--------|
| `alerting.*.default-alert.enabled`           | Whether to enable the alert                                                   | N/A     |
| `alerting.*.default-alert.failure-threshold` | Number of failures in a row needed before triggering the alert                | N/A     |
| `alerting.*.default-alert.success-threshold` | Number of successes in a row before an ongoing incident is marked as resolved | N/A     |
| `alerting.*.default-alert.send-on-resolved`  | Whether to send a notification once a triggered alert is marked as resolved   | N/A     |
| `alerting.*.default-alert.description`       | Description of the alert. Will be included in the alert sent                  | N/A     |

> ⚠ You must still specify the `type` of the alert in the endpoint configuration even if you set the default alert of a provider.

While you can specify the alert configuration directly in the endpoint definition, it's tedious and may lead to a very
long configuration file.

To avoid such problem, you can use the `default-alert` parameter present in each provider configuration:
```yaml
alerting:
  slack:
    webhook-url: "https://hooks.slack.com/services/**********/**********/**********"
    default-alert:
      description: "health check failed"
      send-on-resolved: true
      failure-threshold: 5
      success-threshold: 5
```

As a result, your Gatus configuration looks a lot tidier:
```yaml
endpoints:
  - name: example
    url: "https://example.org"
    conditions:
      - "[STATUS] == 200"
    alerts:
      - type: slack

  - name: other-example
    url: "https://example.com"
    conditions:
      - "[STATUS] == 200"
    alerts:
      - type: slack
```

It also allows you to do things like this:
```yaml
endpoints:
  - name: example
    url: "https://example.org"
    conditions:
      - "[STATUS] == 200"
    alerts:
      - type: slack
        failure-threshold: 5
      - type: slack
        failure-threshold: 10
      - type: slack
        failure-threshold: 15
```

Of course, you can also mix alert types:
```yaml
alerting:
  slack:
    webhook-url: "https://hooks.slack.com/services/**********/**********/**********"
    default-alert:
      failure-threshold: 3
  pagerduty:
    integration-key: "********************************"
    default-alert:
      failure-threshold: 5

endpoints:
  - name: endpoint-1
    url: "https://example.org"
    conditions:
      - "[STATUS] == 200"
    alerts:
      - type: slack
      - type: pagerduty

  - name: endpoint-2
    url: "https://example.org"
    conditions:
      - "[STATUS] == 200"
    alerts:
      - type: slack
      - type: pagerduty
```


### Maintenance
If you have maintenance windows, you may not want to be annoyed by alerts.
To do that, you'll have to use the maintenance configuration:

| Parameter              | Description                                                                                                                                                                                | Default       |
|:-----------------------|:-------------------------------------------------------------------------------------------------------------------------------------------------------------------------------------------|:--------------|
| `maintenance.enabled`  | Whether the maintenance period is enabled                                                                                                                                                  | `true`        |
| `maintenance.start`    | Time at which the maintenance window starts in `hh:mm` format (e.g. `23:00`)                                                                                                               | Required `""` |
| `maintenance.duration` | Duration of the maintenance window (e.g. `1h`, `30m`)                                                                                                                                      | Required `""` |
| `maintenance.timezone` | Timezone of the maintenance window format (e.g. `Europe/Amsterdam`).<br />See [List of tz database time zones](https://en.wikipedia.org/wiki/List_of_tz_database_time_zones) for more info | `UTC`         |
| `maintenance.every`    | Days on which the maintenance period applies (e.g. `[Monday, Thursday]`).<br />If left empty, the maintenance window applies every day                                                     | `[]`          |

Here's an example:
```yaml
maintenance:
  start: 23:00
  duration: 1h
  timezone: "Europe/Amsterdam"
  every: [Monday, Thursday]
```
Note that you can also specify each day on separate lines:
```yaml
maintenance:
  start: 23:00
  duration: 1h
  timezone: "Europe/Amsterdam"
  every:
    - Monday
    - Thursday
```
You can also specify maintenance windows on a per-endpoint basis:
```yaml
endpoints:
  - name: endpoint-1
    url: "https://example.org"
    maintenance-windows:
      - start: "07:30"
        duration: 40m
        timezone: "Europe/Berlin"
      - start: "14:30"
        duration: 1h
        timezone: "Europe/Berlin"
```


### Security
| Parameter        | Description                  | Default |
|:-----------------|:-----------------------------|:--------|
| `security`       | Security configuration       | `{}`    |
| `security.basic` | HTTP Basic configuration     | `{}`    |
| `security.oidc`  | OpenID Connect configuration | `{}`    |


#### Basic Authentication
| Parameter                               | Description                                                                        | Default       |
|:----------------------------------------|:-----------------------------------------------------------------------------------|:--------------|
| `security.basic`                        | HTTP Basic configuration                                                           | `{}`          |
| `security.basic.username`               | Username for Basic authentication.                                                 | Required `""` |
| `security.basic.password-bcrypt-base64` | Password hashed with Bcrypt and then encoded with base64 for Basic authentication. | Required `""` |

The example below will require that you authenticate with the username `john.doe` and the password `hunter2`:
```yaml
security:
  basic:
    username: "john.doe"
    password-bcrypt-base64: "JDJhJDEwJHRiMnRFakxWazZLdXBzRERQazB1TE8vckRLY05Yb1hSdnoxWU0yQ1FaYXZRSW1McmladDYu"
```

> ⚠ Make sure to carefully select the cost of the bcrypt hash. The higher the cost, the longer it takes to compute the hash,
> and basic auth verifies the password against the hash on every request. As of 2023-01-06, I suggest a cost of 9.


#### OIDC
| Parameter                        | Description                                                    | Default       |
|:---------------------------------|:---------------------------------------------------------------|:--------------|
| `security.oidc`                  | OpenID Connect configuration                                   | `{}`          |
| `security.oidc.issuer-url`       | Issuer URL                                                     | Required `""` |
| `security.oidc.redirect-url`     | Redirect URL. Must end with `/authorization-code/callback`     | Required `""` |
| `security.oidc.client-id`        | Client id                                                      | Required `""` |
| `security.oidc.client-secret`    | Client secret                                                  | Required `""` |
| `security.oidc.scopes`           | Scopes to request. The only scope you need is `openid`.        | Required `[]` |
| `security.oidc.allowed-subjects` | List of subjects to allow. If empty, all subjects are allowed. | `[]`          |
| `security.oidc.session-ttl`      | Session time-to-live (e.g. `8h`, `1h30m`, `2h`).               | `8h`          |

```yaml
security:
  oidc:
    issuer-url: "https://example.okta.com"
    redirect-url: "https://status.example.com/authorization-code/callback"
    client-id: "123456789"
    client-secret: "abcdefghijk"
    scopes: ["openid"]
    # You may optionally specify a list of allowed subjects. If this is not specified, all subjects will be allowed.
    #allowed-subjects: ["johndoe@example.com"]
    # You may optionally specify a session time-to-live. If this is not specified, defaults to 8 hours.
    #session-ttl: 8h
```

Confused? Read [Securing Gatus with OIDC using Auth0](https://twin.sh/articles/56/securing-gatus-with-oidc-using-auth0).


### TLS Encryption
Gatus supports basic encryption with TLS. To enable this, certificate files in PEM format have to be provided.

The example below shows an example configuration which makes gatus respond on port 4443 to HTTPS requests:
```yaml
web:
  port: 4443
  tls:
    certificate-file: "certificate.crt"
    private-key-file: "private.key"
```


### Metrics
To enable metrics, you must set `metrics` to `true`. Doing so will expose Prometheus-friendly metrics at the `/metrics`
endpoint on the same port your application is configured to run on (`web.port`).

| Metric name                                  | Type    | Description                                                                | Labels                          | Relevant endpoint types |
|:---------------------------------------------|:--------|:---------------------------------------------------------------------------|:--------------------------------|:------------------------|
| gatus_build_info                             | gauge   | Build information about the instance                                       | version, revision, build_date   | None                    |
| gatus_results_total                          | counter | Number of results per endpoint per success state                           | key, group, name, type, success | All                     |
| gatus_results_code_total                     | counter | Total number of results by code                                            | key, group, name, type, code    | DNS, HTTP               |
| gatus_results_connected_total                | counter | Total number of results in which a connection was successfully established | key, group, name, type          | All                     |
| gatus_results_duration_seconds               | gauge   | Duration of the request in seconds                                         | key, group, name, type          | All                     |
| gatus_results_certificate_expiration_seconds | gauge   | Number of seconds until the certificate expires                            | key, group, name, type          | HTTP, STARTTLS          |
| gatus_results_domain_expiration_seconds      | gauge   | Number of seconds until the domains expires                                | key, group, name, type          | HTTP, STARTTLS          |
| gatus_results_endpoint_success               | gauge   | Displays whether or not the endpoint was a success (0 failure, 1 success)  | key, group, name, type          | All                     |

See [examples/docker-compose-grafana-prometheus](.examples/docker-compose-grafana-prometheus) for further documentation as well as an example.

#### Custom Labels

You can add custom labels to your endpoints’ Prometheus metrics by defining key–value pairs under the `extra-labels` field. For example:

```yaml
endpoints:
  - name: front-end
    group: core
    url: "https://twin.sh/health"
    interval: 5m
    conditions:
      - "[STATUS] == 200"
      - "[BODY].status == UP"
      - "[RESPONSE_TIME] < 150"
    extra-labels:
      environment: staging
```

### Connectivity
| Parameter                       | Description                                | Default       |
|:--------------------------------|:-------------------------------------------|:--------------|
| `connectivity`                  | Connectivity configuration                 | `{}`          |
| `connectivity.checker`          | Connectivity checker configuration         | Required `{}` |
| `connectivity.checker.target`   | Host to use for validating connectivity    | Required `""` |
| `connectivity.checker.interval` | Interval at which to validate connectivity | `1m`          |

While Gatus is used to monitor other services, it is possible for Gatus itself to lose connectivity to the internet.
In order to prevent Gatus from reporting endpoints as unhealthy when Gatus itself is unhealthy, you may configure
Gatus to periodically check for internet connectivity.

All endpoint executions are skipped while the connectivity checker deems connectivity to be down.

```yaml
connectivity:
  checker:
    target: 1.1.1.1:53
    interval: 60s
```


### Remote instances (EXPERIMENTAL)
This feature allows you to retrieve endpoint statuses from a remote Gatus instance.

There are two main use cases for this:
- You have multiple Gatus instances running on different machines, and you wish to visually expose the statuses through a single dashboard
- You have one or more Gatus instances that are not publicly accessible (e.g. behind a firewall), and you wish to retrieve

This is an experimental feature. It may be removed or updated in a breaking manner at any time. Furthermore,
there are known issues with this feature. If you'd like to provide some feedback, please write a comment in [#64](https://github.com/TwiN/gatus/issues/64).
Use at your own risk.

| Parameter                          | Description                                  | Default       |
|:-----------------------------------|:---------------------------------------------|:--------------|
| `remote`                           | Remote configuration                         | `{}`          |
| `remote.instances`                 | List of remote instances                     | Required `[]` |
| `remote.instances.endpoint-prefix` | String to prefix all endpoint names with     | `""`          |
| `remote.instances.url`             | URL from which to retrieve endpoint statuses | Required `""` |

```yaml
remote:
  instances:
    - endpoint-prefix: "status.example.org-"
      url: "https://status.example.org/api/v1/endpoints/statuses"
```


## Deployment
Many examples can be found in the [.examples](.examples) folder, but this section will focus on the most popular ways of deploying Gatus.


### Docker
To run Gatus locally with Docker:
```console
docker run -p 8080:8080 --name gatus ghcr.io/twin/gatus:stable
```

Other than using one of the examples provided in the [.examples](.examples) folder, you can also try it out locally by
creating a configuration file, we'll call it `config.yaml` for this example, and running the following
command:
```console
docker run -p 8080:8080 --mount type=bind,source="$(pwd)"/config.yaml,target=/config/config.yaml --name gatus ghcr.io/twin/gatus:stable
```

If you're on Windows, replace `"$(pwd)"` by the absolute path to your current directory, e.g.:
```console
docker run -p 8080:8080 --mount type=bind,source=C:/Users/Chris/Desktop/config.yaml,target=/config/config.yaml --name gatus ghcr.io/twin/gatus:stable
```

To build the image locally:
```console
docker build . -t ghcr.io/twin/gatus:stable
```


### Helm Chart
[Helm](https://helm.sh) must be installed to use the chart.
Please refer to Helm's [documentation](https://helm.sh/docs/) to get started.

Once Helm is set up properly, add the repository as follows:

```console
helm repo add twin https://twin.github.io/helm-charts
helm repo update
helm install gatus twin/gatus
```

To get more details, please check [chart's configuration](https://github.com/TwiN/helm-charts/blob/master/charts/gatus/README.md).


### Terraform

#### Kubernetes

Gatus can be deployed on Kubernetes using Terraform by using the following module: [terraform-kubernetes-gatus](https://github.com/TwiN/terraform-kubernetes-gatus).

## Running the tests
```console
go test -v ./...
```


## Using in Production
See the [Deployment](#deployment) section.


## FAQ
### Sending a GraphQL request
By setting `endpoints[].graphql` to true, the body will automatically be wrapped by the standard GraphQL `query` parameter.

For instance, the following configuration:
```yaml
endpoints:
  - name: filter-users-by-gender
    url: http://localhost:8080/playground
    method: POST
    graphql: true
    body: |
      {
        users(gender: "female") {
          id
          name
          gender
          avatar
        }
      }
    conditions:
      - "[STATUS] == 200"
      - "[BODY].data.users[0].gender == female"
```

will send a `POST` request to `http://localhost:8080/playground` with the following body:
```json
{"query":"      {\n        users(gender: \"female\") {\n          id\n          name\n          gender\n          avatar\n        }\n      }"}
```


### Recommended interval
To ensure that Gatus provides reliable and accurate results (i.e. response time), Gatus limits the number of
endpoints/suites that can be evaluated at the same time.
In other words, even if you have multiple endpoints with the same interval, they are not guaranteed to run at the same time.

The number of concurrent evaluations is determined by the `concurrency` configuration parameter, which defaults to `3`.

You can test this yourself by running Gatus with several endpoints configured with a very short, unrealistic interval,
such as 1ms. You'll notice that the response time does not fluctuate - that is because while endpoints are evaluated on
different goroutines, there's a semaphore that controls how many endpoints/suites from running at the same time.

Unfortunately, there is a drawback. If you have a lot of endpoints, including some that are very slow or prone to timing out
(the default timeout is 10s), those slow evaluations may prevent other endpoints/suites from being evaluated.

The interval does not include the duration of the request itself, which means that if an endpoint has an interval of 30s
and the request takes 2s to complete, the timestamp between two evaluations will be 32s, not 30s.

While this does not prevent Gatus' from performing health checks on all other endpoints, it may cause Gatus to be unable
to respect the configured interval, for instance, assuming `concurrency` is set to `1`:
- Endpoint A has an interval of 5s, and times out after 10s to complete
- Endpoint B has an interval of 5s, and takes 1ms to complete
- Endpoint B will be unable to run every 5s, because endpoint A's health evaluation takes longer than its interval

To sum it up, while Gatus can handle any interval you throw at it, you're better off having slow requests with
higher interval.

As a rule of thumb, I personally set the interval for more complex health checks to `5m` (5 minutes) and
simple health checks used for alerting (PagerDuty/Twilio) to `30s`.


### Default timeouts
| Endpoint type | Timeout |
|:--------------|:--------|
| HTTP          | 10s     |
| TCP           | 10s     |
| ICMP          | 10s     |

To modify the timeout, see [Client configuration](#client-configuration).


### Monitoring a TCP endpoint
By prefixing `endpoints[].url` with `tcp://`, you can monitor TCP endpoints at a very basic level:
```yaml
endpoints:
  - name: redis
    url: "tcp://127.0.0.1:6379"
    interval: 30s
    conditions:
      - "[CONNECTED] == true"
```
If `endpoints[].body` is set then it is sent and the first 1024 bytes of the response will be in `[BODY]`.

Placeholder `[STATUS]` as well as the fields `endpoints[].headers`,
`endpoints[].method` and `endpoints[].graphql` are not supported for TCP endpoints.

This works for applications such as databases (Postgres, MySQL, etc.) and caches (Redis, Memcached, etc.).

> 📝 `[CONNECTED] == true` does not guarantee that the endpoint itself is healthy - it only guarantees that there's
> something at the given address listening to the given port, and that a connection to that address was successfully
> established.


### Monitoring a UDP endpoint
By prefixing `endpoints[].url` with `udp://`, you can monitor UDP endpoints at a very basic level:
```yaml
endpoints:
  - name: example
    url: "udp://example.org:80"
    conditions:
      - "[CONNECTED] == true"
```

If `endpoints[].body` is set then it is sent and the first 1024 bytes of the response will be in `[BODY]`.

Placeholder `[STATUS]` as well as the fields `endpoints[].headers`,
`endpoints[].method` and `endpoints[].graphql` are not supported for UDP endpoints.

This works for UDP based application.


### Monitoring a SCTP endpoint
By prefixing `endpoints[].url` with `sctp://`, you can monitor Stream Control Transmission Protocol (SCTP) endpoints at a very basic level:
```yaml
endpoints:
  - name: example
    url: "sctp://127.0.0.1:38412"
    conditions:
      - "[CONNECTED] == true"
```

Placeholders `[STATUS]` and `[BODY]` as well as the fields `endpoints[].body`, `endpoints[].headers`,
`endpoints[].method` and `endpoints[].graphql` are not supported for SCTP endpoints.

This works for SCTP based application.


### Monitoring a WebSocket endpoint
By prefixing `endpoints[].url` with `ws://` or `wss://`, you can monitor WebSocket endpoints:
```yaml
endpoints:
  - name: example
    url: "wss://echo.websocket.org/"
    body: "status"
    conditions:
      - "[CONNECTED] == true"
      - "[BODY] == pat(*served by*)"
```

The `[BODY]` placeholder contains the output of the query, and `[CONNECTED]`
shows whether the connection was successfully established. You can use Go template
syntax.


### Monitoring an endpoint using gRPC
You can monitor gRPC services by prefixing `endpoints[].url` with `grpc://` or `grpcs://`.
Gatus executes the standard `grpc.health.v1.Health/Check` RPC against the target.

```yaml
endpoints:
  - name: my-grpc
    url: grpc://localhost:50051
    interval: 30s
    conditions:
      - "[CONNECTED] == true"
      - "[BODY].status == SERVING"  # BODY is read only when referenced
    client:
      timeout: 5s
```

For TLS-enabled servers, use `grpcs://` and configure client TLS if necessary:

```yaml
endpoints:
  - name: my-grpcs
    url: grpcs://example.com:443
    conditions:
      - "[CONNECTED] == true"
      - "[BODY].status == SERVING"
    client:
      timeout: 5s
      insecure: false          # set true to skip cert verification (not recommended)
      tls:
        certificate-file: /path/to/cert.pem      # optional mTLS client cert
        private-key-file: /path/to/key.pem       # optional mTLS client key
```

Notes:
- The health check targets the default service (`service: ""`). Support for a custom service name can be added later if needed.
- The response body is exposed as a minimal JSON object like `{"status":"SERVING"}` only when required by conditions or suite store mappings.
- Timeouts, custom DNS resolvers and SSH tunnels are honored via the existing [`client` configuration](#client-configuration).


### Monitoring an endpoint using ICMP
By prefixing `endpoints[].url` with `icmp://`, you can monitor endpoints at a very basic level using ICMP, or more
commonly known as "ping" or "echo":
```yaml
endpoints:
  - name: ping-example
    url: "icmp://example.com"
    conditions:
      - "[CONNECTED] == true"
```

Only the placeholders `[CONNECTED]`, `[IP]` and `[RESPONSE_TIME]` are supported for endpoints of type ICMP.
You can specify a domain prefixed by `icmp://`, or an IP address prefixed by `icmp://`.

If you run Gatus on Linux, please read the Linux section on [https://github.com/prometheus-community/pro-bing#linux]
if you encounter any problems.

Prior to `v5.31.0`, some environment setups required adding `CAP_NET_RAW` capabilities to allow pings to work.
As of `v5.31.0`, this is no longer necessary, and ICMP checks will work with unprivileged pings unless running as root. See #1346 for details.


### Monitoring an endpoint using DNS queries
Defining a `dns` configuration in an endpoint will automatically mark said endpoint as an endpoint of type DNS:
```yaml
endpoints:
  - name: example-dns-query
    url: "8.8.8.8" # Address of the DNS server to use
    dns:
      query-name: "example.com"
      query-type: "A"
    conditions:
      - "[BODY] == 93.184.215.14"
      - "[DNS_RCODE] == NOERROR"
```

There are two placeholders that can be used in the conditions for endpoints of type DNS:
- The placeholder `[BODY]` resolves to the output of the query. For instance, a query of type `A` would return an IPv4.
- The placeholder `[DNS_RCODE]` resolves to the name associated to the response code returned by the query, such as
`NOERROR`, `FORMERR`, `SERVFAIL`, `NXDOMAIN`, etc.


### Monitoring an endpoint using SSH
You can monitor endpoints using SSH by prefixing `endpoints[].url` with `ssh://`:
```yaml
endpoints:
  # Password-based SSH example
  - name: ssh-example-password
    url: "ssh://example.com:22" # port is optional. Default is 22.
    ssh:
      username: "username"
      password: "password"
    body: |
      {
        "command": "echo '{\"memory\": {\"used\": 512}}'"
      }
    interval: 1m
    conditions:
      - "[CONNECTED] == true"
      - "[STATUS] == 0"
      - "[BODY].memory.used > 500"

  # Key-based SSH example
  - name: ssh-example-key
    url: "ssh://example.com:22" # port is optional. Default is 22.
    ssh:
      username: "username"
      private-key: |
        -----BEGIN RSA PRIVATE KEY-----
        TESTRSAKEY...
        -----END RSA PRIVATE KEY-----
    interval: 1m
    conditions:
      - "[CONNECTED] == true"
      - "[STATUS] == 0"
```

you can also use no authentication to monitor the endpoint by not specifying the username,
password and private key fields.

```yaml
endpoints:
  - name: ssh-example
    url: "ssh://example.com:22" # port is optional. Default is 22.
    ssh:
      username: ""
      password: ""
      private-key: ""

    interval: 1m
    conditions:
      - "[CONNECTED] == true"
      - "[STATUS] == 0"
```

The following placeholders are supported for endpoints of type SSH:
- `[CONNECTED]` resolves to `true` if the SSH connection was successful, `false` otherwise
- `[STATUS]` resolves the exit code of the command executed on the remote server (e.g. `0` for success)
- `[BODY]` resolves to the stdout output of the command executed on the remote server
- `[IP]` resolves to the IP address of the server
- `[RESPONSE_TIME]` resolves to the time it took to establish the connection and execute the command


### Monitoring an endpoint using STARTTLS
If you have an email server that you want to ensure there are no problems with, monitoring it through STARTTLS
will serve as a good initial indicator:
```yaml
endpoints:
  - name: starttls-smtp-example
    url: "starttls://smtp.gmail.com:587"
    interval: 30m
    client:
      timeout: 5s
    conditions:
      - "[CONNECTED] == true"
      - "[CERTIFICATE_EXPIRATION] > 48h"
```


### Monitoring an endpoint using TLS
Monitoring endpoints using SSL/TLS encryption, such as LDAP over TLS, can help detect certificate expiration:
```yaml
endpoints:
  - name: tls-ldaps-example
    url: "tls://ldap.example.com:636"
    interval: 30m
    client:
      timeout: 5s
    conditions:
      - "[CONNECTED] == true"
      - "[CERTIFICATE_EXPIRATION] > 48h"
```

If `endpoints[].body` is set then it is sent and the first 1024 bytes of the response will be in `[BODY]`.

Placeholder `[STATUS]` as well as the fields `endpoints[].headers`,
`endpoints[].method` and `endpoints[].graphql` are not supported for TLS endpoints.


### Monitoring domain expiration
You can monitor the expiration of a domain with all endpoint types except for DNS by using the `[DOMAIN_EXPIRATION]`
placeholder:
```yaml
endpoints:
  - name: check-domain-and-certificate-expiration
    url: "https://example.org"
    interval: 1h
    conditions:
      - "[DOMAIN_EXPIRATION] > 720h"
      - "[CERTIFICATE_EXPIRATION] > 240h"
```

> ⚠ The usage of the `[DOMAIN_EXPIRATION]` placeholder requires Gatus to use RDAP, or as a fallback, send a request to the official IANA WHOIS service
> [through a library](https://github.com/TwiN/whois) and in some cases, a secondary request to a TLD-specific WHOIS server (e.g. `whois.nic.sh`).
> To prevent the WHOIS service from throttling your IP address if you send too many requests, Gatus will prevent you from
> using the `[DOMAIN_EXPIRATION]` placeholder on an endpoint with an interval of less than `5m`.


### Concurrency
By default, Gatus allows up to 5 endpoints/suites to be monitored concurrently. This provides a balance between performance and resource usage while maintaining accurate response time measurements.

You can configure the concurrency level using the `concurrency` parameter:

```yaml
# Allow 10 endpoints/suites to be monitored concurrently
concurrency: 10

# Allow unlimited concurrent monitoring
concurrency: 0

# Use default concurrency (3)
# concurrency: 3
```

**Important considerations:**
- Higher concurrency can improve monitoring performance when you have many endpoints
- Conditions using the `[RESPONSE_TIME]` placeholder may be less accurate with very high concurrency due to system resource contention
- Set to `0` for unlimited concurrency (equivalent to the deprecated `disable-monitoring-lock: true`)

**Use cases for higher concurrency:**
- You have a large number of endpoints to monitor
- You want to monitor endpoints at very short intervals (< 5s)
- You're using Gatus for load testing scenarios

**Legacy configuration:**
The `disable-monitoring-lock` parameter is deprecated but still supported for backward compatibility. It's equivalent to setting `concurrency: 0`.


### Reloading configuration on the fly
For the sake of convenience, Gatus automatically reloads the configuration on the fly if the loaded configuration file
is updated while Gatus is running.

By default, the application will exit if the updating configuration is invalid, but you can configure
Gatus to continue running if the configuration file is updated with an invalid configuration by
setting `skip-invalid-config-update` to `true`.

Keep in mind that it is in your best interest to ensure the validity of the configuration file after each update you
apply to the configuration file while Gatus is running by looking at the log and making sure that you do not see the
following message:
```
The configuration file was updated, but it is not valid. The old configuration will continue being used.
```
Failure to do so may result in Gatus being unable to start if the application is restarted for whatever reason.

I recommend not setting `skip-invalid-config-update` to `true` to avoid a situation like this, but the choice is yours
to make.

**If you are not using a file storage**, updating the configuration while Gatus is running is effectively
the same as restarting the application.

> 📝 Updates may not be detected if the config file is bound instead of the config folder. See [#151](https://github.com/TwiN/gatus/issues/151).


### Endpoint groups
Endpoint groups are used for grouping multiple endpoints together on the dashboard.

```yaml
endpoints:
  - name: frontend
    group: core
    url: "https://example.org/"
    interval: 5m
    conditions:
      - "[STATUS] == 200"

  - name: backend
    group: core
    url: "https://example.org/"
    interval: 5m
    conditions:
      - "[STATUS] == 200"

  - name: monitoring
    group: internal
    url: "https://example.org/"
    interval: 5m
    conditions:
      - "[STATUS] == 200"

  - name: nas
    group: internal
    url: "https://example.org/"
    interval: 5m
    conditions:
      - "[STATUS] == 200"

  - name: random endpoint that is not part of a group
    url: "https://example.org/"
    interval: 5m
    conditions:
      - "[STATUS] == 200"
```

The configuration above will result in a dashboard that looks like this when sorting by group:

![Gatus Endpoint Groups](.github/assets/endpoint-groups.jpg)


### How do I sort by group by default?
Set `ui.default-sort-by` to `group` in the configuration file:
```yaml
ui:
  default-sort-by: group
```
Note that if a user has already sorted the dashboard by a different field, the default sort will not be applied unless the user
clears their browser's localstorage.


### Exposing Gatus on a custom path
Currently, you can expose the Gatus UI using a fully qualified domain name (FQDN) such as `status.example.org`. However, it does not support path-based routing, which means you cannot expose it through a URL like `example.org/status/`.

For more information, see https://github.com/TwiN/gatus/issues/88.


### Exposing Gatus on a custom port
By default, Gatus is exposed on port `8080`, but you may specify a different port by setting the `web.port` parameter:
```yaml
web:
  port: 8081
```

If you're using a PaaS like Heroku that doesn't let you set a custom port and exposes it through an environment
variable instead, you can use that environment variable directly in the configuration file:
```yaml
web:
  port: ${PORT}
```


### Configuring a startup delay
If, for any reason, you need Gatus to wait for a given amount of time before monitoring the endpoints on application start, you can use the `GATUS_DELAY_START_SECONDS` environment variable to make Gatus sleep on startup.


### Keeping your configuration small
While not specific to Gatus, you can leverage YAML anchors to create a default configuration.
If you have a large configuration file, this should help you keep things clean.

<details>
  <summary>Example</summary>

```yaml
default-endpoint: &defaults
  group: core
  interval: 5m
  client:
    insecure: true
    timeout: 30s
  conditions:
    - "[STATUS] == 200"

endpoints:
  - name: anchor-example-1
    <<: *defaults               # This will merge the configuration under &defaults with this endpoint
    url: "https://example.org"

  - name: anchor-example-2
    <<: *defaults
    group: example              # This will override the group defined in &defaults
    url: "https://example.com"

  - name: anchor-example-3
    <<: *defaults
    url: "https://twin.sh/health"
    conditions:                # This will override the conditions defined in &defaults
      - "[STATUS] == 200"
      - "[BODY].status == UP"
```
</details>


### Proxy client configuration
You can configure a proxy for the client to use by setting the `proxy-url` parameter in the client configuration.

```yaml
endpoints:
  - name: website
    url: "https://twin.sh/health"
    client:
      proxy-url: http://proxy.example.com:8080
    conditions:
      - "[STATUS] == 200"
```


### How to fix 431 Request Header Fields Too Large error
Depending on where your environment is deployed and what kind of middleware or reverse proxy sits in front of Gatus,
you may run into this issue. This could be because the request headers are too large, e.g. big cookies.

By default, `web.read-buffer-size` is set to `8192`, but increasing this value like so will increase the read buffer size:
```yaml
web:
  read-buffer-size: 32768
```

### Badges
#### Uptime
![Uptime 1h](https://status.twin.sh/api/v1/endpoints/core_blog-external/uptimes/1h/badge.svg)
![Uptime 24h](https://status.twin.sh/api/v1/endpoints/core_blog-external/uptimes/24h/badge.svg)
![Uptime 7d](https://status.twin.sh/api/v1/endpoints/core_blog-external/uptimes/7d/badge.svg)
![Uptime 30d](https://status.twin.sh/api/v1/endpoints/core_blog-external/uptimes/30d/badge.svg)

Gatus can automatically generate an SVG badge for one of your monitored endpoints.
This allows you to put badges in your individual applications' README or even create your own status page if you
desire.

The path to generate a badge is the following:
```
/api/v1/endpoints/{key}/uptimes/{duration}/badge.svg
```
Where:
- `{duration}` is `30d`, `7d`, `24h` or `1h`
- `{key}` has the pattern `<GROUP_NAME>_<ENDPOINT_NAME>` in which both variables have ` `, `/`, `_`, `,`, `.`, `#`, `+` and `&` replaced by `-`.

For instance, if you want the uptime during the last 24 hours from the endpoint `frontend` in the group `core`,
the URL would look like this:
```
https://example.com/api/v1/endpoints/core_frontend/uptimes/7d/badge.svg
```
If you want to display an endpoint that is not part of a group, you must leave the group value empty:
```
https://example.com/api/v1/endpoints/_frontend/uptimes/7d/badge.svg
```
Example:
```
![Uptime 24h](https://status.twin.sh/api/v1/endpoints/core_blog-external/uptimes/24h/badge.svg)
```
If you'd like to see a visual example of each badge available, you can simply navigate to the endpoint's detail page.


#### Health
![Health](https://status.twin.sh/api/v1/endpoints/core_blog-external/health/badge.svg)

The path to generate a badge is the following:
```
/api/v1/endpoints/{key}/health/badge.svg
```
Where:
- `{key}` has the pattern `<GROUP_NAME>_<ENDPOINT_NAME>` in which both variables have ` `, `/`, `_`, `,`, `.`, `#`, `+` and `&` replaced by `-`.

For instance, if you want the current status of the endpoint `frontend` in the group `core`,
the URL would look like this:
```
https://example.com/api/v1/endpoints/core_frontend/health/badge.svg
```


#### Health (Shields.io)
![Health](https://img.shields.io/endpoint?url=https%3A%2F%2Fstatus.twin.sh%2Fapi%2Fv1%2Fendpoints%2Fcore_blog-external%2Fhealth%2Fbadge.shields)

The path to generate a badge is the following:
```
/api/v1/endpoints/{key}/health/badge.shields
```
Where:
- `{key}` has the pattern `<GROUP_NAME>_<ENDPOINT_NAME>` in which both variables have ` `, `/`, `_`, `,`, `.`, `#`, `+` and `&` replaced by `-`.

For instance, if you want the current status of the endpoint `frontend` in the group `core`,
the URL would look like this:
```
https://example.com/api/v1/endpoints/core_frontend/health/badge.shields
```

See more information about the Shields.io badge endpoint [here](https://shields.io/badges/endpoint-badge).


#### Response time
![Response time 1h](https://status.twin.sh/api/v1/endpoints/core_blog-external/response-times/1h/badge.svg)
![Response time 24h](https://status.twin.sh/api/v1/endpoints/core_blog-external/response-times/24h/badge.svg)
![Response time 7d](https://status.twin.sh/api/v1/endpoints/core_blog-external/response-times/7d/badge.svg)
![Response time 30d](https://status.twin.sh/api/v1/endpoints/core_blog-external/response-times/30d/badge.svg)

The endpoint to generate a badge is the following:
```
/api/v1/endpoints/{key}/response-times/{duration}/badge.svg
```
Where:
- `{duration}` is `30d`, `7d`, `24h` or `1h`
- `{key}` has the pattern `<GROUP_NAME>_<ENDPOINT_NAME>` in which both variables have ` `, `/`, `_`, `,`, `.`, `#`, `+` and `&` replaced by `-`.

#### Response time (chart)
![Response time 24h](https://status.twin.sh/api/v1/endpoints/core_blog-external/response-times/24h/chart.svg)
![Response time 7d](https://status.twin.sh/api/v1/endpoints/core_blog-external/response-times/7d/chart.svg)
![Response time 30d](https://status.twin.sh/api/v1/endpoints/core_blog-external/response-times/30d/chart.svg)

The endpoint to generate a response time chart is the following:
```
/api/v1/endpoints/{key}/response-times/{duration}/chart.svg
```
Where:
- `{duration}` is `30d`, `7d`, or `24h`
- `{key}` has the pattern `<GROUP_NAME>_<ENDPOINT_NAME>` in which both variables have ` `, `/`, `_`, `,`, `.`, `#`, `+` and `&` replaced by `-`.

##### How to change the color thresholds of the response time badge
To change the response time badges' threshold, a corresponding configuration can be added to an endpoint.
The values in the array correspond to the levels [Awesome, Great, Good, Passable, Bad]
All five values must be given in milliseconds (ms).

```yaml
endpoints:
- name: nas
  group: internal
  url: "https://example.org/"
  interval: 5m
  conditions:
    - "[STATUS] == 200"
  ui:
    badge:
      response-time:
        thresholds: [550, 850, 1350, 1650, 1750]
```


### API
Gatus provides a simple read-only API that can be queried in order to programmatically determine endpoint status and history.

All endpoints are available via a GET request to the following endpoint:
```
/api/v1/endpoints/statuses
````
Example: https://status.twin.sh/api/v1/endpoints/statuses

Specific endpoints can also be queried by using the following pattern:
```
/api/v1/endpoints/{group}_{endpoint}/statuses
```
Example: https://status.twin.sh/api/v1/endpoints/core_blog-home/statuses

Gzip compression will be used if the `Accept-Encoding` HTTP header contains `gzip`.

The API will return a JSON payload with the `Content-Type` response header set to `application/json`.
No such header is required to query the API.


#### Interacting with the API programmatically
See [TwiN/gatus-sdk](https://github.com/TwiN/gatus-sdk)


#### Raw Data
Gatus exposes the raw data for one of your monitored endpoints.
This allows you to track and aggregate data in your own applications for monitored endpoints. For instance if you want to track uptime for a period longer than 7 days.

##### Uptime
The path to get raw uptime data for an endpoint is:
```
/api/v1/endpoints/{key}/uptimes/{duration}
```
Where:
- `{duration}` is `30d`, `7d`, `24h` or `1h`
- `{key}` has the pattern `<GROUP_NAME>_<ENDPOINT_NAME>` in which both variables have ` `, `/`, `_`, `,`, `.`, `#`, `+` and `&` replaced by `-`.

For instance, if you want the raw uptime data for the last 24 hours from the endpoint `frontend` in the group `core`, the URL would look like this:
```
https://example.com/api/v1/endpoints/core_frontend/uptimes/24h
```

##### Response Time
The path to get raw response time data for an endpoint is:
```
/api/v1/endpoints/{key}/response-times/{duration}
```
Where:
- `{duration}` is `30d`, `7d`, `24h` or `1h`
- `{key}` has the pattern `<GROUP_NAME>_<ENDPOINT_NAME>` in which both variables have ` `, `/`, `_`, `,`, `.`, `#`, `+` and `&` replaced by `-`.

For instance, if you want the raw response time data for the last 24 hours from the endpoint `frontend` in the group `core`, the URL would look like this:
```
https://example.com/api/v1/endpoints/core_frontend/response-times/24h
```


### Installing as binary
You can download Gatus as a binary using the following command:
```
go install github.com/TwiN/gatus/v5@latest
```


### High level design overview
![Gatus diagram](.github/assets/gatus-diagram.jpg)<|MERGE_RESOLUTION|>--- conflicted
+++ resolved
@@ -244,43 +244,6 @@
 
 
 ## Configuration
-<<<<<<< HEAD
-| Parameter                    | Description                                                                                                                              | Default                    |
-|:-----------------------------|:-----------------------------------------------------------------------------------------------------------------------------------------|:---------------------------|
-| `metrics`                    | Whether to expose metrics at `/metrics`.                                                                                                 | `false`                    |
-| `storage`                    | [Storage configuration](#storage).                                                                                                       | `{}`                       |
-| `alerting`                   | [Alerting configuration](#alerting).                                                                                                     | `{}`                       |
-| `announcements`              | [Announcements configuration](#announcements).                                                                                           | `[]`                       |
-| `endpoints`                  | [Endpoints configuration](#endpoints).                                                                                                   | Required `[]`              |
-| `external-endpoints`         | [External Endpoints configuration](#external-endpoints).                                                                                 | `[]`                       |
-| `security`                   | [Security configuration](#security).                                                                                                     | `{}`                       |
-| `concurrency`                | Maximum number of endpoints/suites to monitor concurrently. Set to `0` for unlimited. See [Concurrency](#concurrency).                   | `3`                        |
-| `disable-monitoring-lock`    | Whether to [disable the monitoring lock](#disable-monitoring-lock). **Deprecated**: Use `concurrency: 0` instead.                        | `false`                    |
-| `skip-invalid-config-update` | Whether to ignore invalid configuration update. <br />See [Reloading configuration on the fly](#reloading-configuration-on-the-fly).     | `false`                    |
-| `web`                        | Web configuration.                                                                                                                       | `{}`                       |
-| `web.address`                | Address to listen on.                                                                                                                    | `0.0.0.0`                  |
-| `web.port`                   | Port to listen on.                                                                                                                       | `8080`                     |
-| `web.read-buffer-size`       | Buffer size for reading requests from a connection. Also limit for the maximum header size.                                              | `8192`                     |
-| `web.tls.certificate-file`   | Optional public certificate file for TLS in PEM format.                                                                                  | `""`                       |
-| `web.tls.private-key-file`   | Optional private key file for TLS in PEM format.                                                                                         | `""`                       |
-| `ui`                         | UI configuration.                                                                                                                        | `{}`                       |
-| `ui.title`                   | [Title of the document](https://developer.mozilla.org/en-US/docs/Web/HTML/Element/title).                                                | `Health Dashboard ǀ Gatus` |
-| `ui.description`             | Meta description for the page.                                                                                                           | `Gatus is an advanced...`. |
-| `ui.dashboard-heading`       | Dashboard title between header and endpoints                                                                                             | `Health Dashboard` |
-| `ui.dashboard-subheading`    | Dashboard description between header and endpoints                                                                                       | `Monitor the health of your endpoints in real-time` |
-| `ui.header`                  | Header at the top of the dashboard.                                                                                                      | `Gatus`                    |
-| `ui.logo`                    | URL to the logo to display.                                                                                                              | `""`                       |
-| `ui.link`                    | Link to open when the logo is clicked.                                                                                                   | `""`                       |
-| `ui.buttons`                 | List of buttons to display below the header.                                                                                             | `[]`                       |
-| `ui.buttons[].name`          | Text to display on the button.                                                                                                           | Required `""`              |
-| `ui.buttons[].link`          | Link to open when the button is clicked.                                                                                                 | Required `""`              |
-| `ui.custom-css`              | Custom CSS                                                                                                                               | `""`                       |
-| `ui.dark-mode`               | Whether to enable dark mode by default. Note that this is superseded by the user's operating system theme preferences.                   | `true`                     |
-| `ui.default-sort-by`         | Default sorting option for endpoints in the dashboard. Can be `name`, `group`, or `health`. Note that user preferences override this.    | `name`                     |
-| `ui.default-filter-by`       | Default filter option for endpoints in the dashboard. Can be `none`, `failing`, or `unstable`. Note that user preferences override this. | `none`                     |
-| `ui.show-version`            | Show version in footer                                                                                                                   | `false`                    |
-| `maintenance`                | [Maintenance configuration](#maintenance).                                                                                               | `{}`                       |
-=======
 | Parameter                    | Description                                                                                                                              | Default       |
 |:-----------------------------|:-----------------------------------------------------------------------------------------------------------------------------------------|:--------------|
 | `metrics`                    | Whether to expose metrics at `/metrics`.                                                                                                 | `false`       |
@@ -296,7 +259,6 @@
 | `web`                        | [Web configuration](#web).                                                                                                               | `{}`          |
 | `ui`                         | [UI configuration](#ui).                                                                                                                 | `{}`          |
 | `maintenance`                | [Maintenance configuration](#maintenance).                                                                                               | `{}`          |
->>>>>>> 40b1576e
 
 If you want more verbose logging, you may set the `GATUS_LOG_LEVEL` environment variable to `DEBUG`.
 Conversely, if you want less verbose logging, you can set the aforementioned environment variable to `WARN`, `ERROR` or `FATAL`.
@@ -578,6 +540,7 @@
 | `ui.dark-mode`            | Whether to enable dark mode by default. Note that this is superseded by the user's operating system theme preferences.                   | `true`                                              |
 | `ui.default-sort-by`      | Default sorting option for endpoints in the dashboard. Can be `name`, `group`, or `health`. Note that user preferences override this.    | `name`                                              |
 | `ui.default-filter-by`    | Default filter option for endpoints in the dashboard. Can be `none`, `failing`, or `unstable`. Note that user preferences override this. | `none`                                              |
+| `ui.show-version`         | Show version in footer                                                                                                                   | `false`                                             |
 
 ### Announcements
 System-wide announcements allow you to display important messages at the top of the status page. These can be used to inform users about planned maintenance, ongoing issues, or general information. You can use markdown to format your announcements.
