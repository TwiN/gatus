--- conflicted
+++ resolved
@@ -382,23 +382,14 @@
 
 
 ### Storage
-<<<<<<< HEAD
-| Parameter         | Description                                                                                                                                                   | Default    |
-|:------------------|:--------------------------------------------------------------------------------------------------------------------------------------------------------------|:-----------|
-| `storage`         | Storage configuration                                                                                                                                         | `{}`       |
-| `storage.path`    | Path to persist the data in. Only supported for types `sqlite`, `postgres` and `mysql`.                                                                       | `""`       |
-| `storage.type`    | Type of storage. Valid types: `memory`, `sqlite`, `postgres` and `mysql`.                                                                                     | `"memory"` |
-| `storage.caching` | Whether to use write-through caching. Improves loading time for large dashboards. <br />Only supported if `storage.type` is `sqlite` or `postgres` or `mysql` | `false`    |
-=======
-| Parameter                           | Description                                                                                                                                        | Default    |
-|:------------------------------------|:---------------------------------------------------------------------------------------------------------------------------------------------------|:-----------|
-| `storage`                           | Storage configuration                                                                                                                              | `{}`       |
-| `storage.path`                      | Path to persist the data in. Only supported for types `sqlite` and `postgres`.                                                                     | `""`       |
-| `storage.type`                      | Type of storage. Valid types: `memory`, `sqlite`, `postgres`.                                                                                      | `"memory"` |
-| `storage.caching`                   | Whether to use write-through caching. Improves loading time for large dashboards. <br />Only supported if `storage.type` is `sqlite` or `postgres` | `false`    |
-| `storage.maximum-number-of-results` | The maximum number of results that an endpoint can have                                                                                            | `100`      |
-| `storage.maximum-number-of-events`  | The maximum number of events that an endpoint can have                                                                                             | `50`       |
->>>>>>> d9d58154
+| Parameter                           | Description                                                                                                                                                    | Default    |
+|:------------------------------------|:---------------------------------------------------------------------------------------------------------------------------------------------------------------|:-----------|
+| `storage`                           | Storage configuration                                                                                                                                          | `{}`       |
+| `storage.path`                      | Path to persist the data in. Only supported for types `sqlite`, `postgres` and `mysql`.                                                                        | `""`       |
+| `storage.type`                      | Type of storage. Valid types: `memory`, `sqlite`, `postgres` and `mysql`.                                                                                      | `"memory"` |
+| `storage.caching`                   | Whether to use write-through caching. Improves loading time for large dashboards. <br />Only supported if `storage.type` is `sqlite` or `postgres`  or `mysql` | `false`    |
+| `storage.maximum-number-of-results` | The maximum number of results that an endpoint can have                                                                                                        | `100`      |
+| `storage.maximum-number-of-events`  | The maximum number of events that an endpoint can have                                                                                                         | `50`       |
 
 The results for each endpoint health check as well as the data for uptime and the past events must be persisted
 so that they can be displayed on the dashboard. These parameters allow you to configure the storage in question.
