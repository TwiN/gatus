--- conflicted
+++ resolved
@@ -59,11 +59,8 @@
     - [Configuring GitLab alerts](#configuring-gitlab-alerts)
     - [Configuring Google Chat alerts](#configuring-google-chat-alerts)
     - [Configuring Gotify alerts](#configuring-gotify-alerts)
-<<<<<<< HEAD
+    - [Configuring HomeAssistant alerts](#configuring-homeassistant-alerts)
     - [Configuring Ilert alerts](#configuring-ilert-alerts)
-=======
-    - [Configuring HomeAssistant alerts](#configuring-homeassistant-alerts)
->>>>>>> 439ccaa3
     - [Configuring Incident.io alerts](#configuring-incidentio-alerts)
     - [Configuring JetBrains Space alerts](#configuring-jetbrains-space-alerts)
     - [Configuring Matrix alerts](#configuring-matrix-alerts)
