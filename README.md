[![Gatus](.github/assets/logo-with-dark-text.png)](https://gatus.io)

![test](https://github.com/TwiN/gatus/actions/workflows/test.yml/badge.svg)
[![Go Report Card](https://goreportcard.com/badge/github.com/TwiN/gatus?)](https://goreportcard.com/report/github.com/TwiN/gatus)
[![codecov](https://codecov.io/gh/TwiN/gatus/branch/master/graph/badge.svg)](https://codecov.io/gh/TwiN/gatus)
[![Go version](https://img.shields.io/github/go-mod/go-version/TwiN/gatus.svg)](https://github.com/TwiN/gatus)
[![Docker pulls](https://img.shields.io/docker/pulls/twinproduction/gatus.svg)](https://cloud.docker.com/repository/docker/twinproduction/gatus)
[![Follow TwiN](https://img.shields.io/github/followers/TwiN?label=Follow&style=social)](https://github.com/TwiN)

Gatus is a developer-oriented health dashboard that gives you the ability to monitor your services using HTTP, ICMP, TCP, and even DNS
queries as well as evaluate the result of said queries by using a list of conditions on values like the status code,
the response time, the certificate expiration, the body and many others. The icing on top is that each of these health
checks can be paired with alerting via Slack, Teams, PagerDuty, Discord, Twilio and many more.

I personally deploy it in my Kubernetes cluster and let it monitor the status of my
core applications: https://status.twin.sh/

_Looking for a managed solution? Check out [Gatus.io](https://gatus.io)._

<details>
  <summary><b>Quick start</b></summary>

```console
docker run -p 8080:8080 --name gatus twinproduction/gatus:stable
```
You can also use GitHub Container Registry if you prefer:
```console
docker run -p 8080:8080 --name gatus ghcr.io/twin/gatus:stable
```
For more details, see [Usage](#usage)
</details>

> ❤ Like this project? Please consider [sponsoring me](https://github.com/sponsors/TwiN).

![Gatus dashboard](.github/assets/dashboard-dark.png)

Have any feedback or questions? [Create a discussion](https://github.com/TwiN/gatus/discussions/new).


## Table of Contents
- [Table of Contents](#table-of-contents)
- [Why Gatus?](#why-gatus)
- [Features](#features)
- [Usage](#usage)
- [Configuration](#configuration)
  - [Endpoints](#endpoints)
  - [External Endpoints](#external-endpoints)
  - [Conditions](#conditions)
    - [Placeholders](#placeholders)
    - [Functions](#functions)
  - [Storage](#storage)
  - [Client configuration](#client-configuration)
  - [Alerting](#alerting)
    - [Configuring AWS SES alerts](#configuring-aws-ses-alerts)
    - [Configuring Discord alerts](#configuring-discord-alerts)
    - [Configuring Email alerts](#configuring-email-alerts)
    - [Configuring Gitea alerts](#configuring-gitea-alerts)
    - [Configuring GitHub alerts](#configuring-github-alerts)
    - [Configuring GitLab alerts](#configuring-gitlab-alerts)
    - [Configuring Google Chat alerts](#configuring-google-chat-alerts)
    - [Configuring Gotify alerts](#configuring-gotify-alerts)
    - [Configuring HomeAssistant alerts](#configuring-homeassistant-alerts)
    - [Configuring Incident.io alerts](#configuring-incidentio-alerts)
    - [Configuring JetBrains Space alerts](#configuring-jetbrains-space-alerts)
    - [Configuring Matrix alerts](#configuring-matrix-alerts)
    - [Configuring Mattermost alerts](#configuring-mattermost-alerts)
    - [Configuring Messagebird alerts](#configuring-messagebird-alerts)
    - [Configuring Ntfy alerts](#configuring-ntfy-alerts)
    - [Configuring Opsgenie alerts](#configuring-opsgenie-alerts)
    - [Configuring PagerDuty alerts](#configuring-pagerduty-alerts)
    - [Configuring Pushover alerts](#configuring-pushover-alerts)
    - [Configuring Slack alerts](#configuring-slack-alerts)
    - [Configuring Teams alerts *(Deprecated)*](#configuring-teams-alerts-deprecated)
    - [Configuring Teams Workflow alerts](#configuring-teams-workflow-alerts)
    - [Configuring Telegram alerts](#configuring-telegram-alerts)
    - [Configuring Twilio alerts](#configuring-twilio-alerts)
    - [Configuring Zulip alerts](#configuring-zulip-alerts)
    - [Configuring custom alerts](#configuring-custom-alerts)
    - [Setting a default alert](#setting-a-default-alert)
  - [Maintenance](#maintenance)
  - [Security](#security)
    - [Basic Authentication](#basic-authentication)
    - [OIDC](#oidc)
  - [TLS Encryption](#tls-encryption)
  - [Metrics](#metrics)
  - [Connectivity](#connectivity)
  - [Remote instances (EXPERIMENTAL)](#remote-instances-experimental)
- [Deployment](#deployment)
  - [Docker](#docker)
  - [Helm Chart](#helm-chart)
  - [Terraform](#terraform)
- [Running the tests](#running-the-tests)
- [Using in Production](#using-in-production)
- [FAQ](#faq)
  - [Sending a GraphQL request](#sending-a-graphql-request)
  - [Recommended interval](#recommended-interval)
  - [Default timeouts](#default-timeouts)
  - [Monitoring a TCP endpoint](#monitoring-a-tcp-endpoint)
  - [Monitoring a UDP endpoint](#monitoring-a-udp-endpoint)
  - [Monitoring a SCTP endpoint](#monitoring-a-sctp-endpoint)
  - [Monitoring a WebSocket endpoint](#monitoring-a-websocket-endpoint)
  - [Monitoring an endpoint using ICMP](#monitoring-an-endpoint-using-icmp)
  - [Monitoring an endpoint using DNS queries](#monitoring-an-endpoint-using-dns-queries)
  - [Monitoring an endpoint using SSH](#monitoring-an-endpoint-using-ssh)
  - [Monitoring an endpoint using STARTTLS](#monitoring-an-endpoint-using-starttls)
  - [Monitoring an endpoint using TLS](#monitoring-an-endpoint-using-tls)
  - [Monitoring domain expiration](#monitoring-domain-expiration)
  - [disable-monitoring-lock](#disable-monitoring-lock)
  - [Reloading configuration on the fly](#reloading-configuration-on-the-fly)
  - [Endpoint groups](#endpoint-groups)
  - [Exposing Gatus on a custom path](#exposing-gatus-on-a-custom-path)
  - [Exposing Gatus on a custom port](#exposing-gatus-on-a-custom-port)
  - [Configuring a startup delay](#configuring-a-startup-delay)
  - [Keeping your configuration small](#keeping-your-configuration-small)
  - [Proxy client configuration](#proxy-client-configuration)
  - [How to fix 431 Request Header Fields Too Large error](#how-to-fix-431-request-header-fields-too-large-error)
  - [Badges](#badges)
    - [Uptime](#uptime)
    - [Health](#health)
    - [Health (Shields.io)](#health-shieldsio)
    - [Response time](#response-time)
    - [Response time (chart)](#response-time-chart)
      - [How to change the color thresholds of the response time badge](#how-to-change-the-color-thresholds-of-the-response-time-badge)
  - [API](#api)
    - [Raw Data](#raw-data)
      - [Uptime](#uptime-1)
      - [Response Time](#response-time-1)
  - [Installing as binary](#installing-as-binary)
  - [High level design overview](#high-level-design-overview)


## Why Gatus?
Before getting into the specifics, I want to address the most common question:
> Why would I use Gatus when I can just use Prometheus’ Alertmanager, Cloudwatch or even Splunk?

Neither of these can tell you that there’s a problem if there are no clients actively calling the endpoint.
In other words, it's because monitoring metrics mostly rely on existing traffic, which effectively means that unless
your clients are already experiencing a problem, you won't be notified.

Gatus, on the other hand, allows you to configure health checks for each of your features, which in turn allows it to
monitor these features and potentially alert you before any clients are impacted.

A sign you may want to look into Gatus is by simply asking yourself whether you'd receive an alert if your load balancer
was to go down right now. Will any of your existing alerts be triggered? Your metrics won’t report an increase in errors
if no traffic makes it to your applications. This puts you in a situation where your clients are the ones
that will notify you about the degradation of your services rather than you reassuring them that you're working on
fixing the issue before they even know about it.


## Features
The main features of Gatus are:

- **Highly flexible health check conditions**: While checking the response status may be enough for some use cases, Gatus goes much further and allows you to add conditions on the response time, the response body and even the IP address.
- **Ability to use Gatus for user acceptance tests**: Thanks to the point above, you can leverage this application to create automated user acceptance tests.
- **Very easy to configure**: Not only is the configuration designed to be as readable as possible, it's also extremely easy to add a new service or a new endpoint to monitor.
- **Alerting**: While having a pretty visual dashboard is useful to keep track of the state of your application(s), you probably don't want to stare at it all day. Thus, notifications via Slack, Mattermost, Messagebird, PagerDuty, Twilio, Google chat and Teams are supported out of the box with the ability to configure a custom alerting provider for any needs you might have, whether it be a different provider or a custom application that manages automated rollbacks.
- **Metrics**
- **Low resource consumption**: As with most Go applications, the resource footprint that this application requires is negligibly small.
- **[Badges](#badges)**: ![Uptime 7d](https://status.twin.sh/api/v1/endpoints/core_blog-external/uptimes/7d/badge.svg) ![Response time 24h](https://status.twin.sh/api/v1/endpoints/core_blog-external/response-times/24h/badge.svg)
- **Dark mode**

![Gatus dashboard conditions](.github/assets/dashboard-conditions.png)


## Usage

<details>
  <summary><b>Quick start</b></summary>

```console
docker run -p 8080:8080 --name gatus twinproduction/gatus
```
You can also use GitHub Container Registry if you prefer:
```console
docker run -p 8080:8080 --name gatus ghcr.io/twin/gatus
```
If you want to create your own configuration, see [Docker](#docker) for information on how to mount a configuration file.
</details>

Here's a simple example:
```yaml
endpoints:
  - name: website                 # Name of your endpoint, can be anything
    url: "https://twin.sh/health"
    interval: 5m                  # Duration to wait between every status check (default: 60s)
    conditions:
      - "[STATUS] == 200"         # Status must be 200
      - "[BODY].status == UP"     # The json path "$.status" must be equal to UP
      - "[RESPONSE_TIME] < 300"   # Response time must be under 300ms

  - name: make-sure-header-is-rendered
    url: "https://example.org/"
    interval: 60s
    conditions:
      - "[STATUS] == 200"                          # Status must be 200
      - "[BODY] == pat(*<h1>Example Domain</h1>*)" # Body must contain the specified header
```

This example would look similar to this:

![Simple example](.github/assets/example.png)

By default, the configuration file is expected to be at `config/config.yaml`.

You can specify a custom path by setting the `GATUS_CONFIG_PATH` environment variable.

If `GATUS_CONFIG_PATH` points to a directory, all `*.yaml` and `*.yml` files inside said directory and its
subdirectories are merged like so:
- All maps/objects are deep merged (i.e. you could define `alerting.slack` in one file and `alerting.pagerduty` in another file)
- All slices/arrays are appended (i.e. you can define `endpoints` in multiple files and each endpoint will be added to the final list of endpoints)
- Parameters with a primitive value (e.g. `metrics`, `alerting.slack.webhook-url`, etc.) may only be defined once to forcefully avoid any ambiguity
    - To clarify, this also means that you could not define `alerting.slack.webhook-url` in two files with different values. All files are merged into one before they are processed. This is by design.

> 💡 You can also use environment variables in the configuration file (e.g. `$DOMAIN`, `${DOMAIN}`)
>
> See [examples/docker-compose-postgres-storage/config/config.yaml](.examples/docker-compose-postgres-storage/config/config.yaml) for an example.

If you want to test it locally, see [Docker](#docker).


## Configuration
| Parameter                    | Description                                                                                                                          | Default                    |
|:-----------------------------|:-------------------------------------------------------------------------------------------------------------------------------------|:---------------------------|
| `metrics`                    | Whether to expose metrics at `/metrics`.                                                                                             | `false`                    |
| `storage`                    | [Storage configuration](#storage).                                                                                                   | `{}`                       |
| `alerting`                   | [Alerting configuration](#alerting).                                                                                                 | `{}`                       |
| `endpoints`                  | [Endpoints configuration](#endpoints).                                                                                               | Required `[]`              |
| `external-endpoints`         | [External Endpoints configuration](#external-endpoints).                                                                             | `[]`                       |
| `security`                   | [Security configuration](#security).                                                                                                 | `{}`                       |
| `disable-monitoring-lock`    | Whether to [disable the monitoring lock](#disable-monitoring-lock).                                                                  | `false`                    |
| `skip-invalid-config-update` | Whether to ignore invalid configuration update. <br />See [Reloading configuration on the fly](#reloading-configuration-on-the-fly). | `false`                    |
| `web`                        | Web configuration.                                                                                                                   | `{}`                       |
| `web.address`                | Address to listen on.                                                                                                                | `0.0.0.0`                  |
| `web.port`                   | Port to listen on.                                                                                                                   | `8080`                     |
| `web.read-buffer-size`       | Buffer size for reading requests from a connection. Also limit for the maximum header size.                                          | `8192`                     |
| `web.tls.certificate-file`   | Optional public certificate file for TLS in PEM format.                                                                              | ``                         |
| `web.tls.private-key-file`   | Optional private key file for TLS in PEM format.                                                                                     | ``                         |
| `ui`                         | UI configuration.                                                                                                                    | `{}`                       |
| `ui.title`                   | [Title of the document](https://developer.mozilla.org/en-US/docs/Web/HTML/Element/title).                                            | `Health Dashboard ǀ Gatus` |
| `ui.description`             | Meta description for the page.                                                                                                       | `Gatus is an advanced...`. |
| `ui.header`                  | Header at the top of the dashboard.                                                                                                  | `Health Status`            |
| `ui.logo`                    | URL to the logo to display.                                                                                                          | `""`                       |
| `ui.link`                    | Link to open when the logo is clicked.                                                                                               | `""`                       |
| `ui.buttons`                 | List of buttons to display below the header.                                                                                         | `[]`                       |
| `ui.buttons[].name`          | Text to display on the button.                                                                                                       | Required `""`              |
| `ui.buttons[].link`          | Link to open when the button is clicked.                                                                                             | Required `""`              |
| `ui.custom-css`              | Custom CSS                                                                                                                           | `""`                       |
| `ui.dark-mode`               | Whether to enable dark mode by default. Note that this is superseded by the user's operating system theme preferences.               | `true`                     |
| `maintenance`                | [Maintenance configuration](#maintenance).                                                                                           | `{}`                       |

If you want more verbose logging, you may set the `GATUS_LOG_LEVEL` environment variable to `DEBUG`.
Conversely, if you want less verbose logging, you can set the aforementioned environment variable to `WARN`, `ERROR` or `FATAL`.
The default value for `GATUS_LOG_LEVEL` is `INFO`.

### Endpoints
Endpoints are URLs, applications, or services that you want to monitor. Each endpoint has a list of conditions that are
evaluated on an interval that you define. If any condition fails, the endpoint is considered as unhealthy.
You can then configure alerts to be triggered when an endpoint is unhealthy once a certain threshold is reached.

| Parameter                                       | Description                                                                                                                                 | Default                    |
|:------------------------------------------------|:--------------------------------------------------------------------------------------------------------------------------------------------|:---------------------------|
| `endpoints`                                     | List of endpoints to monitor.                                                                                                               | Required `[]`              |
| `endpoints[].enabled`                           | Whether to monitor the endpoint.                                                                                                            | `true`                     |
| `endpoints[].name`                              | Name of the endpoint. Can be anything.                                                                                                      | Required `""`              |
| `endpoints[].group`                             | Group name. Used to group multiple endpoints together on the dashboard. <br />See [Endpoint groups](#endpoint-groups).                      | `""`                       |
| `endpoints[].url`                               | URL to send the request to.                                                                                                                 | Required `""`              |
| `endpoints[].method`                            | Request method.                                                                                                                             | `GET`                      |
| `endpoints[].conditions`                        | Conditions used to determine the health of the endpoint. <br />See [Conditions](#conditions).                                               | `[]`                       |
| `endpoints[].interval`                          | Duration to wait between every status check.                                                                                                | `60s`                      |
| `endpoints[].graphql`                           | Whether to wrap the body in a query param (`{"query":"$body"}`).                                                                            | `false`                    |
| `endpoints[].body`                              | Request body.                                                                                                                               | `""`                       |
| `endpoints[].headers`                           | Request headers.                                                                                                                            | `{}`                       |
| `endpoints[].dns`                               | Configuration for an endpoint of type DNS. <br />See [Monitoring an endpoint using DNS queries](#monitoring-an-endpoint-using-dns-queries). | `""`                       |
| `endpoints[].dns.query-type`                    | Query type (e.g. MX).                                                                                                                       | `""`                       |
| `endpoints[].dns.query-name`                    | Query name (e.g. example.com).                                                                                                              | `""`                       |
| `endpoints[].ssh`                               | Configuration for an endpoint of type SSH. <br />See [Monitoring an endpoint using SSH](#monitoring-an-endpoint-using-ssh).                 | `""`                       |
| `endpoints[].ssh.username`                      | SSH username (e.g. example).                                                                                                                | Required `""`              |
| `endpoints[].ssh.password`                      | SSH password (e.g. password).                                                                                                               | Required `""`              |
| `endpoints[].alerts`                            | List of all alerts for a given endpoint. <br />See [Alerting](#alerting).                                                                   | `[]`                       |
| `endpoints[].maintenance-windows`               | List of all maintenance windows for a given endpoint. <br />See [Maintenance](#maintenance).                                                | `[]`                       |
| `endpoints[].client`                            | [Client configuration](#client-configuration).                                                                                              | `{}`                       |
| `endpoints[].ui`                                | UI configuration at the endpoint level.                                                                                                     | `{}`                       |
| `endpoints[].ui.hide-conditions`                | Whether to hide conditions from the results. Note that this only hides conditions from results evaluated from the moment this was enabled.  | `false`                    |
| `endpoints[].ui.hide-hostname`                  | Whether to hide the hostname from the results.                                                                                              | `false`                    |
| `endpoints[].ui.hide-port`                      | Whether to hide the port from the results.                                                                                                  | `false`                    |
| `endpoints[].ui.hide-url`                       | Whether to hide the URL from the results. Useful if the URL contains a token.                                                               | `false`                    |
| `endpoints[].ui.dont-resolve-failed-conditions` | Whether to resolve failed conditions for the UI.                                                                                            | `false`                    |
| `endpoints[].ui.badge.response-time`            | List of response time thresholds. Each time a threshold is reached, the badge has a different color.                                        | `[50, 200, 300, 500, 750]` |


### External Endpoints
Unlike regular endpoints, external endpoints are not monitored by Gatus, but they are instead pushed programmatically.
This allows you to monitor anything you want, even when what you want to check lives in an environment that would not normally be accessible by Gatus.

For instance:
- You can create your own agent that lives in a private network and pushes the status of your services to a publicly-exposed Gatus instance
- You can monitor services that are not supported by Gatus
- You can implement your own monitoring system while using Gatus as the dashboard

| Parameter                      | Description                                                                                                            | Default       |
|:-------------------------------|:-----------------------------------------------------------------------------------------------------------------------|:--------------|
| `external-endpoints`           | List of endpoints to monitor.                                                                                          | `[]`          |
| `external-endpoints[].enabled` | Whether to monitor the endpoint.                                                                                       | `true`        |
| `external-endpoints[].name`    | Name of the endpoint. Can be anything.                                                                                 | Required `""` |
| `external-endpoints[].group`   | Group name. Used to group multiple endpoints together on the dashboard. <br />See [Endpoint groups](#endpoint-groups). | `""`          |
| `external-endpoints[].token`   | Bearer token required to push status to.                                                                               | Required `""` |
| `external-endpoints[].alerts`  | List of all alerts for a given endpoint. <br />See [Alerting](#alerting).                                              | `[]`          |

Example:
```yaml
external-endpoints:
  - name: ext-ep-test
    group: core
    token: "potato"
    alerts:
      - type: discord
        description: "healthcheck failed"
        send-on-resolved: true
```

To push the status of an external endpoint, the request would have to look like this:
```
POST /api/v1/endpoints/{key}/external?success={success}&error={error}
```
Where:
- `{key}` has the pattern `<GROUP_NAME>_<ENDPOINT_NAME>` in which both variables have ` `, `/`, `_`, `,`, `.` and `#` replaced by `-`.
  - Using the example configuration above, the key would be `core_ext-ep-test`.
- `{success}` is a boolean (`true` or `false`) value indicating whether the health check was successful or not.
- `{error}`: a string describing the reason for a failed health check. If {success} is false, this should contain the error message; if the check is successful, it can be omitted or left empty.

You must also pass the token as a `Bearer` token in the `Authorization` header.


### Conditions
Here are some examples of conditions you can use:

| Condition                        | Description                                         | Passing values             | Failing values   |
|:---------------------------------|:----------------------------------------------------|:---------------------------|------------------|
| `[STATUS] == 200`                | Status must be equal to 200                         | 200                        | 201, 404, ...    |
| `[STATUS] < 300`                 | Status must lower than 300                          | 200, 201, 299              | 301, 302, ...    |
| `[STATUS] <= 299`                | Status must be less than or equal to 299            | 200, 201, 299              | 301, 302, ...    |
| `[STATUS] > 400`                 | Status must be greater than 400                     | 401, 402, 403, 404         | 400, 200, ...    |
| `[STATUS] == any(200, 429)`      | Status must be either 200 or 429                    | 200, 429                   | 201, 400, ...    |
| `[CONNECTED] == true`            | Connection to host must've been successful          | true                       | false            |
| `[RESPONSE_TIME] < 500`          | Response time must be below 500ms                   | 100ms, 200ms, 300ms        | 500ms, 501ms     |
| `[IP] == 127.0.0.1`              | Target IP must be 127.0.0.1                         | 127.0.0.1                  | 0.0.0.0          |
| `[BODY] == 1`                    | The body must be equal to 1                         | 1                          | `{}`, `2`, ...   |
| `[BODY].user.name == john`       | JSONPath value of `$.user.name` is equal to `john`  | `{"user":{"name":"john"}}` |                  |
| `[BODY].data[0].id == 1`         | JSONPath value of `$.data[0].id` is equal to 1      | `{"data":[{"id":1}]}`      |                  |
| `[BODY].age == [BODY].id`        | JSONPath value of `$.age` is equal JSONPath `$.id`  | `{"age":1,"id":1}`         |                  |
| `len([BODY].data) < 5`           | Array at JSONPath `$.data` has less than 5 elements | `{"data":[{"id":1}]}`      |                  |
| `len([BODY].name) == 8`          | String at JSONPath `$.name` has a length of 8       | `{"name":"john.doe"}`      | `{"name":"bob"}` |
| `has([BODY].errors) == false`    | JSONPath `$.errors` does not exist                  | `{"name":"john.doe"}`      | `{"errors":[]}`  |
| `has([BODY].users) == true`      | JSONPath `$.users` exists                           | `{"users":[]}`             | `{}`             |
| `[BODY].name == pat(john*)`      | String at JSONPath `$.name` matches pattern `john*` | `{"name":"john.doe"}`      | `{"name":"bob"}` |
| `[BODY].id == any(1, 2)`         | Value at JSONPath `$.id` is equal to `1` or `2`     | 1, 2                       | 3, 4, 5          |
| `[CERTIFICATE_EXPIRATION] > 48h` | Certificate expiration is more than 48h away        | 49h, 50h, 123h             | 1h, 24h, ...     |
| `[DOMAIN_EXPIRATION] > 720h`     | The domain must expire in more than 720h            | 4000h                      | 1h, 24h, ...     |


#### Placeholders
| Placeholder                | Description                                                                               | Example of resolved value                    |
|:---------------------------|:------------------------------------------------------------------------------------------|:---------------------------------------------|
| `[STATUS]`                 | Resolves into the HTTP status of the request                                              | `404`                                        |
| `[RESPONSE_TIME]`          | Resolves into the response time the request took, in ms                                   | `10`                                         |
| `[IP]`                     | Resolves into the IP of the target host                                                   | `192.168.0.232`                              |
| `[BODY]`                   | Resolves into the response body. Supports JSONPath.                                       | `{"name":"john.doe"}`                        |
| `[CONNECTED]`              | Resolves into whether a connection could be established                                   | `true`                                       |
| `[CERTIFICATE_EXPIRATION]` | Resolves into the duration before certificate expiration (valid units are "s", "m", "h".) | `24h`, `48h`, 0 (if not protocol with certs) |
| `[DOMAIN_EXPIRATION]`      | Resolves into the duration before the domain expires (valid units are "s", "m", "h".)     | `24h`, `48h`, `1234h56m78s`                  |
| `[DNS_RCODE]`              | Resolves into the DNS status of the response                                              | `NOERROR`                                    |


#### Functions
| Function | Description                                                                                                                                                                                                                         | Example                            |
|:---------|:------------------------------------------------------------------------------------------------------------------------------------------------------------------------------------------------------------------------------------|:-----------------------------------|
| `len`    | If the given path leads to an array, returns its length. Otherwise, the JSON at the given path is minified and converted to a string, and the resulting number of characters is returned. Works only with the `[BODY]` placeholder. | `len([BODY].username) > 8`         |
| `has`    | Returns `true` or `false` based on whether a given path is valid. Works only with the `[BODY]` placeholder.                                                                                                                         | `has([BODY].errors) == false`      |
| `pat`    | Specifies that the string passed as parameter should be evaluated as a pattern. Works only with `==` and `!=`.                                                                                                                      | `[IP] == pat(192.168.*)`           |
| `any`    | Specifies that any one of the values passed as parameters is a valid value. Works only with `==` and `!=`.                                                                                                                          | `[BODY].ip == any(127.0.0.1, ::1)` |

> 💡 Use `pat` only when you need to. `[STATUS] == pat(2*)` is a lot more expensive than `[STATUS] < 300`.


### Storage
| Parameter                           | Description                                                                                                                                        | Default    |
|:------------------------------------|:---------------------------------------------------------------------------------------------------------------------------------------------------|:-----------|
| `storage`                           | Storage configuration                                                                                                                              | `{}`       |
| `storage.path`                      | Path to persist the data in. Only supported for types `sqlite` and `postgres`.                                                                     | `""`       |
| `storage.type`                      | Type of storage. Valid types: `memory`, `sqlite`, `postgres`.                                                                                      | `"memory"` |
| `storage.caching`                   | Whether to use write-through caching. Improves loading time for large dashboards. <br />Only supported if `storage.type` is `sqlite` or `postgres` | `false`    |
| `storage.maximum-number-of-results` | The maximum number of results that an endpoint can have                                                                                            | `100`      |
| `storage.maximum-number-of-events`  | The maximum number of events that an endpoint can have                                                                                             | `50`       |

The results for each endpoint health check as well as the data for uptime and the past events must be persisted
so that they can be displayed on the dashboard. These parameters allow you to configure the storage in question.

- If `storage.type` is `memory` (default):
```yaml
# Note that this is the default value, and you can omit the storage configuration altogether to achieve the same result.
# Because the data is stored in memory, the data will not survive a restart.
storage:
  type: memory
  maximum-number-of-results: 200
  maximum-number-of-events: 5
```
- If `storage.type` is `sqlite`, `storage.path` must not be blank:
```yaml
storage:
  type: sqlite
  path: data.db
```
See [examples/docker-compose-sqlite-storage](.examples/docker-compose-sqlite-storage) for an example.

- If `storage.type` is `postgres`, `storage.path` must be the connection URL:
```yaml
storage:
  type: postgres
  path: "postgres://user:password@127.0.0.1:5432/gatus?sslmode=disable"
```
See [examples/docker-compose-postgres-storage](.examples/docker-compose-postgres-storage) for an example.


### Client configuration
In order to support a wide range of environments, each monitored endpoint has a unique configuration for
the client used to send the request.

| Parameter                              | Description                                                                 | Default         |
|:---------------------------------------|:----------------------------------------------------------------------------|:----------------|
| `client.insecure`                      | Whether to skip verifying the server's certificate chain and host name.     | `false`         |
| `client.ignore-redirect`               | Whether to ignore redirects (true) or follow them (false, default).         | `false`         |
| `client.timeout`                       | Duration before timing out.                                                 | `10s`           |
| `client.dns-resolver`                  | Override the DNS resolver using the format `{proto}://{host}:{port}`.       | `""`            |
| `client.oauth2`                        | OAuth2 client configuration.                                                | `{}`            |
| `client.oauth2.token-url`              | The token endpoint URL                                                      | required `""`   |
| `client.oauth2.client-id`              | The client id which should be used for the `Client credentials flow`        | required `""`   |
| `client.oauth2.client-secret`          | The client secret which should be used for the `Client credentials flow`    | required `""`   |
| `client.oauth2.scopes[]`               | A list of `scopes` which should be used for the `Client credentials flow`.  | required `[""]` |
| `client.proxy-url`                     | The URL of the proxy to use for the client                                  | `""`            |
| `client.identity-aware-proxy`          | Google Identity-Aware-Proxy client configuration.                           | `{}`            |
| `client.identity-aware-proxy.audience` | The Identity-Aware-Proxy audience. (client-id of the IAP oauth2 credential) | required `""`   |
| `client.tls.certificate-file`          | Path to a client certificate (in PEM format) for mTLS configurations.       | `""`            |
| `client.tls.private-key-file`          | Path to a client private key (in PEM format) for mTLS configurations.       | `""`            |
| `client.tls.renegotiation`             | Type of renegotiation support to provide. (`never`, `freely`, `once`).      | `"never"`       |
| `client.network`                       | The network to use for ICMP endpoint client (`ip`, `ip4` or `ip6`).         | `"ip"`          |


> 📝 Some of these parameters are ignored based on the type of endpoint. For instance, there's no certificate involved
> in ICMP requests (ping), therefore, setting `client.insecure` to `true` for an endpoint of that type will not do anything.

This default configuration is as follows:

```yaml
client:
  insecure: false
  ignore-redirect: false
  timeout: 10s
```

Note that this configuration is only available under `endpoints[]`, `alerting.mattermost` and `alerting.custom`.

Here's an example with the client configuration under `endpoints[]`:

```yaml
endpoints:
  - name: website
    url: "https://twin.sh/health"
    client:
      insecure: false
      ignore-redirect: false
      timeout: 10s
    conditions:
      - "[STATUS] == 200"
```

This example shows how you can specify a custom DNS resolver:

```yaml
endpoints:
  - name: with-custom-dns-resolver
    url: "https://your.health.api/health"
    client:
      dns-resolver: "tcp://8.8.8.8:53"
    conditions:
      - "[STATUS] == 200"
```

This example shows how you can use the `client.oauth2` configuration to query a backend API with `Bearer token`:

```yaml
endpoints:
  - name: with-custom-oauth2
    url: "https://your.health.api/health"
    client:
      oauth2:
        token-url: https://your-token-server/token
        client-id: 00000000-0000-0000-0000-000000000000
        client-secret: your-client-secret
        scopes: ['https://your.health.api/.default']
    conditions:
      - "[STATUS] == 200"
```

This example shows how you can use the `client.identity-aware-proxy` configuration to query a backend API with `Bearer token` using Google Identity-Aware-Proxy:

```yaml
endpoints:
  - name: with-custom-iap
    url: "https://my.iap.protected.app/health"
    client:
      identity-aware-proxy:
        audience: "XXXXXXXX-XXXXXXXXXXXX.apps.googleusercontent.com"
    conditions:
      - "[STATUS] == 200"
```

> 📝 Note that Gatus will use the [gcloud default credentials](https://cloud.google.com/docs/authentication/application-default-credentials) within its environment to generate the token.

This example shows you how you can use the `client.tls` configuration to perform an mTLS query to a backend API:

```yaml
endpoints:
  - name: website
    url: "https://your.mtls.protected.app/health"
    client:
      tls:
        certificate-file: /path/to/user_cert.pem
        private-key-file: /path/to/user_key.pem
        renegotiation: once
    conditions:
      - "[STATUS] == 200"
```

> 📝 Note that if running in a container, you must volume mount the certificate and key into the container.

### Alerting
Gatus supports multiple alerting providers, such as Slack and PagerDuty, and supports different alerts for each
individual endpoints with configurable descriptions and thresholds.

Alerts are configured at the endpoint level like so:

<<<<<<< HEAD
| Parameter                    | Description                                                                    | Default       |
|:-----------------------------|:-------------------------------------------------------------------------------|:--------------|
| `alerts`                     | List of all alerts for a given endpoint.                                       | `[]`          |
| `alerts[].type`              | Type of alert. <br />See table below for all valid types.                      | Required `""` |
| `alerts[].enabled`           | Whether to enable the alert.                                                   | `true`        |
| `alerts[].failure-threshold` | Number of failures in a row needed before triggering the alert.                | `3`           |
| `alerts[].success-threshold` | Number of successes in a row before an ongoing incident is marked as resolved. | `2`           |
| `alerts[].send-on-resolved`  | Whether to send a notification once a triggered alert is marked as resolved.   | `false`       |
| `alerts[].description`       | Description of the alert. Will be included in the alert sent.                  | `""`          |
| `alerts[].provider-override` | Alerting provider configuration override for the given alert type              | `{}`          |
=======
| Parameter                         | Description                                                                    | Default       |
|:----------------------------------|:-------------------------------------------------------------------------------|:--------------|
| `alerts`                          | List of all alerts for a given endpoint.                                       | `[]`          |
| `alerts[].type`                   | Type of alert. <br />See table below for all valid types.                      | Required `""` |
| `alerts[].enabled`                | Whether to enable the alert.                                                   | `true`        |
| `alerts[].failure-threshold`      | Number of failures in a row needed before triggering the alert.                | `3`           |
| `alerts[].success-threshold`      | Number of successes in a row before an ongoing incident is marked as resolved. | `2`           |
| `alerts[].send-on-resolved`       | Whether to send a notification once a triggered alert is marked as resolved.   | `false`       |
| `alerts[].description`            | Description of the alert. Will be included in the alert sent.                  | `""`          |
| `alerts[].minimum-repeat-interval`        | Configuration for setting an interval between reminders.     | `""`          |
>>>>>>> 3c18ad90

Here's an example of what an alert configuration might look like at the endpoint level:
```yaml
endpoints:
  - name: example
    url: "https://example.org"
    conditions:
      - "[STATUS] == 200"
    alerts:
      - type: slack
        description: "healthcheck failed"
        send-on-resolved: true
```

You can also override global provider configuration by using `alerts[].provider-override`, like so:
```yaml
endpoints:
  - name: example
    url: "https://example.org"
    conditions:
      - "[STATUS] == 200"
    alerts:
      - type: slack
        provider-override:
          webhook-url: "https://hooks.slack.com/services/**********/**********/**********"
```

> 📝 If an alerting provider is not properly configured, all alerts configured with the provider's type will be
> ignored.

| Parameter                  | Description                                                                                                                             | Default |
|:---------------------------|:----------------------------------------------------------------------------------------------------------------------------------------|:--------|
| `alerting.awsses`          | Configuration for alerts of type `awsses`. <br />See [Configuring AWS SES alerts](#configuring-aws-ses-alerts).                         | `{}`    |
| `alerting.custom`          | Configuration for custom actions on failure or alerts. <br />See [Configuring Custom alerts](#configuring-custom-alerts).               | `{}`    |
| `alerting.discord`         | Configuration for alerts of type `discord`. <br />See [Configuring Discord alerts](#configuring-discord-alerts).                        | `{}`    |
| `alerting.email`           | Configuration for alerts of type `email`. <br />See [Configuring Email alerts](#configuring-email-alerts).                              | `{}`    |
| `alerting.gitea`           | Configuration for alerts of type `gitea`. <br />See [Configuring Gitea alerts](#configuring-gitea-alerts).                              | `{}`    |
| `alerting.github`          | Configuration for alerts of type `github`. <br />See [Configuring GitHub alerts](#configuring-github-alerts).                           | `{}`    |
| `alerting.gitlab`          | Configuration for alerts of type `gitlab`. <br />See [Configuring GitLab alerts](#configuring-gitlab-alerts).                           | `{}`    |
| `alerting.googlechat`      | Configuration for alerts of type `googlechat`. <br />See [Configuring Google Chat alerts](#configuring-google-chat-alerts).             | `{}`    |
| `alerting.gotify`          | Configuration for alerts of type `gotify`. <br />See [Configuring Gotify alerts](#configuring-gotify-alerts).                           | `{}`    |
| `alerting.incident-io`     | Configuration for alerts of type `incident-io`. <br />See [Configuring Incident.io alerts](#configuring-incidentio-alerts).             | `{}`    |
| `alerting.jetbrainsspace`  | Configuration for alerts of type `jetbrainsspace`. <br />See [Configuring JetBrains Space alerts](#configuring-jetbrains-space-alerts). | `{}`    |
| `alerting.matrix`          | Configuration for alerts of type `matrix`. <br />See [Configuring Matrix alerts](#configuring-matrix-alerts).                           | `{}`    |
| `alerting.mattermost`      | Configuration for alerts of type `mattermost`. <br />See [Configuring Mattermost alerts](#configuring-mattermost-alerts).               | `{}`    |
| `alerting.messagebird`     | Configuration for alerts of type `messagebird`. <br />See [Configuring Messagebird alerts](#configuring-messagebird-alerts).            | `{}`    |
| `alerting.ntfy`            | Configuration for alerts of type `ntfy`. <br />See [Configuring Ntfy alerts](#configuring-ntfy-alerts).                                 | `{}`    |
| `alerting.opsgenie`        | Configuration for alerts of type `opsgenie`. <br />See [Configuring Opsgenie alerts](#configuring-opsgenie-alerts).                     | `{}`    |
| `alerting.pagerduty`       | Configuration for alerts of type `pagerduty`. <br />See [Configuring PagerDuty alerts](#configuring-pagerduty-alerts).                  | `{}`    |
| `alerting.pushover`        | Configuration for alerts of type `pushover`. <br />See [Configuring Pushover alerts](#configuring-pushover-alerts).                     | `{}`    |
| `alerting.slack`           | Configuration for alerts of type `slack`. <br />See [Configuring Slack alerts](#configuring-slack-alerts).                              | `{}`    |
| `alerting.teams`           | Configuration for alerts of type `teams`. *(Deprecated)* <br />See [Configuring Teams alerts](#configuring-teams-alerts-deprecated).    | `{}`    |
| `alerting.teams-workflows` | Configuration for alerts of type `teams-workflows`. <br />See [Configuring Teams Workflow alerts](#configuring-teams-workflow-alerts).  | `{}`    |
| `alerting.telegram`        | Configuration for alerts of type `telegram`. <br />See [Configuring Telegram alerts](#configuring-telegram-alerts).                     | `{}`    |
| `alerting.twilio`          | Settings for alerts of type `twilio`. <br />See [Configuring Twilio alerts](#configuring-twilio-alerts).                                | `{}`    |
| `alerting.zulip`           | Configuration for alerts of type `zulip`. <br />See [Configuring Zulip alerts](#configuring-zulip-alerts).                              | `{}`    |
| `alerting.homeassistant`   | Configuration for alerts of type `homeassistant`. <br />See [Configuring HomeAssistant alerts](#configuring-homeassistant-alerts).        | `{}`    |


#### Configuring AWS SES alerts
| Parameter                            | Description                                                                                | Default       |
|:-------------------------------------|:-------------------------------------------------------------------------------------------|:--------------|
| `alerting.aws-ses`                   | Settings for alerts of type `aws-ses`                                                      | `{}`          |
| `alerting.aws-ses.access-key-id`     | AWS Access Key ID                                                                          | Optional `""` |
| `alerting.aws-ses.secret-access-key` | AWS Secret Access Key                                                                      | Optional `""` |
| `alerting.aws-ses.region`            | AWS Region                                                                                 | Required `""` |
| `alerting.aws-ses.from`              | The Email address to send the emails from (should be registered in SES)                    | Required `""` |
| `alerting.aws-ses.to`                | Comma separated list of email address to notify                                            | Required `""` |
| `alerting.aws-ses.default-alert`     | Default alert configuration. <br />See [Setting a default alert](#setting-a-default-alert) | N/A           |

```yaml
alerting:
  aws-ses:
    access-key-id: "..."
    secret-access-key: "..."
    region: "us-east-1"
    from: "status@example.com"
    to: "user@example.com"

endpoints:
  - name: website
    interval: 30s
    url: "https://twin.sh/health"
    conditions:
      - "[STATUS] == 200"
      - "[BODY].status == UP"
      - "[RESPONSE_TIME] < 300"
    alerts:
      - type: aws-ses
        failure-threshold: 5
        send-on-resolved: true
        description: "healthcheck failed"
```

If the `access-key-id` and `secret-access-key` are not defined Gatus will fall back to IAM authentication.

Make sure you have the ability to use `ses:SendEmail`.


#### Configuring Discord alerts
| Parameter                            | Description                                                                                | Default                             |
|:-------------------------------------|:-------------------------------------------------------------------------------------------|:------------------------------------|
| `alerting.discord`                   | Configuration for alerts of type `discord`                                                 | `{}`                                |
| `alerting.discord.webhook-url`       | Discord Webhook URL                                                                        | Required `""`                       |
| `alerting.discord.title`             | Title of the notification                                                                  | `":helmet_with_white_cross: Gatus"` |
| `alerting.discord.default-alert`     | Default alert configuration. <br />See [Setting a default alert](#setting-a-default-alert) | N/A                                 |
| `alerting.discord.overrides`         | List of overrides that may be prioritized over the default configuration                   | `[]`                                |
| `alerting.discord.overrides[].group` | Endpoint group for which the configuration will be overridden by this configuration        | `""`                                |
| `alerting.discord.overrides[].*`     | See `alerting.discord.*` parameters                                                        | `{}`                                |

```yaml
alerting:
  discord:
    webhook-url: "https://discord.com/api/webhooks/**********/**********"

endpoints:
  - name: website
    url: "https://twin.sh/health"
    interval: 5m
    conditions:
      - "[STATUS] == 200"
      - "[BODY].status == UP"
      - "[RESPONSE_TIME] < 300"
    alerts:
      - type: discord
        description: "healthcheck failed"
        send-on-resolved: true
```


#### Configuring Email alerts
| Parameter                          | Description                                                                                   | Default       |
|:-----------------------------------|:----------------------------------------------------------------------------------------------|:--------------|
| `alerting.email`                   | Configuration for alerts of type `email`                                                      | `{}`          |
| `alerting.email.from`              | Email used to send the alert                                                                  | Required `""` |
| `alerting.email.username`          | Username of the SMTP server used to send the alert. If empty, uses `alerting.email.from`.     | `""`          |
| `alerting.email.password`          | Password of the SMTP server used to send the alert. If empty, no authentication is performed. | `""`          |
| `alerting.email.host`              | Host of the mail server (e.g. `smtp.gmail.com`)                                               | Required `""` |
| `alerting.email.port`              | Port the mail server is listening to (e.g. `587`)                                             | Required `0`  |
| `alerting.email.to`                | Email(s) to send the alerts to                                                                | Required `""` |
| `alerting.email.default-alert`     | Default alert configuration. <br />See [Setting a default alert](#setting-a-default-alert)    | N/A           |
| `alerting.email.client.insecure`   | Whether to skip TLS verification                                                              | `false`       |
| `alerting.email.overrides`         | List of overrides that may be prioritized over the default configuration                      | `[]`          |
| `alerting.email.overrides[].group` | Endpoint group for which the configuration will be overridden by this configuration           | `""`          |
| `alerting.email.overrides[].*`     | See `alerting.email.*` parameters                                                             | `{}`          |

```yaml
alerting:
  email:
    from: "from@example.com"
    username: "from@example.com"
    password: "hunter2"
    host: "mail.example.com"
    port: 587
    to: "recipient1@example.com,recipient2@example.com"
    client:
      insecure: false
    # You can also add group-specific to keys, which will
    # override the to key above for the specified groups
    overrides:
      - group: "core"
        to: "recipient3@example.com,recipient4@example.com"

endpoints:
  - name: website
    url: "https://twin.sh/health"
    interval: 5m
    conditions:
      - "[STATUS] == 200"
      - "[BODY].status == UP"
      - "[RESPONSE_TIME] < 300"
    alerts:
      - type: email
        description: "healthcheck failed"
        send-on-resolved: true

  - name: back-end
    group: core
    url: "https://example.org/"
    interval: 5m
    conditions:
      - "[STATUS] == 200"
      - "[CERTIFICATE_EXPIRATION] > 48h"
    alerts:
      - type: email
        description: "healthcheck failed"
        send-on-resolved: true
```

> ⚠ Some mail servers are painfully slow.

#### Configuring Gitea alerts

| Parameter                       | Description                                                                                                | Default       |
|:--------------------------------|:-----------------------------------------------------------------------------------------------------------|:--------------|
| `alerting.gitea`                | Configuration for alerts of type `gitea`                                                                   | `{}`          |
| `alerting.gitea.repository-url` | Gitea repository URL (e.g. `https://gitea.com/TwiN/example`)                                               | Required `""` |
| `alerting.gitea.token`          | Personal access token to use for authentication. <br />Must have at least RW on issues and RO on metadata. | Required `""` |
| `alerting.github.default-alert` | Default alert configuration. <br />See [Setting a default alert](#setting-a-default-alert).                | N/A           |

The Gitea alerting provider creates an issue prefixed with `alert(gatus):` and suffixed with the endpoint's display
name for each alert. If `send-on-resolved` is set to `true` on the endpoint alert, the issue will be automatically
closed when the alert is resolved.

```yaml
alerting:
  gitea:
    repository-url: "https://gitea.com/TwiN/test"
    token: "349d63f16......"

endpoints:
  - name: example
    url: "https://twin.sh/health"
    interval: 5m
    conditions:
      - "[STATUS] == 200"
      - "[BODY].status == UP"
      - "[RESPONSE_TIME] < 75"
    alerts:
      - type: gitea
        failure-threshold: 2
        success-threshold: 3
        send-on-resolved: true
        description: "Everything's burning AAAAAHHHHHHHHHHHHHHH"
```

![Gitea alert](.github/assets/gitea-alerts.png)

#### Configuring GitHub alerts

| Parameter                        | Description                                                                                                | Default       |
|:---------------------------------|:-----------------------------------------------------------------------------------------------------------|:--------------|
| `alerting.github`                | Configuration for alerts of type `github`                                                                  | `{}`          |
| `alerting.github.repository-url` | GitHub repository URL (e.g. `https://github.com/TwiN/example`)                                             | Required `""` |
| `alerting.github.token`          | Personal access token to use for authentication. <br />Must have at least RW on issues and RO on metadata. | Required `""` |
| `alerting.github.default-alert`  | Default alert configuration. <br />See [Setting a default alert](#setting-a-default-alert).                | N/A           |

The GitHub alerting provider creates an issue prefixed with `alert(gatus):` and suffixed with the endpoint's display
name for each alert. If `send-on-resolved` is set to `true` on the endpoint alert, the issue will be automatically
closed when the alert is resolved.

```yaml
alerting:
  github:
    repository-url: "https://github.com/TwiN/test"
    token: "github_pat_12345..."

endpoints:
  - name: example
    url: "https://twin.sh/health"
    interval: 5m
    conditions:
      - "[STATUS] == 200"
      - "[BODY].status == UP"
      - "[RESPONSE_TIME] < 75"
    alerts:
      - type: github
        failure-threshold: 2
        success-threshold: 3
        send-on-resolved: true
        description: "Everything's burning AAAAAHHHHHHHHHHHHHHH"
```

![GitHub alert](.github/assets/github-alerts.png)

#### Configuring GitLab alerts
| Parameter                           | Description                                                                                                         | Default       |
|:------------------------------------|:--------------------------------------------------------------------------------------------------------------------|:--------------|
| `alerting.gitlab`                   | Configuration for alerts of type `gitlab`                                                                           | `{}`          |
| `alerting.gitlab.webhook-url`       | GitLab alert webhook URL (e.g. `https://gitlab.com/yourusername/example/alerts/notify/gatus/xxxxxxxxxxxxxxxx.json`) | Required `""` |
| `alerting.gitlab.authorization-key` | GitLab alert authorization key.                                                                                     | Required `""` |
| `alerting.gitlab.severity`          | Override default severity (critical), can be one of `critical, high, medium, low, info, unknown`                    | `""`          |
| `alerting.gitlab.monitoring-tool`   | Override the monitoring tool name (gatus)                                                                           | `"gatus"`     |
| `alerting.gitlab.environment-name`  | Set gitlab environment's name. Required to display alerts on a dashboard.                                           | `""`          |
| `alerting.gitlab.service`           | Override endpoint display name                                                                                      | `""`          |
| `alerting.gitlab.default-alert`     | Default alert configuration. <br />See [Setting a default alert](#setting-a-default-alert).                         | N/A           |

The GitLab alerting provider creates an alert prefixed with `alert(gatus):` and suffixed with the endpoint's display
name for each alert. If `send-on-resolved` is set to `true` on the endpoint alert, the alert will be automatically
closed when the alert is resolved. See
https://docs.gitlab.com/ee/operations/incident_management/integrations.html#configuration to configure the endpoint.

```yaml
alerting:
  gitlab:
    webhook-url: "https://gitlab.com/hlidotbe/example/alerts/notify/gatus/xxxxxxxxxxxxxxxx.json"
    authorization-key: "12345"

endpoints:
  - name: example
    url: "https://twin.sh/health"
    interval: 5m
    conditions:
      - "[STATUS] == 200"
      - "[BODY].status == UP"
      - "[RESPONSE_TIME] < 75"
    alerts:
      - type: gitlab
        failure-threshold: 2
        success-threshold: 3
        send-on-resolved: true
        description: "Everything's burning AAAAAHHHHHHHHHHHHHHH"
```

![GitLab alert](.github/assets/gitlab-alerts.png)


#### Configuring Google Chat alerts
| Parameter                               | Description                                                                                 | Default       |
|:----------------------------------------|:--------------------------------------------------------------------------------------------|:--------------|
| `alerting.googlechat`                   | Configuration for alerts of type `googlechat`                                               | `{}`          |
| `alerting.googlechat.webhook-url`       | Google Chat Webhook URL                                                                     | Required `""` |
| `alerting.googlechat.client`            | Client configuration. <br />See [Client configuration](#client-configuration).              | `{}`          |
| `alerting.googlechat.default-alert`     | Default alert configuration. <br />See [Setting a default alert](#setting-a-default-alert). | N/A           |
| `alerting.googlechat.overrides`         | List of overrides that may be prioritized over the default configuration                    | `[]`          |
| `alerting.googlechat.overrides[].group` | Endpoint group for which the configuration will be overridden by this configuration         | `""`          |
| `alerting.googlechat.overrides[].*`     | See `alerting.googlechat.*` parameters                                                      | `{}`          |

```yaml
alerting:
  googlechat:
    webhook-url: "https://chat.googleapis.com/v1/spaces/*******/messages?key=**********&token=********"

endpoints:
  - name: website
    url: "https://twin.sh/health"
    interval: 5m
    conditions:
      - "[STATUS] == 200"
      - "[BODY].status == UP"
      - "[RESPONSE_TIME] < 300"
    alerts:
      - type: googlechat
        description: "healthcheck failed"
        send-on-resolved: true
```


#### Configuring Gotify alerts
| Parameter                                     | Description                                                                                 | Default               |
|:----------------------------------------------|:--------------------------------------------------------------------------------------------|:----------------------|
| `alerting.gotify`                             | Configuration for alerts of type `gotify`                                                   | `{}`                  |
| `alerting.gotify.server-url`                  | Gotify server URL                                                                           | Required `""`         |
| `alerting.gotify.token`                       | Token that is used for authentication.                                                      | Required `""`         |
| `alerting.gotify.priority`                    | Priority of the alert according to Gotify standards.                                        | `5`                   |
| `alerting.gotify.title`                       | Title of the notification                                                                   | `"Gatus: <endpoint>"` |
| `alerting.gotify.default-alert`               | Default alert configuration. <br />See [Setting a default alert](#setting-a-default-alert). | N/A                   |

```yaml
alerting:
  gotify:
    server-url: "https://gotify.example"
    token: "**************"

endpoints:
  - name: website
    url: "https://twin.sh/health"
    interval: 5m
    conditions:
      - "[STATUS] == 200"
      - "[BODY].status == UP"
      - "[RESPONSE_TIME] < 300"
    alerts:
      - type: gotify
        description: "healthcheck failed"
        send-on-resolved: true
```

Here's an example of what the notifications look like:

![Gotify notifications](.github/assets/gotify-alerts.png)


#### Configuring HomeAssistant alerts
To configure HomeAssistant alerts, you'll need to add the following to your configuration file:

```yaml
alerting:
  homeassistant:
    url: "http://homeassistant:8123"  # URL of your HomeAssistant instance
    token: "YOUR_LONG_LIVED_ACCESS_TOKEN"  # Long-lived access token from HomeAssistant

endpoints:
  - name: my-service
    url: "https://my-service.com"
    interval: 5m
    conditions:
      - "[STATUS] == 200"
    alerts:
      - type: homeassistant
        enabled: true
        send-on-resolved: true
        description: "My service health check"
        failure-threshold: 3
        success-threshold: 2
```

The alerts will be sent as events to HomeAssistant with the event type `gatus_alert`. The event data includes:
- `status`: "triggered" or "resolved"
- `endpoint`: The name of the monitored endpoint
- `description`: The alert description if provided
- `conditions`: List of conditions and their results
- `failure_count`: Number of consecutive failures (when triggered)
- `success_count`: Number of consecutive successes (when resolved)

You can use these events in HomeAssistant automations to:
- Send notifications
- Control devices
- Trigger scenes
- Log to history
- And more

Example HomeAssistant automation:
```yaml
automation:
  - alias: "Gatus Alert Handler"
    trigger:
      platform: event
      event_type: gatus_alert
    action:
      - service: notify.notify
        data_template:
          title: "Gatus Alert: {{ trigger.event.data.endpoint }}"
          message: >
            Status: {{ trigger.event.data.status }}
            {% if trigger.event.data.description %}
            Description: {{ trigger.event.data.description }}
            {% endif %}
            {% for condition in trigger.event.data.conditions %}
            {{ '✅' if condition.success else '❌' }} {{ condition.condition }}
            {% endfor %}
```

To get your HomeAssistant long-lived access token:
1. Open HomeAssistant
2. Click on your profile name (bottom left)
3. Scroll down to "Long-Lived Access Tokens"
4. Click "Create Token"
5. Give it a name (e.g., "Gatus")
6. Copy the token - you'll only see it once!


#### Configuring Incident.io alerts
| Parameter                                | Description                                                                                | Default       |
|:-----------------------------------------|:-------------------------------------------------------------------------------------------|:--------------|
| `alerting.incident-io`                   | Configuration for alerts of type `incident-io`                                             | `{}`          |
| `alerting.incident-io.url`               | url to trigger an alert event.                                                             | Required `""` |
| `alerting.incident-io.auth-token`        | Token that is used for authentication.                                                     | Required `""` |
| `alerting.incident-io.source-url`        | Source URL                                                                                 | `""`          |
| `alerting.incident-io.default-alert`     | Default alert configuration. <br />See [Setting a default alert](#setting-a-default-alert) | N/A           |
| `alerting.incident-io.overrides`         | List of overrides that may be prioritized over the default configuration                   | `[]`          |
| `alerting.incident-io.overrides[].group` | Endpoint group for which the configuration will be overridden by this configuration        | `""`          |
| `alerting.incident-io.overrides[].*`     | See `alerting.incident-io.*` parameters                                                    | `{}`          |

```yaml
alerting:
  incident-io:
    url: "*****************"
    auth-token: "********************************************"

endpoints:
  - name: website
    url: "https://twin.sh/health"
    interval: 30s
    conditions:
      - "[STATUS] == 200"
      - "[BODY].status == UP"
      - "[RESPONSE_TIME] < 300"
    alerts:
      - type: incident-io
        description: "healthcheck failed"
        send-on-resolved: true
```
In order to get the required alert source config id and authentication token, you must configure an HTTP alert source.

> **_NOTE:_**  the source config id is of the form `https://api.incident.io/v2/alert_events/http/$ID` and the token is expected to be passed as a bearer token like so: `Authorization: Bearer $TOKEN`


#### Configuring JetBrains Space alerts
| Parameter                                   | Description                                                                                | Default       |
|:--------------------------------------------|:-------------------------------------------------------------------------------------------|:--------------|
| `alerting.jetbrainsspace`                   | Configuration for alerts of type `jetbrainsspace`                                          | `{}`          |
| `alerting.jetbrainsspace.project`           | JetBrains Space project name                                                               | Required `""` |
| `alerting.jetbrainsspace.channel-id`        | JetBrains Space Chat Channel ID                                                            | Required `""` |
| `alerting.jetbrainsspace.token`             | Token that is used for authentication.                                                     | Required `""` |
| `alerting.jetbrainsspace.default-alert`     | Default alert configuration. <br />See [Setting a default alert](#setting-a-default-alert) | N/A           |
| `alerting.jetbrainsspace.overrides`         | List of overrides that may be prioritized over the default configuration                   | `[]`          |
| `alerting.jetbrainsspace.overrides[].group` | Endpoint group for which the configuration will be overridden by this configuration        | `""`          |
| `alerting.jetbrainsspace.overrides[].*`     | See `alerting.jetbrainsspace.*` parameters                                                 | `{}`          |

```yaml
alerting:
  jetbrainsspace:
    project: myproject
    channel-id: ABCDE12345
    token: "**************"

endpoints:
  - name: website
    url: "https://twin.sh/health"
    interval: 5m
    conditions:
      - "[STATUS] == 200"
    alerts:
      - type: jetbrainsspace
        description: "healthcheck failed"
        send-on-resolved: true
```

Here's an example of what the notifications look like:

![JetBrains Space notifications](.github/assets/jetbrains-space-alerts.png)


#### Configuring Matrix alerts
| Parameter                                | Description                                                                                | Default                            |
|:-----------------------------------------|:-------------------------------------------------------------------------------------------|:-----------------------------------|
| `alerting.matrix`                        | Configuration for alerts of type `matrix`                                                  | `{}`                               |
| `alerting.matrix.server-url`             | Homeserver URL                                                                             | `https://matrix-client.matrix.org` |
| `alerting.matrix.access-token`           | Bot user access token (see https://webapps.stackexchange.com/q/131056)                     | Required `""`                      |
| `alerting.matrix.internal-room-id`       | Internal room ID of room to send alerts to (can be found in Room Settings > Advanced)      | Required `""`                      |
| `alerting.matrix.default-alert`          | Default alert configuration. <br />See [Setting a default alert](#setting-a-default-alert) | N/A                                |

```yaml
alerting:
  matrix:
    server-url: "https://matrix-client.matrix.org"
    access-token: "123456"
    internal-room-id: "!example:matrix.org"

endpoints:
  - name: website
    interval: 5m
    url: "https://twin.sh/health"
    conditions:
      - "[STATUS] == 200"
      - "[BODY].status == UP"
      - "[RESPONSE_TIME] < 300"
    alerts:
      - type: matrix
        send-on-resolved: true
        description: "healthcheck failed"
```


#### Configuring Mattermost alerts
| Parameter                                     | Description                                                                                 | Default       |
|:----------------------------------------------|:--------------------------------------------------------------------------------------------|:--------------|
| `alerting.mattermost`                         | Configuration for alerts of type `mattermost`                                               | `{}`          |
| `alerting.mattermost.webhook-url`             | Mattermost Webhook URL                                                                      | Required `""` |
| `alerting.mattermost.channel`                 | Mattermost channel name override (optional)                                                 | `""`          |
| `alerting.mattermost.client`                  | Client configuration. <br />See [Client configuration](#client-configuration).              | `{}`          |
| `alerting.mattermost.default-alert`           | Default alert configuration. <br />See [Setting a default alert](#setting-a-default-alert). | N/A           |
| `alerting.mattermost.overrides`               | List of overrides that may be prioritized over the default configuration                    | `[]`          |
| `alerting.mattermost.overrides[].group`       | Endpoint group for which the configuration will be overridden by this configuration         | `""`          |
| `alerting.mattermost.overrides[].*`           | See `alerting.mattermost.*` parameters                                                      | `{}`          |

```yaml
alerting:
  mattermost:
    webhook-url: "http://**********/hooks/**********"
    client:
      insecure: true

endpoints:
  - name: website
    url: "https://twin.sh/health"
    interval: 5m
    conditions:
      - "[STATUS] == 200"
      - "[BODY].status == UP"
      - "[RESPONSE_TIME] < 300"
    alerts:
      - type: mattermost
        description: "healthcheck failed"
        send-on-resolved: true
```

Here's an example of what the notifications look like:

![Mattermost notifications](.github/assets/mattermost-alerts.png)


#### Configuring Messagebird alerts
| Parameter                            | Description                                                                                | Default       |
|:-------------------------------------|:-------------------------------------------------------------------------------------------|:--------------|
| `alerting.messagebird`               | Configuration for alerts of type `messagebird`                                             | `{}`          |
| `alerting.messagebird.access-key`    | Messagebird access key                                                                     | Required `""` |
| `alerting.messagebird.originator`    | The sender of the message                                                                  | Required `""` |
| `alerting.messagebird.recipients`    | The recipients of the message                                                              | Required `""` |
| `alerting.messagebird.default-alert` | Default alert configuration. <br />See [Setting a default alert](#setting-a-default-alert) | N/A           |

Example of sending **SMS** text message alert using Messagebird:
```yaml
alerting:
  messagebird:
    access-key: "..."
    originator: "31619191918"
    recipients: "31619191919,31619191920"

endpoints:
  - name: website
    interval: 5m
    url: "https://twin.sh/health"
    conditions:
      - "[STATUS] == 200"
      - "[BODY].status == UP"
      - "[RESPONSE_TIME] < 300"
    alerts:
      - type: messagebird
        failure-threshold: 3
        send-on-resolved: true
        description: "healthcheck failed"
```


#### Configuring Ntfy alerts
| Parameter                            | Description                                                                                                                                  | Default           |
|:-------------------------------------|:---------------------------------------------------------------------------------------------------------------------------------------------|:------------------|
| `alerting.ntfy`                      | Configuration for alerts of type `ntfy`                                                                                                      | `{}`              |
| `alerting.ntfy.topic`                | Topic at which the alert will be sent                                                                                                        | Required `""`     |
| `alerting.ntfy.url`                  | The URL of the target server                                                                                                                 | `https://ntfy.sh` |
| `alerting.ntfy.token`                | [Access token](https://docs.ntfy.sh/publish/#access-tokens) for restricted topics                                                            | `""`              |
| `alerting.ntfy.email`                | E-mail address for additional e-mail notifications                                                                                           | `""`              |
| `alerting.ntfy.click`                | Website opened when notification is clicked                                                                                                  | `""`              |
| `alerting.ntfy.priority`             | The priority of the alert                                                                                                                    | `3`               |
| `alerting.ntfy.disable-firebase`     | Whether message push delivery via firebase should be disabled. [ntfy.sh defaults to enabled](https://docs.ntfy.sh/publish/#disable-firebase) | `false`           |
| `alerting.ntfy.disable-cache`        | Whether server side message caching should be disabled. [ntfy.sh defaults to enabled](https://docs.ntfy.sh/publish/#message-caching)         | `false`           |
| `alerting.ntfy.default-alert`        | Default alert configuration. <br />See [Setting a default alert](#setting-a-default-alert)                                                   | N/A               |
| `alerting.ntfy.overrides`            | List of overrides that may be prioritized over the default configuration                                                                     | `[]`              |
| `alerting.ntfy.overrides[].group`    | Endpoint group for which the configuration will be overridden by this configuration                                                          | `""`              |
| `alerting.ntfy.overrides[].*`        | See `alerting.ntfy.*` parameters                                                                                                             | `{}`              |

[ntfy](https://github.com/binwiederhier/ntfy) is an amazing project that allows you to subscribe to desktop
and mobile notifications, making it an awesome addition to Gatus.

Example:
```yaml
alerting:
  ntfy:
    topic: "gatus-test-topic"
    priority: 2
    token: faketoken
    default-alert:
      failure-threshold: 3
      send-on-resolved: true
    # You can also add group-specific to keys, which will
    # override the to key above for the specified groups
    overrides:
      - group: "other"
        topic: "gatus-other-test-topic"
        priority: 4
        click: "https://example.com"

endpoints:
  - name: website
    interval: 5m
    url: "https://twin.sh/health"
    conditions:
      - "[STATUS] == 200"
      - "[BODY].status == UP"
      - "[RESPONSE_TIME] < 300"
    alerts:
      - type: ntfy
  - name: other example
    group: other
    interval: 30m
    url: "https://example.com"
    conditions:
      - "[STATUS] == 200"
      - "[BODY].status == UP"
    alerts:
      - type: ntfy
        description: example
```


#### Configuring Opsgenie alerts
| Parameter                         | Description                                                                                | Default              |
|:----------------------------------|:-------------------------------------------------------------------------------------------|:---------------------|
| `alerting.opsgenie`               | Configuration for alerts of type `opsgenie`                                                | `{}`                 |
| `alerting.opsgenie.api-key`       | Opsgenie API Key                                                                           | Required `""`        |
| `alerting.opsgenie.priority`      | Priority level of the alert.                                                               | `P1`                 |
| `alerting.opsgenie.source`        | Source field of the alert.                                                                 | `gatus`              |
| `alerting.opsgenie.entity-prefix` | Entity field prefix.                                                                       | `gatus-`             |
| `alerting.opsgenie.alias-prefix`  | Alias field prefix.                                                                        | `gatus-healthcheck-` |
| `alerting.opsgenie.tags`          | Tags of alert.                                                                             | `[]`                 |
| `alerting.opsgenie.default-alert` | Default alert configuration. <br />See [Setting a default alert](#setting-a-default-alert) | N/A                  |

Opsgenie provider will automatically open and close alerts.

```yaml
alerting:
  opsgenie:
    api-key: "00000000-0000-0000-0000-000000000000"
```


#### Configuring PagerDuty alerts
| Parameter                              | Description                                                                                | Default |
|:---------------------------------------|:-------------------------------------------------------------------------------------------|:--------|
| `alerting.pagerduty`                   | Configuration for alerts of type `pagerduty`                                               | `{}`    |
| `alerting.pagerduty.integration-key`   | PagerDuty Events API v2 integration key                                                    | `""`    |
| `alerting.pagerduty.default-alert`     | Default alert configuration. <br />See [Setting a default alert](#setting-a-default-alert) | N/A     |
| `alerting.pagerduty.overrides`         | List of overrides that may be prioritized over the default configuration                   | `[]`    |
| `alerting.pagerduty.overrides[].group` | Endpoint group for which the configuration will be overridden by this configuration        | `""`    |
| `alerting.pagerduty.overrides[].*`     | See `alerting.pagerduty.*` parameters                                                      | `{}`    |

It is highly recommended to set `endpoints[].alerts[].send-on-resolved` to `true` for alerts
of type `pagerduty`, because unlike other alerts, the operation resulting from setting said
parameter to `true` will not create another incident but mark the incident as resolved on
PagerDuty instead.

Behavior:
- By default, `alerting.pagerduty.integration-key` is used as the integration key
- If the endpoint being evaluated belongs to a group (`endpoints[].group`) matching the value of `alerting.pagerduty.overrides[].group`, the provider will use that override's integration key instead of `alerting.pagerduty.integration-key`'s

```yaml
alerting:
  pagerduty:
    integration-key: "********************************"
    # You can also add group-specific integration keys, which will
    # override the integration key above for the specified groups
    overrides:
      - group: "core"
        integration-key: "********************************"

endpoints:
  - name: website
    url: "https://twin.sh/health"
    interval: 30s
    conditions:
      - "[STATUS] == 200"
      - "[BODY].status == UP"
      - "[RESPONSE_TIME] < 300"
    alerts:
      - type: pagerduty
        failure-threshold: 3
        success-threshold: 5
        send-on-resolved: true
        description: "healthcheck failed"

  - name: back-end
    group: core
    url: "https://example.org/"
    interval: 5m
    conditions:
      - "[STATUS] == 200"
      - "[CERTIFICATE_EXPIRATION] > 48h"
    alerts:
      - type: pagerduty
        failure-threshold: 3
        success-threshold: 5
        send-on-resolved: true
        description: "healthcheck failed"
```


#### Configuring Pushover alerts
| Parameter                             | Description                                                                                              | Default                     |
|:--------------------------------------|:---------------------------------------------------------------------------------------------------------|:----------------------------|
| `alerting.pushover`                   | Configuration for alerts of type `pushover`                                                              | `{}`                        |
| `alerting.pushover.application-token` | Pushover application token                                                                               | `""`                        |
| `alerting.pushover.user-key`          | User or group key                                                                                        | `""`                        |
| `alerting.pushover.title`             | Fixed title for all messages sent via Pushover                                                           | `"Gatus: <endpoint>"`       |
| `alerting.pushover.priority`          | Priority of all messages, ranging from -2 (very low) to 2 (emergency)                                    | `0`                         |
| `alerting.pushover.resolved-priority` | Override the priority of messages on resolved, ranging from -2 (very low) to 2 (emergency)               | `0`                         |
| `alerting.pushover.sound`             | Sound of all messages<br />See [sounds](https://pushover.net/api#sounds) for all valid choices.          | `""`                        |
| `alerting.pushover.ttl`               | Set the Time-to-live of the message to be automatically deleted from pushover notifications              | `0`                         |
| `alerting.pushover.device`            | Device to send the message to (optional)<br/>See [devices](https://pushover.net/api#identifiers) for details | `""` (all devices)|
| `alerting.pushover.default-alert`     | Default alert configuration. <br />See [Setting a default alert](#setting-a-default-alert)               | N/A                         |

```yaml
alerting:
  pushover:
    application-token: "******************************"
    user-key: "******************************"

endpoints:
  - name: website
    url: "https://twin.sh/health"
    interval: 30s
    conditions:
      - "[STATUS] == 200"
      - "[BODY].status == UP"
      - "[RESPONSE_TIME] < 300"
    alerts:
      - type: pushover
        failure-threshold: 3
        success-threshold: 5
        send-on-resolved: true
        description: "healthcheck failed"
```


#### Configuring Slack alerts
| Parameter                          | Description                                                                                | Default       |
|:-----------------------------------|:-------------------------------------------------------------------------------------------|:--------------|
| `alerting.slack`                   | Configuration for alerts of type `slack`                                                   | `{}`          |
| `alerting.slack.webhook-url`       | Slack Webhook URL                                                                          | Required `""` |
| `alerting.slack.default-alert`     | Default alert configuration. <br />See [Setting a default alert](#setting-a-default-alert) | N/A           |
| `alerting.slack.overrides`         | List of overrides that may be prioritized over the default configuration                   | `[]`          |
| `alerting.slack.overrides[].group` | Endpoint group for which the configuration will be overridden by this configuration        | `""`          |
| `alerting.slack.overrides[].*`     | See `alerting.slack.*` parameters                                                          | `{}`          |

```yaml
alerting:
  slack:
    webhook-url: "https://hooks.slack.com/services/**********/**********/**********"

endpoints:
  - name: website
    url: "https://twin.sh/health"
    interval: 30s
    conditions:
      - "[STATUS] == 200"
      - "[BODY].status == UP"
      - "[RESPONSE_TIME] < 300"
    alerts:
      - type: slack
        description: "healthcheck failed 3 times in a row"
        send-on-resolved: true
      - type: slack
        failure-threshold: 5
        description: "healthcheck failed 5 times in a row"
        send-on-resolved: true
```

Here's an example of what the notifications look like:

![Slack notifications](.github/assets/slack-alerts.png)


#### Configuring Teams alerts *(Deprecated)*

> [!CAUTION]
> **Deprecated:** Office 365 Connectors within Microsoft Teams are being retired ([Source: Microsoft DevBlog](https://devblogs.microsoft.com/microsoft365dev/retirement-of-office-365-connectors-within-microsoft-teams/)).
> Existing connectors will continue to work until December 2025. The new [Teams Workflow Alerts](#configuring-teams-workflow-alerts) should be used with Microsoft Workflows instead of this legacy configuration.

| Parameter                          | Description                                                                                | Default             |
|:-----------------------------------|:-------------------------------------------------------------------------------------------|:--------------------|
| `alerting.teams`                   | Configuration for alerts of type `teams`                                                   | `{}`                |
| `alerting.teams.webhook-url`       | Teams Webhook URL                                                                          | Required `""`       |
| `alerting.teams.default-alert`     | Default alert configuration. <br />See [Setting a default alert](#setting-a-default-alert) | N/A                 |
| `alerting.teams.title`             | Title of the notification                                                                  | `"&#x1F6A8; Gatus"` |
| `alerting.teams.client.insecure`   | Whether to skip TLS verification                                                           | `false`             |
| `alerting.teams.overrides`         | List of overrides that may be prioritized over the default configuration                   | `[]`                |
| `alerting.teams.overrides[].group` | Endpoint group for which the configuration will be overridden by this configuration        | `""`                |
| `alerting.teams.overrides[].*`     | See `alerting.teams.*` parameters                                                          | `{}`                |

```yaml
alerting:
  teams:
    webhook-url: "https://********.webhook.office.com/webhookb2/************"
    client:
      insecure: false
    # You can also add group-specific to keys, which will
    # override the to key above for the specified groups
    overrides:
      - group: "core"
        webhook-url: "https://********.webhook.office.com/webhookb3/************"

endpoints:
  - name: website
    url: "https://twin.sh/health"
    interval: 30s
    conditions:
      - "[STATUS] == 200"
      - "[BODY].status == UP"
      - "[RESPONSE_TIME] < 300"
    alerts:
      - type: teams
        description: "healthcheck failed"
        send-on-resolved: true

  - name: back-end
    group: core
    url: "https://example.org/"
    interval: 5m
    conditions:
      - "[STATUS] == 200"
      - "[CERTIFICATE_EXPIRATION] > 48h"
    alerts:
      - type: teams
        description: "healthcheck failed"
        send-on-resolved: true
```

Here's an example of what the notifications look like:

![Teams notifications](.github/assets/teams-alerts.png)

#### Configuring Teams Workflow alerts

> [!NOTE]
> This alert is compatible with Workflows for Microsoft Teams. To setup the workflow and get the webhook URL, follow the [Microsoft Documentation](https://support.microsoft.com/en-us/office/create-incoming-webhooks-with-workflows-for-microsoft-teams-8ae491c7-0394-4861-ba59-055e33f75498).

| Parameter                                    | Description                                                                                | Default            |
|:---------------------------------------------|:-------------------------------------------------------------------------------------------|:-------------------|
| `alerting.teams-workflows`                   | Configuration for alerts of type `teams`                                                   | `{}`               |
| `alerting.teams-workflows.webhook-url`       | Teams Webhook URL                                                                          | Required `""`      |
| `alerting.teams-workflows.title`             | Title of the notification                                                                  | `"&#x26D1; Gatus"` |
| `alerting.teams-workflows.default-alert`     | Default alert configuration. <br />See [Setting a default alert](#setting-a-default-alert) | N/A                |
| `alerting.teams-workflows.overrides`         | List of overrides that may be prioritized over the default configuration                   | `[]`               |
| `alerting.teams-workflows.overrides[].group` | Endpoint group for which the configuration will be overridden by this configuration        | `""`               |
| `alerting.teams-workflows.overrides[].*`     | See `alerting.teams-workflows.*` parameters                                                | `{}`               |

```yaml
alerting:
  teams-workflows:
    webhook-url: "https://********.webhook.office.com/webhookb2/************"
    # You can also add group-specific to keys, which will
    # override the to key above for the specified groups
    overrides:
      - group: "core"
        webhook-url: "https://********.webhook.office.com/webhookb3/************"

endpoints:
  - name: website
    url: "https://twin.sh/health"
    interval: 30s
    conditions:
      - "[STATUS] == 200"
      - "[BODY].status == UP"
      - "[RESPONSE_TIME] < 300"
    alerts:
      - type: teams-workflows
        description: "healthcheck failed"
        send-on-resolved: true

  - name: back-end
    group: core
    url: "https://example.org/"
    interval: 5m
    conditions:
      - "[STATUS] == 200"
      - "[CERTIFICATE_EXPIRATION] > 48h"
    alerts:
      - type: teams-workflows
        description: "healthcheck failed"
        send-on-resolved: true
```

Here's an example of what the notifications look like:

![Teams Workflow notifications](.github/assets/teams-workflows-alerts.png)


#### Configuring Telegram alerts
| Parameter                             | Description                                                                                | Default                    |
|:--------------------------------------|:-------------------------------------------------------------------------------------------|:---------------------------|
| `alerting.telegram`                   | Configuration for alerts of type `telegram`                                                | `{}`                       |
| `alerting.telegram.token`             | Telegram Bot Token                                                                         | Required `""`              |
| `alerting.telegram.id`                | Telegram User ID                                                                           | Required `""`              |
| `alerting.telegram.api-url`           | Telegram API URL                                                                           | `https://api.telegram.org` |
| `alerting.telegram.client`            | Client configuration. <br />See [Client configuration](#client-configuration).             | `{}`                       |
| `alerting.telegram.default-alert`     | Default alert configuration. <br />See [Setting a default alert](#setting-a-default-alert) | N/A                        |
| `alerting.telegram.overrides`         | List of overrides that may be prioritized over the default configuration                   | `[]`                       |
| `alerting.telegram.overrides[].group` | Endpoint group for which the configuration will be overridden by this configuration        | `""`                       |
| `alerting.telegram.overrides[].*`     | See `alerting.telegram.*` parameters                                                       | `{}`                       |

```yaml
alerting:
  telegram:
    token: "123456:ABC-DEF1234ghIkl-zyx57W2v1u123ew11"
    id: "0123456789"

endpoints:
  - name: website
    url: "https://twin.sh/health"
    interval: 30s
    conditions:
      - "[STATUS] == 200"
      - "[BODY].status == UP"
    alerts:
      - type: telegram
        send-on-resolved: true
```

Here's an example of what the notifications look like:

![Telegram notifications](.github/assets/telegram-alerts.png)


#### Configuring Twilio alerts
| Parameter                       | Description                                                                                | Default       |
|:--------------------------------|:-------------------------------------------------------------------------------------------|:--------------|
| `alerting.twilio`               | Settings for alerts of type `twilio`                                                       | `{}`          |
| `alerting.twilio.sid`           | Twilio account SID                                                                         | Required `""` |
| `alerting.twilio.token`         | Twilio auth token                                                                          | Required `""` |
| `alerting.twilio.from`          | Number to send Twilio alerts from                                                          | Required `""` |
| `alerting.twilio.to`            | Number to send twilio alerts to                                                            | Required `""` |
| `alerting.twilio.default-alert` | Default alert configuration. <br />See [Setting a default alert](#setting-a-default-alert) | N/A           |

```yaml
alerting:
  twilio:
    sid: "..."
    token: "..."
    from: "+1-234-567-8901"
    to: "+1-234-567-8901"

endpoints:
  - name: website
    interval: 30s
    url: "https://twin.sh/health"
    conditions:
      - "[STATUS] == 200"
      - "[BODY].status == UP"
      - "[RESPONSE_TIME] < 300"
    alerts:
      - type: twilio
        failure-threshold: 5
        send-on-resolved: true
        description: "healthcheck failed"
```


#### Configuring Zulip alerts
| Parameter                          | Description                                                                         | Default       |
|:-----------------------------------|:------------------------------------------------------------------------------------|:--------------|
| `alerting.zulip`                   | Configuration for alerts of type `discord`                                          | `{}`          |
| `alerting.zulip.bot-email`         | Bot Email                                                                           | Required `""` |
| `alerting.zulip.bot-api-key`       | Bot API key                                                                         | Required `""` |
| `alerting.zulip.domain`            | Full organization domain (e.g.: yourZulipDomain.zulipchat.com)                      | Required `""` |
| `alerting.zulip.channel-id`        | The channel ID where Gatus will send the alerts                                     | Required `""` |
| `alerting.zulip.overrides`         | List of overrides that may be prioritized over the default configuration            | `[]`          |
| `alerting.zulip.overrides[].group` | Endpoint group for which the configuration will be overridden by this configuration | `""`          |
| `alerting.zulip.overrides[].*`     | See `alerting.zulip.*` parameters                                                   | `{}`          |

```yaml
alerting:
  zulip:
    bot-email: gatus-bot@some.zulip.org
    bot-api-key: "********************************"
    domain: some.zulip.org
    channel-id: 123456

endpoints:
  - name: website
    url: "https://twin.sh/health"
    interval: 5m
    conditions:
      - "[STATUS] == 200"
      - "[BODY].status == UP"
      - "[RESPONSE_TIME] < 300"
    alerts:
      - type: zulip
        description: "healthcheck failed"
        send-on-resolved: true
```


#### Configuring custom alerts
| Parameter                       | Description                                                                                | Default       |
|:--------------------------------|:-------------------------------------------------------------------------------------------|:--------------|
| `alerting.custom`               | Configuration for custom actions on failure or alerts                                      | `{}`          |
| `alerting.custom.url`           | Custom alerting request url                                                                | Required `""` |
| `alerting.custom.method`        | Request method                                                                             | `GET`         |
| `alerting.custom.body`          | Custom alerting request body.                                                              | `""`          |
| `alerting.custom.headers`       | Custom alerting request headers                                                            | `{}`          |
| `alerting.custom.client`        | Client configuration. <br />See [Client configuration](#client-configuration).             | `{}`          |
| `alerting.custom.default-alert` | Default alert configuration. <br />See [Setting a default alert](#setting-a-default-alert) | N/A           |

While they're called alerts, you can use this feature to call anything.

For instance, you could automate rollbacks by having an application that keeps tracks of new deployments, and by
leveraging Gatus, you could have Gatus call that application endpoint when an endpoint starts failing. Your application
would then check if the endpoint that started failing was part of the recently deployed application, and if it was,
then automatically roll it back.

Furthermore, you may use the following placeholders in the body (`alerting.custom.body`) and in the url (`alerting.custom.url`):
- `[ALERT_DESCRIPTION]` (resolved from `endpoints[].alerts[].description`)
- `[ENDPOINT_NAME]` (resolved from `endpoints[].name`)
- `[ENDPOINT_GROUP]` (resolved from `endpoints[].group`)
- `[ENDPOINT_URL]` (resolved from `endpoints[].url`)
- `[RESULT_ERRORS]` (resolved from the health evaluation of a given health check)

If you have an alert using the `custom` provider with `send-on-resolved` set to `true`, you can use the
`[ALERT_TRIGGERED_OR_RESOLVED]` placeholder to differentiate the notifications.
The aforementioned placeholder will be replaced by `TRIGGERED` or `RESOLVED` accordingly, though it can be modified
(details at the end of this section).

For all intents and purposes, we'll configure the custom alert with a Slack webhook, but you can call anything you want.
```yaml
alerting:
  custom:
    url: "https://hooks.slack.com/services/**********/**********/**********"
    method: "POST"
    body: |
      {
        "text": "[ALERT_TRIGGERED_OR_RESOLVED]: [ENDPOINT_GROUP] - [ENDPOINT_NAME] - [ALERT_DESCRIPTION] - [RESULT_ERRORS]"
      }
endpoints:
  - name: website
    url: "https://twin.sh/health"
    interval: 30s
    conditions:
      - "[STATUS] == 200"
      - "[BODY].status == UP"
      - "[RESPONSE_TIME] < 300"
    alerts:
      - type: custom
        failure-threshold: 10
        success-threshold: 3
        send-on-resolved: true
        description: "health check failed"
```

Note that you can customize the resolved values for the `[ALERT_TRIGGERED_OR_RESOLVED]` placeholder like so:
```yaml
alerting:
  custom:
    placeholders:
      ALERT_TRIGGERED_OR_RESOLVED:
        TRIGGERED: "partial_outage"
        RESOLVED: "operational"
```
As a result, the `[ALERT_TRIGGERED_OR_RESOLVED]` in the body of first example of this section would be replaced by
`partial_outage` when an alert is triggered and `operational` when an alert is resolved.


#### Setting a default alert
| Parameter                                    | Description                                                                   | Default |
|:---------------------------------------------|:------------------------------------------------------------------------------|:--------|
| `alerting.*.default-alert.enabled`           | Whether to enable the alert                                                   | N/A     |
| `alerting.*.default-alert.failure-threshold` | Number of failures in a row needed before triggering the alert                | N/A     |
| `alerting.*.default-alert.success-threshold` | Number of successes in a row before an ongoing incident is marked as resolved | N/A     |
| `alerting.*.default-alert.send-on-resolved`  | Whether to send a notification once a triggered alert is marked as resolved   | N/A     |
| `alerting.*.default-alert.description`       | Description of the alert. Will be included in the alert sent                  | N/A     |

> ⚠ You must still specify the `type` of the alert in the endpoint configuration even if you set the default alert of a provider.

While you can specify the alert configuration directly in the endpoint definition, it's tedious and may lead to a very
long configuration file.

To avoid such problem, you can use the `default-alert` parameter present in each provider configuration:
```yaml
alerting:
  slack:
    webhook-url: "https://hooks.slack.com/services/**********/**********/**********"
    default-alert:
      description: "health check failed"
      send-on-resolved: true
      failure-threshold: 5
      success-threshold: 5
```

As a result, your Gatus configuration looks a lot tidier:
```yaml
endpoints:
  - name: example
    url: "https://example.org"
    conditions:
      - "[STATUS] == 200"
    alerts:
      - type: slack

  - name: other-example
    url: "https://example.com"
    conditions:
      - "[STATUS] == 200"
    alerts:
      - type: slack
```

It also allows you to do things like this:
```yaml
endpoints:
  - name: example
    url: "https://example.org"
    conditions:
      - "[STATUS] == 200"
    alerts:
      - type: slack
        failure-threshold: 5
      - type: slack
        failure-threshold: 10
      - type: slack
        failure-threshold: 15
```

Of course, you can also mix alert types:
```yaml
alerting:
  slack:
    webhook-url: "https://hooks.slack.com/services/**********/**********/**********"
    default-alert:
      failure-threshold: 3
  pagerduty:
    integration-key: "********************************"
    default-alert:
      failure-threshold: 5

endpoints:
  - name: endpoint-1
    url: "https://example.org"
    conditions:
      - "[STATUS] == 200"
    alerts:
      - type: slack
      - type: pagerduty

  - name: endpoint-2
    url: "https://example.org"
    conditions:
      - "[STATUS] == 200"
    alerts:
      - type: slack
      - type: pagerduty
```


### Maintenance
If you have maintenance windows, you may not want to be annoyed by alerts.
To do that, you'll have to use the maintenance configuration:

| Parameter              | Description                                                                                                                                                                                | Default       |
|:-----------------------|:-------------------------------------------------------------------------------------------------------------------------------------------------------------------------------------------|:--------------|
| `maintenance.enabled`  | Whether the maintenance period is enabled                                                                                                                                                  | `true`        |
| `maintenance.start`    | Time at which the maintenance window starts in `hh:mm` format (e.g. `23:00`)                                                                                                               | Required `""` |
| `maintenance.duration` | Duration of the maintenance window (e.g. `1h`, `30m`)                                                                                                                                      | Required `""` |
| `maintenance.timezone` | Timezone of the maintenance window format (e.g. `Europe/Amsterdam`).<br />See [List of tz database time zones](https://en.wikipedia.org/wiki/List_of_tz_database_time_zones) for more info | `UTC`         |
| `maintenance.every`    | Days on which the maintenance period applies (e.g. `[Monday, Thursday]`).<br />If left empty, the maintenance window applies every day                                                     | `[]`          |

Here's an example:
```yaml
maintenance:
  start: 23:00
  duration: 1h
  timezone: "Europe/Amsterdam"
  every: [Monday, Thursday]
```
Note that you can also specify each day on separate lines:
```yaml
maintenance:
  start: 23:00
  duration: 1h
  timezone: "Europe/Amsterdam"
  every:
    - Monday
    - Thursday
```
You can also specify maintenance windows on a per-endpoint basis:
```yaml
endpoints:
  - name: endpoint-1
    url: "https://example.org"
    maintenance-windows:
      - start: "07:30"
        duration: 40m
        timezone: "Europe/Berlin"
      - start: "14:30"
        duration: 1h
        timezone: "Europe/Berlin"
```


### Security
| Parameter        | Description                  | Default |
|:-----------------|:-----------------------------|:--------|
| `security`       | Security configuration       | `{}`    |
| `security.basic` | HTTP Basic configuration     | `{}`    |
| `security.oidc`  | OpenID Connect configuration | `{}`    |


#### Basic Authentication
| Parameter                               | Description                                                                        | Default       |
|:----------------------------------------|:-----------------------------------------------------------------------------------|:--------------|
| `security.basic`                        | HTTP Basic configuration                                                           | `{}`          |
| `security.basic.username`               | Username for Basic authentication.                                                 | Required `""` |
| `security.basic.password-bcrypt-base64` | Password hashed with Bcrypt and then encoded with base64 for Basic authentication. | Required `""` |

The example below will require that you authenticate with the username `john.doe` and the password `hunter2`:
```yaml
security:
  basic:
    username: "john.doe"
    password-bcrypt-base64: "JDJhJDEwJHRiMnRFakxWazZLdXBzRERQazB1TE8vckRLY05Yb1hSdnoxWU0yQ1FaYXZRSW1McmladDYu"
```

> ⚠ Make sure to carefully select the cost of the bcrypt hash. The higher the cost, the longer it takes to compute the hash,
> and basic auth verifies the password against the hash on every request. As of 2023-01-06, I suggest a cost of 9.


#### OIDC
| Parameter                        | Description                                                    | Default       |
|:---------------------------------|:---------------------------------------------------------------|:--------------|
| `security.oidc`                  | OpenID Connect configuration                                   | `{}`          |
| `security.oidc.issuer-url`       | Issuer URL                                                     | Required `""` |
| `security.oidc.redirect-url`     | Redirect URL. Must end with `/authorization-code/callback`     | Required `""` |
| `security.oidc.client-id`        | Client id                                                      | Required `""` |
| `security.oidc.client-secret`    | Client secret                                                  | Required `""` |
| `security.oidc.scopes`           | Scopes to request. The only scope you need is `openid`.        | Required `[]` |
| `security.oidc.allowed-subjects` | List of subjects to allow. If empty, all subjects are allowed. | `[]`          |

```yaml
security:
  oidc:
    issuer-url: "https://example.okta.com"
    redirect-url: "https://status.example.com/authorization-code/callback"
    client-id: "123456789"
    client-secret: "abcdefghijk"
    scopes: ["openid"]
    # You may optionally specify a list of allowed subjects. If this is not specified, all subjects will be allowed.
    #allowed-subjects: ["johndoe@example.com"]
```

Confused? Read [Securing Gatus with OIDC using Auth0](https://twin.sh/articles/56/securing-gatus-with-oidc-using-auth0).


### TLS Encryption
Gatus supports basic encryption with TLS. To enable this, certificate files in PEM format have to be provided.

The example below shows an example configuration which makes gatus respond on port 4443 to HTTPS requests:
```yaml
web:
  port: 4443
  tls:
    certificate-file: "certificate.crt"
    private-key-file: "private.key"
```


### Metrics
To enable metrics, you must set `metrics` to `true`. Doing so will expose Prometheus-friendly metrics at the `/metrics`
endpoint on the same port your application is configured to run on (`web.port`).

| Metric name                                  | Type    | Description                                                                | Labels                          | Relevant endpoint types |
|:---------------------------------------------|:--------|:---------------------------------------------------------------------------|:--------------------------------|:------------------------|
| gatus_results_total                          | counter | Number of results per endpoint per success state                           | key, group, name, type, success | All                     |
| gatus_results_code_total                     | counter | Total number of results by code                                            | key, group, name, type, code    | DNS, HTTP               |
| gatus_results_connected_total                | counter | Total number of results in which a connection was successfully established | key, group, name, type          | All                     |
| gatus_results_duration_seconds               | gauge   | Duration of the request in seconds                                         | key, group, name, type          | All                     |
| gatus_results_certificate_expiration_seconds | gauge   | Number of seconds until the certificate expires                            | key, group, name, type          | HTTP, STARTTLS          |
| gatus_results_endpoint_success               | gauge   | Displays whether or not the endpoint was a success (0 failure, 1 success)  | key, group, name, type          | All                     |

See [examples/docker-compose-grafana-prometheus](.examples/docker-compose-grafana-prometheus) for further documentation as well as an example.


### Connectivity
| Parameter                       | Description                                | Default       |
|:--------------------------------|:-------------------------------------------|:--------------|
| `connectivity`                  | Connectivity configuration                 | `{}`          |
| `connectivity.checker`          | Connectivity checker configuration         | Required `{}` |
| `connectivity.checker.target`   | Host to use for validating connectivity    | Required `""` |
| `connectivity.checker.interval` | Interval at which to validate connectivity | `1m`          |

While Gatus is used to monitor other services, it is possible for Gatus itself to lose connectivity to the internet.
In order to prevent Gatus from reporting endpoints as unhealthy when Gatus itself is unhealthy, you may configure
Gatus to periodically check for internet connectivity.

All endpoint executions are skipped while the connectivity checker deems connectivity to be down.

```yaml
connectivity:
  checker:
    target: 1.1.1.1:53
    interval: 60s
```


### Remote instances (EXPERIMENTAL)
This feature allows you to retrieve endpoint statuses from a remote Gatus instance.

There are two main use cases for this:
- You have multiple Gatus instances running on different machines, and you wish to visually expose the statuses through a single dashboard
- You have one or more Gatus instances that are not publicly accessible (e.g. behind a firewall), and you wish to retrieve

This is an experimental feature. It may be removed or updated in a breaking manner at any time. Furthermore,
there are known issues with this feature. If you'd like to provide some feedback, please write a comment in [#64](https://github.com/TwiN/gatus/issues/64).
Use at your own risk.

| Parameter                          | Description                                  | Default       |
|:-----------------------------------|:---------------------------------------------|:--------------|
| `remote`                           | Remote configuration                         | `{}`          |
| `remote.instances`                 | List of remote instances                     | Required `[]` |
| `remote.instances.endpoint-prefix` | String to prefix all endpoint names with     | `""`          |
| `remote.instances.url`             | URL from which to retrieve endpoint statuses | Required `""` |

```yaml
remote:
  instances:
    - endpoint-prefix: "status.example.org-"
      url: "https://status.example.org/api/v1/endpoints/statuses"
```


## Deployment
Many examples can be found in the [.examples](.examples) folder, but this section will focus on the most popular ways of deploying Gatus.


### Docker
To run Gatus locally with Docker:
```console
docker run -p 8080:8080 --name gatus twinproduction/gatus
```

Other than using one of the examples provided in the [.examples](.examples) folder, you can also try it out locally by
creating a configuration file, we'll call it `config.yaml` for this example, and running the following
command:
```console
docker run -p 8080:8080 --mount type=bind,source="$(pwd)"/config.yaml,target=/config/config.yaml --name gatus twinproduction/gatus
```

If you're on Windows, replace `"$(pwd)"` by the absolute path to your current directory, e.g.:
```console
docker run -p 8080:8080 --mount type=bind,source=C:/Users/Chris/Desktop/config.yaml,target=/config/config.yaml --name gatus twinproduction/gatus
```

To build the image locally:
```console
docker build . -t twinproduction/gatus
```


### Helm Chart
[Helm](https://helm.sh) must be installed to use the chart.
Please refer to Helm's [documentation](https://helm.sh/docs/) to get started.

Once Helm is set up properly, add the repository as follows:

```console
helm repo add twin https://twin.github.io/helm-charts
helm repo update
helm install gatus twin/gatus
```

To get more details, please check [chart's configuration](https://github.com/TwiN/helm-charts/blob/master/charts/gatus/README.md).


### Terraform
Gatus can be deployed on Terraform by using the following module: [terraform-kubernetes-gatus](https://github.com/TwiN/terraform-kubernetes-gatus).


## Running the tests
```console
go test -v ./...
```


## Using in Production
See the [Deployment](#deployment) section.


## FAQ
### Sending a GraphQL request
By setting `endpoints[].graphql` to true, the body will automatically be wrapped by the standard GraphQL `query` parameter.

For instance, the following configuration:
```yaml
endpoints:
  - name: filter-users-by-gender
    url: http://localhost:8080/playground
    method: POST
    graphql: true
    body: |
      {
        users(gender: "female") {
          id
          name
          gender
          avatar
        }
      }
    conditions:
      - "[STATUS] == 200"
      - "[BODY].data.users[0].gender == female"
```

will send a `POST` request to `http://localhost:8080/playground` with the following body:
```json
{"query":"      {\n        users(gender: \"female\") {\n          id\n          name\n          gender\n          avatar\n        }\n      }"}
```


### Recommended interval
> 📝 This does not apply if `disable-monitoring-lock` is set to `true`, as the monitoring lock is what
> tells Gatus to only evaluate one endpoint at a time.

To ensure that Gatus provides reliable and accurate results (i.e. response time), Gatus only evaluates one endpoint at a time
In other words, even if you have multiple endpoints with the same interval, they will not execute at the same time.

You can test this yourself by running Gatus with several endpoints configured with a very short, unrealistic interval,
such as 1ms. You'll notice that the response time does not fluctuate - that is because while endpoints are evaluated on
different goroutines, there's a global lock that prevents multiple endpoints from running at the same time.

Unfortunately, there is a drawback. If you have a lot of endpoints, including some that are very slow or prone to timing out
(the default timeout is 10s), then it means that for the entire duration of the request, no other endpoint can be evaluated.

The interval does not include the duration of the request itself, which means that if an endpoint has an interval of 30s
and the request takes 2s to complete, the timestamp between two evaluations will be 32s, not 30s.

While this does not prevent Gatus' from performing health checks on all other endpoints, it may cause Gatus to be unable
to respect the configured interval, for instance:
- Endpoint A has an interval of 5s, and times out after 10s to complete
- Endpoint B has an interval of 5s, and takes 1ms to complete
- Endpoint B will be unable to run every 5s, because endpoint A's health evaluation takes longer than its interval

To sum it up, while Gatus can handle any interval you throw at it, you're better off having slow requests with
higher interval.

As a rule of thumb, I personally set the interval for more complex health checks to `5m` (5 minutes) and
simple health checks used for alerting (PagerDuty/Twilio) to `30s`.


### Default timeouts
| Endpoint type | Timeout |
|:--------------|:--------|
| HTTP          | 10s     |
| TCP           | 10s     |
| ICMP          | 10s     |

To modify the timeout, see [Client configuration](#client-configuration).


### Monitoring a TCP endpoint
By prefixing `endpoints[].url` with `tcp://`, you can monitor TCP endpoints at a very basic level:
```yaml
endpoints:
  - name: redis
    url: "tcp://127.0.0.1:6379"
    interval: 30s
    conditions:
      - "[CONNECTED] == true"
```

Placeholders `[STATUS]` and `[BODY]` as well as the fields `endpoints[].body`, `endpoints[].headers`,
`endpoints[].method` and `endpoints[].graphql` are not supported for TCP endpoints.

This works for applications such as databases (Postgres, MySQL, etc.) and caches (Redis, Memcached, etc.).

> 📝 `[CONNECTED] == true` does not guarantee that the endpoint itself is healthy - it only guarantees that there's
> something at the given address listening to the given port, and that a connection to that address was successfully
> established.


### Monitoring a UDP endpoint
By prefixing `endpoints[].url` with `udp://`, you can monitor UDP endpoints at a very basic level:
```yaml
endpoints:
  - name: example
    url: "udp://example.org:80"
    conditions:
      - "[CONNECTED] == true"
```

Placeholders `[STATUS]` and `[BODY]` as well as the fields `endpoints[].body`, `endpoints[].headers`,
`endpoints[].method` and `endpoints[].graphql` are not supported for UDP endpoints.

This works for UDP based application.


### Monitoring a SCTP endpoint
By prefixing `endpoints[].url` with `sctp://`, you can monitor Stream Control Transmission Protocol (SCTP) endpoints at a very basic level:
```yaml
endpoints:
  - name: example
    url: "sctp://127.0.0.1:38412"
    conditions:
      - "[CONNECTED] == true"
```

Placeholders `[STATUS]` and `[BODY]` as well as the fields `endpoints[].body`, `endpoints[].headers`,
`endpoints[].method` and `endpoints[].graphql` are not supported for SCTP endpoints.

This works for SCTP based application.


### Monitoring a WebSocket endpoint
By prefixing `endpoints[].url` with `ws://` or `wss://`, you can monitor WebSocket endpoints at a very basic level:
```yaml
endpoints:
  - name: example
    url: "wss://example.com/"
    body: "status"
    conditions:
      - "[CONNECTED] == true"
      - "[BODY].result >= 0"
```

The `[BODY]` placeholder contains the output of the query, and `[CONNECTED]`
shows whether the connection was successfully established.


### Monitoring an endpoint using ICMP
By prefixing `endpoints[].url` with `icmp://`, you can monitor endpoints at a very basic level using ICMP, or more
commonly known as "ping" or "echo":
```yaml
endpoints:
  - name: ping-example
    url: "icmp://example.com"
    conditions:
      - "[CONNECTED] == true"
```

Only the placeholders `[CONNECTED]`, `[IP]` and `[RESPONSE_TIME]` are supported for endpoints of type ICMP.
You can specify a domain prefixed by `icmp://`, or an IP address prefixed by `icmp://`.

If you run Gatus on Linux, please read the Linux section on https://github.com/prometheus-community/pro-bing#linux
if you encounter any problems.


### Monitoring an endpoint using DNS queries
Defining a `dns` configuration in an endpoint will automatically mark said endpoint as an endpoint of type DNS:
```yaml
endpoints:
  - name: example-dns-query
    url: "8.8.8.8" # Address of the DNS server to use
    dns:
      query-name: "example.com"
      query-type: "A"
    conditions:
      - "[BODY] == 93.184.215.14"
      - "[DNS_RCODE] == NOERROR"
```

There are two placeholders that can be used in the conditions for endpoints of type DNS:
- The placeholder `[BODY]` resolves to the output of the query. For instance, a query of type `A` would return an IPv4.
- The placeholder `[DNS_RCODE]` resolves to the name associated to the response code returned by the query, such as
`NOERROR`, `FORMERR`, `SERVFAIL`, `NXDOMAIN`, etc.


### Monitoring an endpoint using SSH
You can monitor endpoints using SSH by prefixing `endpoints[].url` with `ssh://`:
```yaml
endpoints:
  - name: ssh-example
    url: "ssh://example.com:22" # port is optional. Default is 22.
    ssh:
      username: "username"
      password: "password"
    body: |
      {
        "command": "uptime"
      }
    interval: 1m
    conditions:
      - "[CONNECTED] == true"
      - "[STATUS] == 0"
```

you can also use no authentication to monitor the endpoint by not specifying the username
and password fields.

```yaml
endpoints:
  - name: ssh-example
    url: "ssh://example.com:22" # port is optional. Default is 22.
    ssh:
      username: ""
      password: ""

    interval: 1m
    conditions:
      - "[CONNECTED] == true"
      - "[STATUS] == 0"
```

The following placeholders are supported for endpoints of type SSH:
- `[CONNECTED]` resolves to `true` if the SSH connection was successful, `false` otherwise
- `[STATUS]` resolves the exit code of the command executed on the remote server (e.g. `0` for success)


### Monitoring an endpoint using STARTTLS
If you have an email server that you want to ensure there are no problems with, monitoring it through STARTTLS
will serve as a good initial indicator:
```yaml
endpoints:
  - name: starttls-smtp-example
    url: "starttls://smtp.gmail.com:587"
    interval: 30m
    client:
      timeout: 5s
    conditions:
      - "[CONNECTED] == true"
      - "[CERTIFICATE_EXPIRATION] > 48h"
```


### Monitoring an endpoint using TLS
Monitoring endpoints using SSL/TLS encryption, such as LDAP over TLS, can help detect certificate expiration:
```yaml
endpoints:
  - name: tls-ldaps-example
    url: "tls://ldap.example.com:636"
    interval: 30m
    client:
      timeout: 5s
    conditions:
      - "[CONNECTED] == true"
      - "[CERTIFICATE_EXPIRATION] > 48h"
```


### Monitoring domain expiration
You can monitor the expiration of a domain with all endpoint types except for DNS by using the `[DOMAIN_EXPIRATION]`
placeholder:
```yaml
endpoints:
  - name: check-domain-and-certificate-expiration
    url: "https://example.org"
    interval: 1h
    conditions:
      - "[DOMAIN_EXPIRATION] > 720h"
      - "[CERTIFICATE_EXPIRATION] > 240h"
```

> ⚠ The usage of the `[DOMAIN_EXPIRATION]` placeholder requires Gatus to send a request to the official IANA WHOIS service [through a library](https://github.com/TwiN/whois)
> and in some cases, a secondary request to a TLD-specific WHOIS server (e.g. `whois.nic.sh`).
> To prevent the WHOIS service from throttling your IP address if you send too many requests, Gatus will prevent you from
> using the `[DOMAIN_EXPIRATION]` placeholder on an endpoint with an interval of less than `5m`.


### disable-monitoring-lock
Setting `disable-monitoring-lock` to `true` means that multiple endpoints could be monitored at the same time (i.e. parallel execution).

While this behavior wouldn't generally be harmful, conditions using the `[RESPONSE_TIME]` placeholder could be impacted
by the evaluation of multiple endpoints at the same time, therefore, the default value for this parameter is `false`.

There are three main reasons why you might want to disable the monitoring lock:
- You're using Gatus for load testing (each endpoint are periodically evaluated on a different goroutine, so
technically, if you create 100 endpoints with a 1 seconds interval, Gatus will send 100 requests per second)
- You have a _lot_ of endpoints to monitor
- You want to test multiple endpoints at very short intervals (< 5s)


### Reloading configuration on the fly
For the sake of convenience, Gatus automatically reloads the configuration on the fly if the loaded configuration file
is updated while Gatus is running.

By default, the application will exit if the updating configuration is invalid, but you can configure
Gatus to continue running if the configuration file is updated with an invalid configuration by
setting `skip-invalid-config-update` to `true`.

Keep in mind that it is in your best interest to ensure the validity of the configuration file after each update you
apply to the configuration file while Gatus is running by looking at the log and making sure that you do not see the
following message:
```
The configuration file was updated, but it is not valid. The old configuration will continue being used.
```
Failure to do so may result in Gatus being unable to start if the application is restarted for whatever reason.

I recommend not setting `skip-invalid-config-update` to `true` to avoid a situation like this, but the choice is yours
to make.

**If you are not using a file storage**, updating the configuration while Gatus is running is effectively
the same as restarting the application.

> 📝 Updates may not be detected if the config file is bound instead of the config folder. See [#151](https://github.com/TwiN/gatus/issues/151).


### Endpoint groups
Endpoint groups are used for grouping multiple endpoints together on the dashboard.

```yaml
endpoints:
  - name: frontend
    group: core
    url: "https://example.org/"
    interval: 5m
    conditions:
      - "[STATUS] == 200"

  - name: backend
    group: core
    url: "https://example.org/"
    interval: 5m
    conditions:
      - "[STATUS] == 200"

  - name: monitoring
    group: internal
    url: "https://example.org/"
    interval: 5m
    conditions:
      - "[STATUS] == 200"

  - name: nas
    group: internal
    url: "https://example.org/"
    interval: 5m
    conditions:
      - "[STATUS] == 200"

  - name: random endpoint that is not part of a group
    url: "https://example.org/"
    interval: 5m
    conditions:
      - "[STATUS] == 200"
```

The configuration above will result in a dashboard that looks like this:

![Gatus Endpoint Groups](.github/assets/endpoint-groups.png)


### Exposing Gatus on a custom path
Currently, you can expose the Gatus UI using a fully qualified domain name (FQDN) such as `status.example.org`. However, it does not support path-based routing, which means you cannot expose it through a URL like `example.org/status/`.

For more information, see https://github.com/TwiN/gatus/issues/88.


### Exposing Gatus on a custom port
By default, Gatus is exposed on port `8080`, but you may specify a different port by setting the `web.port` parameter:
```yaml
web:
  port: 8081
```

If you're using a PaaS like Heroku that doesn't let you set a custom port and exposes it through an environment
variable instead, you can use that environment variable directly in the configuration file:
```yaml
web:
  port: ${PORT}
```


### Configuring a startup delay
If, for any reason, you need Gatus to wait for a given amount of time before monitoring the endpoints on application start, you can use the `GATUS_DELAY_START_SECONDS` environment variable to make Gatus sleep on startup.


### Keeping your configuration small
While not specific to Gatus, you can leverage YAML anchors to create a default configuration.
If you have a large configuration file, this should help you keep things clean.

<details>
  <summary>Example</summary>

```yaml
default-endpoint: &defaults
  group: core
  interval: 5m
  client:
    insecure: true
    timeout: 30s
  conditions:
    - "[STATUS] == 200"

endpoints:
  - name: anchor-example-1
    <<: *defaults               # This will merge the configuration under &defaults with this endpoint
    url: "https://example.org"

  - name: anchor-example-2
    <<: *defaults
    group: example              # This will override the group defined in &defaults
    url: "https://example.com"

  - name: anchor-example-3
    <<: *defaults
    url: "https://twin.sh/health"
    conditions:                # This will override the conditions defined in &defaults
      - "[STATUS] == 200"
      - "[BODY].status == UP"
```
</details>


### Proxy client configuration
You can configure a proxy for the client to use by setting the `proxy-url` parameter in the client configuration.

```yaml
endpoints:
  - name: website
    url: "https://twin.sh/health"
    client:
      proxy-url: http://proxy.example.com:8080
    conditions:
      - "[STATUS] == 200"
```


### How to fix 431 Request Header Fields Too Large error
Depending on where your environment is deployed and what kind of middleware or reverse proxy sits in front of Gatus,
you may run into this issue. This could be because the request headers are too large, e.g. big cookies.

By default, `web.read-buffer-size` is set to `8192`, but increasing this value like so will increase the read buffer size:
```yaml
web:
  read-buffer-size: 32768
```


### Badges
#### Uptime
![Uptime 1h](https://status.twin.sh/api/v1/endpoints/core_blog-external/uptimes/1h/badge.svg)
![Uptime 24h](https://status.twin.sh/api/v1/endpoints/core_blog-external/uptimes/24h/badge.svg)
![Uptime 7d](https://status.twin.sh/api/v1/endpoints/core_blog-external/uptimes/7d/badge.svg)
![Uptime 30d](https://status.twin.sh/api/v1/endpoints/core_blog-external/uptimes/30d/badge.svg)

Gatus can automatically generate an SVG badge for one of your monitored endpoints.
This allows you to put badges in your individual applications' README or even create your own status page if you
desire.

The path to generate a badge is the following:
```
/api/v1/endpoints/{key}/uptimes/{duration}/badge.svg
```
Where:
- `{duration}` is `30d`, `7d`, `24h` or `1h`
- `{key}` has the pattern `<GROUP_NAME>_<ENDPOINT_NAME>` in which both variables have ` `, `/`, `_`, `,`, `.` and `#` replaced by `-`.

For instance, if you want the uptime during the last 24 hours from the endpoint `frontend` in the group `core`,
the URL would look like this:
```
https://example.com/api/v1/endpoints/core_frontend/uptimes/7d/badge.svg
```
If you want to display an endpoint that is not part of a group, you must leave the group value empty:
```
https://example.com/api/v1/endpoints/_frontend/uptimes/7d/badge.svg
```
Example:
```
![Uptime 24h](https://status.twin.sh/api/v1/endpoints/core_blog-external/uptimes/24h/badge.svg)
```
If you'd like to see a visual example of each badge available, you can simply navigate to the endpoint's detail page.


#### Health
![Health](https://status.twin.sh/api/v1/endpoints/core_blog-external/health/badge.svg)

The path to generate a badge is the following:
```
/api/v1/endpoints/{key}/health/badge.svg
```
Where:
- `{key}` has the pattern `<GROUP_NAME>_<ENDPOINT_NAME>` in which both variables have ` `, `/`, `_`, `,`, `.` and `#` replaced by `-`.

For instance, if you want the current status of the endpoint `frontend` in the group `core`,
the URL would look like this:
```
https://example.com/api/v1/endpoints/core_frontend/health/badge.svg
```


#### Health (Shields.io)
![Health](https://img.shields.io/endpoint?url=https%3A%2F%2Fstatus.twin.sh%2Fapi%2Fv1%2Fendpoints%2Fcore_blog-external%2Fhealth%2Fbadge.shields)

The path to generate a badge is the following:
```
/api/v1/endpoints/{key}/health/badge.shields
```
Where:
- `{key}` has the pattern `<GROUP_NAME>_<ENDPOINT_NAME>` in which both variables have ` `, `/`, `_`, `,`, `.` and `#` replaced by `-`.

For instance, if you want the current status of the endpoint `frontend` in the group `core`,
the URL would look like this:
```
https://example.com/api/v1/endpoints/core_frontend/health/badge.shields
```

See more information about the Shields.io badge endpoint [here](https://shields.io/badges/endpoint-badge).


#### Response time
![Response time 1h](https://status.twin.sh/api/v1/endpoints/core_blog-external/response-times/1h/badge.svg)
![Response time 24h](https://status.twin.sh/api/v1/endpoints/core_blog-external/response-times/24h/badge.svg)
![Response time 7d](https://status.twin.sh/api/v1/endpoints/core_blog-external/response-times/7d/badge.svg)
![Response time 30d](https://status.twin.sh/api/v1/endpoints/core_blog-external/response-times/30d/badge.svg)

The endpoint to generate a badge is the following:
```
/api/v1/endpoints/{key}/response-times/{duration}/badge.svg
```
Where:
- `{duration}` is `30d`, `7d`, `24h` or `1h`
- `{key}` has the pattern `<GROUP_NAME>_<ENDPOINT_NAME>` in which both variables have ` `, `/`, `_`, `,`, `.` and `#` replaced by `-`.

#### Response time (chart)
![Response time 24h](https://status.twin.sh/api/v1/endpoints/core_blog-external/response-times/24h/chart.svg)
![Response time 7d](https://status.twin.sh/api/v1/endpoints/core_blog-external/response-times/7d/chart.svg)
![Response time 30d](https://status.twin.sh/api/v1/endpoints/core_blog-external/response-times/30d/chart.svg)

The endpoint to generate a response time chart is the following:
```
/api/v1/endpoints/{key}/response-times/{duration}/chart.svg
```
Where:
- `{duration}` is `30d`, `7d`, or `24h`
- `{key}` has the pattern `<GROUP_NAME>_<ENDPOINT_NAME>` in which both variables have ` `, `/`, `_`, `,`, `.` and `#` replaced by `-`.

##### How to change the color thresholds of the response time badge
To change the response time badges' threshold, a corresponding configuration can be added to an endpoint.
The values in the array correspond to the levels [Awesome, Great, Good, Passable, Bad]
All five values must be given in milliseconds (ms).

```yaml
endpoints:
- name: nas
  group: internal
  url: "https://example.org/"
  interval: 5m
  conditions:
    - "[STATUS] == 200"
  ui:
    badge:
      response-time:
        thresholds: [550, 850, 1350, 1650, 1750]
```


### API
Gatus provides a simple read-only API that can be queried in order to programmatically determine endpoint status and history.

All endpoints are available via a GET request to the following endpoint:
```
/api/v1/endpoints/statuses
````
Example: https://status.twin.sh/api/v1/endpoints/statuses

Specific endpoints can also be queried by using the following pattern:
```
/api/v1/endpoints/{group}_{endpoint}/statuses
```
Example: https://status.twin.sh/api/v1/endpoints/core_blog-home/statuses

Gzip compression will be used if the `Accept-Encoding` HTTP header contains `gzip`.

The API will return a JSON payload with the `Content-Type` response header set to `application/json`.
No such header is required to query the API.

#### Raw Data
Gatus exposes the raw data for one of your monitored endpoints.
This allows you to track and aggregate data in your own applications for monitored endpoints. For instance if you want to track uptime for a period longer than 7 days.

##### Uptime
The path to get raw uptime data for an endpoint is:
```
/api/v1/endpoints/{key}/uptimes/{duration}
```
Where:
- `{duration}` is `30d`, `7d`, `24h` or `1h`
- `{key}` has the pattern `<GROUP_NAME>_<ENDPOINT_NAME>` in which both variables have ` `, `/`, `_`, `,`, `.` and `#` replaced by `-`.

For instance, if you want the raw uptime data for the last 24 hours from the endpoint `frontend` in the group `core`, the URL would look like this:
```
https://example.com/api/v1/endpoints/core_frontend/uptimes/24h
```

##### Response Time
The path to get raw response time data for an endpoint is:
```
/api/v1/endpoints/{key}/response-times/{duration}
```
Where:
- `{duration}` is `30d`, `7d`, `24h` or `1h`
- `{key}` has the pattern `<GROUP_NAME>_<ENDPOINT_NAME>` in which both variables have ` `, `/`, `_`, `,`, `.` and `#` replaced by `-`.

For instance, if you want the raw response time data for the last 24 hours from the endpoint `frontend` in the group `core`, the URL would look like this:
```
https://example.com/api/v1/endpoints/core_frontend/response-times/24h
```

### Installing as binary
You can download Gatus as a binary using the following command:
```
go install github.com/TwiN/gatus/v5@latest
```


### High level design overview
![Gatus diagram](.github/assets/gatus-diagram.jpg)<|MERGE_RESOLUTION|>--- conflicted
+++ resolved
@@ -539,7 +539,6 @@
 
 Alerts are configured at the endpoint level like so:
 
-<<<<<<< HEAD
 | Parameter                    | Description                                                                    | Default       |
 |:-----------------------------|:-------------------------------------------------------------------------------|:--------------|
 | `alerts`                     | List of all alerts for a given endpoint.                                       | `[]`          |
@@ -550,18 +549,7 @@
 | `alerts[].send-on-resolved`  | Whether to send a notification once a triggered alert is marked as resolved.   | `false`       |
 | `alerts[].description`       | Description of the alert. Will be included in the alert sent.                  | `""`          |
 | `alerts[].provider-override` | Alerting provider configuration override for the given alert type              | `{}`          |
-=======
-| Parameter                         | Description                                                                    | Default       |
-|:----------------------------------|:-------------------------------------------------------------------------------|:--------------|
-| `alerts`                          | List of all alerts for a given endpoint.                                       | `[]`          |
-| `alerts[].type`                   | Type of alert. <br />See table below for all valid types.                      | Required `""` |
-| `alerts[].enabled`                | Whether to enable the alert.                                                   | `true`        |
-| `alerts[].failure-threshold`      | Number of failures in a row needed before triggering the alert.                | `3`           |
-| `alerts[].success-threshold`      | Number of successes in a row before an ongoing incident is marked as resolved. | `2`           |
-| `alerts[].send-on-resolved`       | Whether to send a notification once a triggered alert is marked as resolved.   | `false`       |
-| `alerts[].description`            | Description of the alert. Will be included in the alert sent.                  | `""`          |
 | `alerts[].minimum-repeat-interval`        | Configuration for setting an interval between reminders.     | `""`          |
->>>>>>> 3c18ad90
 
 Here's an example of what an alert configuration might look like at the endpoint level:
 ```yaml
