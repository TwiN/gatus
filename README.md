--- conflicted
+++ resolved
@@ -611,27 +611,6 @@
 In order to support a wide range of environments, each monitored endpoint has a unique configuration for
 the client used to send the request.
 
-<<<<<<< HEAD
-| Parameter                              | Description                                                                 | Default         |
-|:---------------------------------------|:----------------------------------------------------------------------------|:----------------|
-| `client.insecure`                      | Whether to skip verifying the server's certificate chain and host name.     | `false`         |
-| `client.ignore-redirect`               | Whether to ignore redirects (true) or follow them (false, default).         | `false`         |
-| `client.timeout`                       | Duration before timing out.                                                 | `10s`           |
-| `client.dns-resolver`                  | Override the DNS resolver using the format `{proto}://{host}:{port}`.       | `""`            |
-| `client.oauth2`                        | OAuth2 client configuration.                                                | `{}`            |
-| `client.oauth2.token-url`              | The token endpoint URL                                                      | required `""`   |
-| `client.oauth2.client-id`              | The client id which should be used for the `Client credentials flow`        | required `""`   |
-| `client.oauth2.client-secret`          | The client secret which should be used for the `Client credentials flow`    | required `""`   |
-| `client.oauth2.scopes[]`               | A list of `scopes` which should be used for the `Client credentials flow`.  | required `[""]` |
-| `client.proxy-url`                     | The URL of the proxy to use for the client                                  | `""`            |
-| `client.identity-aware-proxy`          | Google Identity-Aware-Proxy client configuration.                           | `{}`            |
-| `client.identity-aware-proxy.audience` | The Identity-Aware-Proxy audience. (client-id of the IAP oauth2 credential) | required `""`   |
-| `client.tls.certificate-file`          | Path to a client certificate (in PEM format) for mTLS configurations.       | `""`            |
-| `client.tls.private-key-file`          | Path to a client private key (in PEM format) for mTLS configurations.       | `""`            |
-| `client.tls.ca-file`                   | Path to a root CA (in PEM format) for mTLS configurations.                  | `""`            |
-| `client.tls.renegotiation`             | Type of renegotiation support to provide. (`never`, `freely`, `once`).      | `"never"`       |
-| `client.network`                       | The network to use for ICMP endpoint client (`ip`, `ip4` or `ip6`).         | `"ip"`          |
-=======
 | Parameter                              | Description                                                                   | Default         |
 |:---------------------------------------|:------------------------------------------------------------------------------|:----------------|
 | `client.insecure`                      | Whether to skip verifying the server's certificate chain and host name.       | `false`         |
@@ -651,7 +630,6 @@
 | `client.tls.renegotiation`             | Type of renegotiation support to provide. (`never`, `freely`, `once`).        | `"never"`       |
 | `client.network`                       | The network to use for ICMP endpoint client (`ip`, `ip4` or `ip6`).           | `"ip"`          |
 | `client.tunnel`                        | Name of the SSH tunnel to use for this endpoint. See [Tunneling](#tunneling). | `""`            |
->>>>>>> 5d626f29
 
 
 > 📝 Some of these parameters are ignored based on the type of endpoint. For instance, there's no certificate involved
