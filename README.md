<<<<<<< HEAD
![Gatus](.github/assets/logo-with-name.png)

![build](https://github.com/TwinProduction/gatus/workflows/build/badge.svg?branch=master)
[![Go Report Card](https://goreportcard.com/badge/github.com/TwinProduction/gatus?)](https://goreportcard.com/report/github.com/TwinProduction/gatus)
[![codecov](https://codecov.io/gh/TwinProduction/gatus/branch/master/graph/badge.svg)](https://codecov.io/gh/TwinProduction/gatus)
[![Go version](https://img.shields.io/github/go-mod/go-version/TwinProduction/gatus.svg)](https://github.com/TwinProduction/gatus)
[![Docker pulls](https://img.shields.io/docker/pulls/twinproduction/gatus.svg)](https://cloud.docker.com/repository/docker/twinproduction/gatus)
[![Join Discord server](https://img.shields.io/discord/442432928614449155.svg?label=&logo=discord&logoColor=ffffff&color=7389D8&labelColor=6A7EC2)](https://discord.gg/TDfjeHmXDQ)
[![Follow TwinProduction](https://img.shields.io/github/followers/TwinProduction?label=Follow&style=social)](https://github.com/TwinProduction)

Gatus is a health dashboard that gives you the ability to monitor your services using HTTP, ICMP, TCP, and even DNS
queries as well as evaluate the result of said queries by using a list of conditions on values like the status code,
the response time, the certificate expiration, the body and many others. The icing on top is that each of these health
checks can be paired with alerting via Slack, PagerDuty, Discord and even Twilio.

I personally deploy it in my Kubernetes cluster and let it monitor the status of my
core applications: https://status.twinnation.org/

<details>
  <summary><b>Quick start</b></summary>

```
docker run -p 8080:8080 --name gatus twinproduction/gatus
```
For more details, see [Usage](#usage)
</details>


## Table of Contents
- [Why Gatus?](#why-gatus)
- [Features](#features)
- [Usage](#usage)
- [Configuration](#configuration)
  - [Conditions](#conditions)
    - [Placeholders](#placeholders)
    - [Functions](#functions)
  - [Storage](#storage)
  - [Client configuration](#client-configuration)
  - [Alerting](#alerting)
    - [Configuring Discord alerts](#configuring-discord-alerts)
    - [Configuring Mattermost alerts](#configuring-mattermost-alerts)
    - [Configuring Messagebird alerts](#configuring-messagebird-alerts)
    - [Configuring PagerDuty alerts](#configuring-pagerduty-alerts)
    - [Configuring Slack alerts](#configuring-slack-alerts)
    - [Configuring Teams alerts](#configuring-teams-alerts)
    - [Configuring Telegram alerts](#configuring-telegram-alerts)
    - [Configuring Twilio alerts](#configuring-twilio-alerts)
    - [Configuring custom alerts](#configuring-custom-alerts)
    - [Setting a default alert](#setting-a-default-alert)
- [Deployment](#deployment)
  - [Docker](#docker)
  - [Helm Chart](#helm-chart)
  - [Terraform](#terraform)
- [Running the tests](#running-the-tests)
- [Using in Production](#using-in-production)
- [FAQ](#faq)
  - [Sending a GraphQL request](#sending-a-graphql-request)
  - [Recommended interval](#recommended-interval)
  - [Default timeouts](#default-timeouts)
  - [Monitoring a TCP service](#monitoring-a-tcp-service)
  - [Monitoring a service using ICMP](#monitoring-a-service-using-icmp)
  - [Monitoring a service using DNS queries](#monitoring-a-service-using-dns-queries)
  - [Monitoring a service using STARTTLS](#monitoring-a-service-using-starttls)
  - [Basic authentication](#basic-authentication)
  - [disable-monitoring-lock](#disable-monitoring-lock)
  - [Reloading configuration on the fly](#reloading-configuration-on-the-fly)
  - [Service groups](#service-groups)
  - [Exposing Gatus on a custom port](#exposing-gatus-on-a-custom-port)
  - [Badges](#badges)
    - [Uptime](#uptime)
    - [Response time](#response-time)
  - [API](#api)
  - [High level design overview](#high-level-design-overview)
- [Sponsors](#sponsors)

## Why Gatus?
Before getting into the specifics, I want to address the most common question:
> Why would I use Gatus when I can just use Prometheus’ Alertmanager, Cloudwatch or even Splunk?

Neither of these can tell you that there’s a problem if there are no clients actively calling the endpoint.
In other words, it's because monitoring metrics mostly rely on existing traffic, which effectively means that unless
your clients are already experiencing a problem, you won't be notified.

Gatus, on the other hand, allows you to configure health checks for each of your features, which in turn allows it to
monitor these features and potentially alert you before any clients are impacted.

A sign you may want to look into Gatus is by simply asking yourself whether you'd receive an alert if your load balancer
was to go down right now. Will any of your existing alerts by triggered? Your metrics won’t report an increase in errors
if there’s no traffic that makes it to your applications. This puts you in a situation where your clients are the ones
that will notify you about the degradation of your services rather than you reassuring them that you're working on
fixing the issue before they even know about it.


## Features
![Gatus dark mode](.github/assets/dark-mode.png)

The main features of Gatus are:
- **Highly flexible health check conditions**: While checking the response status may be enough for some use cases, Gatus goes much further and allows you to add conditions on the response time, the response body and even the IP address.
- **Ability to use Gatus for user acceptance tests**: Thanks to the point above, you can leverage this application to create automated user acceptance tests.
- **Very easy to configure**: Not only is the configuration designed to be as readable as possible, it's also extremely easy to add a new service or a new endpoint to monitor.
- **Alerting**: While having a pretty visual dashboard is useful to keep track of the state of your application(s), you probably don't want to stare at it all day. Thus, notifications via Slack, Mattermost, Messagebird, PagerDuty, Twilio and Teams are supported out of the box with the ability to configure a custom alerting provider for any needs you might have, whether it be a different provider or a custom application that manages automated rollbacks.
- **Metrics**
- **Low resource consumption**: As with most Go applications, the resource footprint that this application requires is negligibly small.
- **[Badges](#badges)**: ![Uptime 7d](https://status.twinnation.org/api/v1/services/core_website-external/uptimes/7d/badge.svg) ![Response time 24h](https://status.twinnation.org/api/v1/services/core_website-external/response-times/24h/badge.svg)


## Usage
By default, the configuration file is expected to be at `config/config.yaml`.

You can specify a custom path by setting the `GATUS_CONFIG_FILE` environment variable.

Here's a simple example:

```yaml
metrics: true         # Whether to expose metrics at /metrics
services:
  - name: twinnation  # Name of your service, can be anything
    url: "https://twinnation.org/health"
    interval: 30s     # Duration to wait between every status check (default: 60s)
    conditions:
      - "[STATUS] == 200"         # Status must be 200
      - "[BODY].status == UP"     # The json path "$.status" must be equal to UP
      - "[RESPONSE_TIME] < 300"   # Response time must be under 300ms
  - name: example
    url: "https://example.org/"
    interval: 5m
    conditions:
      - "[STATUS] == 200"
```

This example would look like this:

![Simple example](.github/assets/example.png)

Note that you can also use environment variables in the configuration file (e.g. `$DOMAIN`, `${DOMAIN}`)

If you want to test it locally, see [Docker](#docker).


## Configuration
| Parameter                                | Description                                                                   | Default        |
|:---------------------------------------- |:----------------------------------------------------------------------------- |:-------------- |
| `debug`                                  | Whether to enable debug logs.                                                 | `false`        |
| `metrics`                                | Whether to expose metrics at /metrics.                                        | `false`        |
| `storage`                                | [Storage configuration](#storage)                               | `{}`           |
| `services`                               | List of services to monitor.                                                  | Required `[]`  |
| `services[].enabled`                     | Whether to enable the service.                                                | `true`         |
| `services[].name`                        | Name of the service. Can be anything.                                         | Required `""`  |
| `services[].group`                       | Group name. Used to group multiple services together on the dashboard. <br />See [Service groups](#service-groups). | `""`           |
| `services[].url`                         | URL to send the request to.                                                   | Required `""`  |
| `services[].method`                      | Request method.                                                               | `GET`          |
| `services[].conditions`                  | Conditions used to determine the health of the service. <br />See [Conditions](#conditions). | `[]`           |
| `services[].interval`                    | Duration to wait between every status check.                                  | `60s`          |
| `services[].graphql`                     | Whether to wrap the body in a query param (`{"query":"$body"}`).              | `false`        |
| `services[].body`                        | Request body.                                                                 | `""`           |
| `services[].headers`                     | Request headers.                                                              | `{}`           |
| `services[].dns`                         | Configuration for a service of type DNS. <br />See [Monitoring a service using DNS queries](#monitoring-a-service-using-dns-queries). | `""`           |
| `services[].dns.query-type`              | Query type for DNS service.                                                   | `""`           |
| `services[].dns.query-name`              | Query name for DNS service.                                                   | `""`           |
| `services[].alerts[].type`               | Type of alert. <br />Valid types: `slack`, `discord`, `pagerduty`, `twilio`, `mattermost`, `messagebird`, `teams` `custom`. | Required `""`  |
| `services[].alerts[].enabled`            | Whether to enable the alert.                                                  | `false`        |
| `services[].alerts[].failure-threshold`  | Number of failures in a row needed before triggering the alert.               | `3`            |
| `services[].alerts[].success-threshold`  | Number of successes in a row before an ongoing incident is marked as resolved. | `2`           |
| `services[].alerts[].send-on-resolved`   | Whether to send a notification once a triggered alert is marked as resolved.  | `false`        |
| `services[].alerts[].description`        | Description of the alert. Will be included in the alert sent.                 | `""`           |
| `services[].client`                      | [Client configuration](#client-configuration).                                | `{}`          |
| `services[].ui`                          | UI configuration at the service level.                                        | `{}`           |
| `services[].ui.hide-hostname`            | Whether to include the hostname in the result.                                | `false`        |
| `services[].ui.dont-resolve-failed-conditions` | Whether to resolve failed conditions for the UI.                        | `false`        |
| `alerting`                               | [Alerting configuration](#alerting).                                          | `{}`           |
| `security`                               | Security configuration.                                                       | `{}`           |
| `security.basic`                         | Basic authentication security configuration.                                  | `{}`           |
| `security.basic.username`                | Username for Basic authentication.                                            | Required `""`  |
| `security.basic.password-sha512`         | Password's SHA512 hash for Basic authentication.                              | Required `""`  |
| `disable-monitoring-lock`                | Whether to [disable the monitoring lock](#disable-monitoring-lock).           | `false`        |
| `skip-invalid-config-update`             | Whether to ignore invalid configuration update. <br />See [Reloading configuration on the fly](#reloading-configuration-on-the-fly). | `false` |
| `web`                                    | Web configuration.                                                            | `{}`           |
| `web.address`                            | Address to listen on.                                                         | `0.0.0.0`      |
| `web.port`                               | Port to listen on.                                                            | `8080`         |
| `ui`                                     | UI configuration.                                                             | `{}`           |
| `ui.title`                               | Title of the page.                                                            | `Health Dashboard ǀ Gatus`      |
| `ui.logo`                                | URL to the logo to display                                                    | `""`         |


### Conditions
Here are some examples of conditions you can use:

| Condition                    | Description                                             | Passing values             | Failing values |
|:-----------------------------|:------------------------------------------------------- |:-------------------------- | -------------- |
| `[STATUS] == 200`            | Status must be equal to 200                             | 200                        | 201, 404, ...  |
| `[STATUS] < 300`             | Status must lower than 300                              | 200, 201, 299              | 301, 302, ...  |
| `[STATUS] <= 299`            | Status must be less than or equal to 299                | 200, 201, 299              | 301, 302, ...  |
| `[STATUS] > 400`             | Status must be greater than 400                         | 401, 402, 403, 404         | 400, 200, ...  |
| `[STATUS] == any(200, 429)`  | Status must be either 200 or 429                        | 200, 429                   | 201, 400, ...  |
| `[CONNECTED] == true`        | Connection to host must've been successful              | true, false                |  |
| `[RESPONSE_TIME] < 500`      | Response time must be below 500ms                       | 100ms, 200ms, 300ms        | 500ms, 501ms   |
| `[IP] == 127.0.0.1`          | Target IP must be 127.0.0.1                             | 127.0.0.1                  | 0.0.0.0        |
| `[BODY] == 1`                | The body must be equal to 1                             | 1                          | `{}`, `2`, ... |
| `[BODY].user.name == john`   | JSONPath value of `$.user.name` is equal to `john`      | `{"user":{"name":"john"}}` |  |
| `[BODY].data[0].id == 1`     | JSONPath value of `$.data[0].id` is equal to 1          | `{"data":[{"id":1}]}`      |  |
| `[BODY].age == [BODY].id`    | JSONPath value of `$.age` is equal JSONPath `$.id`      | `{"age":1,"id":1}`         |  |
| `len([BODY].data) < 5`       | Array at JSONPath `$.data` has less than 5 elements     | `{"data":[{"id":1}]}`      |  |
| `len([BODY].name) == 8`      | String at JSONPath `$.name` has a length of 8           | `{"name":"john.doe"}`      | `{"name":"bob"}` |
| `has([BODY].errors) == false` | JSONPath `$.errors` does not exist                     | `{"name":"john.doe"}`      | `{"errors":[]}` |
| `has([BODY].users) == true`  | JSONPath `$.users` exists                               | `{"users":[]}`             | `{}` |
| `[BODY].name == pat(john*)`  | String at JSONPath `$.name` matches pattern `john*`     | `{"name":"john.doe"}`      | `{"name":"bob"}` |
| `[BODY].id == any(1, 2)`     | Value at JSONPath `$.id` is equal to `1` or `2`         | 1, 2                       | 3, 4, 5 |
| `[CERTIFICATE_EXPIRATION] > 48h` | Certificate expiration is more than 48h away        | 49h, 50h, 123h             | 1h, 24h, ... |


#### Placeholders
| Placeholder                | Description                                                     | Example of resolved value |
|:-------------------------- |:--------------------------------------------------------------- |:------------------------- |
| `[STATUS]`                 | Resolves into the HTTP status of the request                    | 404
| `[RESPONSE_TIME]`          | Resolves into the response time the request took, in ms         | 10
| `[IP]`                     | Resolves into the IP of the target host                         | 192.168.0.232
| `[BODY]`                   | Resolves into the response body. Supports JSONPath.             | `{"name":"john.doe"}`
| `[CONNECTED]`              | Resolves into whether a connection could be established         | `true`
| `[CERTIFICATE_EXPIRATION]` | Resolves into the duration before certificate expiration        | `24h`, `48h`, 0 (if not using HTTPS)
| `[DNS_RCODE]`              | Resolves into the DNS status of the response                    | NOERROR


#### Functions
| Function   | Description                                                                                                      | Example                    |
|:-----------|:---------------------------------------------------------------------------------------------------------------- |:-------------------------- |
| `len`      | Returns the length of the object/slice. Works only with the `[BODY]` placeholder.                                | `len([BODY].username) > 8`
| `has`      | Returns `true` or `false` based on whether a given path is valid. Works only with the `[BODY]` placeholder.      | `has([BODY].errors) == false`
| `pat`      | Specifies that the string passed as parameter should be evaluated as a pattern. Works only with `==` and `!=`.   | `[IP] == pat(192.168.*)`
| `any`      | Specifies that any one of the values passed as parameters is a valid value. Works only with `==` and `!=`.       | `[BODY].ip == any(127.0.0.1, ::1)`

**NOTE**: Use `pat` only when you need to. `[STATUS] == pat(2*)` is a lot more expensive than `[STATUS] < 300`.


### Storage
| Parameter          | Description                                                                            | Default        |
|:------------------ |:-------------------------------------------------------------------------------------- |:-------------- |
| `storage`          | Storage configuration                                                                  | `{}`           |
| `storage.file`     | Path to persist the data in. If the type is `memory`, data is persisted on interval.   | `""`           |
| `storage.type`     | Type of storage. Valid types: `memory`, `sqlite`, `postgres` (ALPHA).                  | `"memory"`     |

- If `storage.type` is `memory` (default) and `storage.file` is set to a non-blank value.
  Furthermore, the data is periodically persisted, but everything remains in memory.
- If `storage.type` is `sqlite`, `storage.file` must not be blank:
```yaml
storage:
  type: sqlite
  file: data.db
```
See [examples/docker-compose-sqlite-storage](examples/docker-compose-sqlite-storage) for an example.

- If `storage.type` is `postgres`, `storage.file` must be the connection URL:
```yaml
storage:
  type: postgres
  file: "postgres://user:password@127.0.0.1:5432/gatus?sslmode=disable"
```
See [examples/docker-compose-postgres-storage](examples/docker-compose-postgres-storage) for an example.


### Client configuration
In order to support a wide range of environments, each monitored service has a unique configuration for 
the client used to send the request.

| Parameter                | Description                                                                   | Default        |
|:-------------------------|:----------------------------------------------------------------------------- |:-------------- |
| `client.insecure`        | Whether to skip verifying the server's certificate chain and host name.       | `false`        |
| `client.ignore-redirect` | Whether to ignore redirects (true) or follow them (false, default).           | `false`        |
| `client.timeout`         | Duration before timing out.                                                   | `10s`          |

Note that some of these parameters are ignored based on the type of service. For instance, there's no certificate involved
in ICMP requests (ping), therefore, setting `client.insecure` to `true` for a service of that type will not do anything.

This default configuration is as follows:
```yaml
client:
  insecure: false
  ignore-redirect: false
  timeout: 10s
```
Note that this configuration is only available under `services[]`, `alerting.mattermost` and `alerting.custom`.

Here's an example with the client configuration under `service[]`:
```yaml
services:
  - name: twinnation
    url: "https://twinnation.org/health"
    client:
      insecure: false
      ignore-redirect: false
      timeout: 10s
    conditions:
      - "[STATUS] == 200"
```


### Alerting
Gatus supports multiple alerting providers, such as Slack and PagerDuty, and supports different alerts for each
individual services with configurable descriptions and thresholds.

Note that if an alerting provider is not properly configured, all alerts configured with the provider's type will be
ignored.

| Parameter              | Description                                                                                                            | Default        |
|:-----------------------|:---------------------------------------------------------------------------------------------------------------------- |:-------|
| `alerting.discord`     | Configuration for alerts of type `discord`. <br />See [Configuring Discord alerts](#configuring-discord-alerts).             | `{}`   |
| `alerting.mattermost`  | Configuration for alerts of type `mattermost`. <br />See [Configuring Mattermost alerts](#configuring-mattermost-alerts).   | `{}`   |
| `alerting.messagebird` | Configuration for alerts of type `messagebird`. <br />See [Configuring Messagebird alerts](#configuring-messagebird-alerts). | `{}`   |
| `alerting.pagerduty`   | Configuration for alerts of type `pagerduty`. <br />See [Configuring PagerDuty alerts](#configuring-pagerduty-alerts).       | `{}`   |
| `alerting.slack`       | Configuration for alerts of type `slack`. <br />See [Configuring Slack alerts](#configuring-slack-alerts).                   | `{}`   |
| `alerting.teams`       | Configuration for alerts of type `teams`. <br />See [Configuring Teams alerts](#configuring-teams-alerts).                   | `{}`   |
| `alerting.telegram`    | Configuration for alerts of type `telegram`. <br />See [Configuring Telegram alerts](#configuring-telegram-alerts).          | `{}`   |
| `alerting.twilio`      | Settings for alerts of type `twilio`. <br />See [Configuring Twilio alerts](#configuring-twilio-alerts).                     | `{}`   |
| `alerting.custom`      | Configuration for custom actions on failure or alerts. <br />See [Configuring Custom alerts](#configuring-custom-alerts).    | `{}`   |


#### Configuring Discord alerts
| Parameter                                | Description                                  | Default        |
|:---------------------------------------- |:-------------------------------------------- |:-------------- |
| `alerting.discord`                       | Configuration for alerts of type `discord`   | `{}`           |
| `alerting.discord.webhook-url`           | Discord Webhook URL                          | Required `""`  |
| `alerting.discord.default-alert`         | Default alert configuration. <br />See [Setting a default alert](#setting-a-default-alert) | N/A       |

```yaml
alerting:
  discord: 
    webhook-url: "https://discord.com/api/webhooks/**********/**********"

services:
  - name: twinnation
    url: "https://twinnation.org/health"
    interval: 30s
    conditions:
      - "[STATUS] == 200"
      - "[BODY].status == UP"
      - "[RESPONSE_TIME] < 300"
    alerts:
      - type: discord
        enabled: true
        description: "healthcheck failed"
        send-on-resolved: true
```


#### Configuring Mattermost alerts
| Parameter                           | Description                                                                                 | Default        |
|:----------------------------------- |:------------------------------------------------------------------------------------------- |:-------------- |
| `alerting.mattermost`               | Configuration for alerts of type `mattermost`                                               | `{}`           |
| `alerting.mattermost.webhook-url`   | Mattermost Webhook URL                                                                      | Required `""`  |
| `alerting.mattermost.client`        | Client configuration. <br />See [Client configuration](#client-configuration).              | `{}`           |
| `alerting.mattermost.default-alert` | Default alert configuration. <br />See [Setting a default alert](#setting-a-default-alert). | N/A            |

```yaml
alerting:
  mattermost: 
    webhook-url: "http://**********/hooks/**********"
    client:
      insecure: true

services:
  - name: twinnation
    url: "https://twinnation.org/health"
    interval: 30s
    conditions:
      - "[STATUS] == 200"
      - "[BODY].status == UP"
      - "[RESPONSE_TIME] < 300"
    alerts:
      - type: mattermost
        enabled: true
        description: "healthcheck failed"
        send-on-resolved: true
```

Here's an example of what the notifications look like:

![Mattermost notifications](.github/assets/mattermost-alerts.png)


#### Configuring Messagebird alerts
| Parameter                            | Description                                                                   | Default        |
|:-------------------------------------|:----------------------------------------------------------------------------- |:-------------- |
| `alerting.messagebird`               | Settings for alerts of type `messagebird`                                     | `{}`           |
| `alerting.messagebird.access-key`    | Messagebird access key                                                        | Required `""`  |
| `alerting.messagebird.originator`    | The sender of the message                                                     | Required `""`  |
| `alerting.messagebird.recipients`    | The recipients of the message                                                 | Required `""`  |
| `alerting.messagebird.default-alert` | Default alert configuration. <br />See [Setting a default alert](#setting-a-default-alert) | N/A       |

Example of sending **SMS** text message alert using Messagebird:
```yaml
alerting:
  messagebird:
    access-key: "..."
    originator: "31619191918"
    recipients: "31619191919,31619191920"
services:
  - name: twinnation
    interval: 30s
    url: "https://twinnation.org/health"
    conditions:
      - "[STATUS] == 200"
      - "[BODY].status == UP"
      - "[RESPONSE_TIME] < 300"
    alerts:
      - type: messagebird
        enabled: true
        failure-threshold: 3
        send-on-resolved: true
        description: "healthcheck failed"
```


#### Configuring PagerDuty alerts
| Parameter                                | Description                                                                   | Default        |
|:---------------------------------------- |:----------------------------------------------------------------------------- |:-------------- |
| `alerting.pagerduty`                     | Configuration for alerts of type `pagerduty`                                  | `{}`           |
| `alerting.pagerduty.integration-key`     | PagerDuty Events API v2 integration key.                                      | Required `""`  |
| `alerting.pagerduty.default-alert`       | Default alert configuration. <br />See [Setting a default alert](#setting-a-default-alert) | N/A       |

It is highly recommended to set `services[].alerts[].send-on-resolved` to `true` for alerts
of type `pagerduty`, because unlike other alerts, the operation resulting from setting said
parameter to `true` will not create another incident, but mark the incident as resolved on
PagerDuty instead.

```yaml
alerting:
  pagerduty: 
    integration-key: "********************************"

services:
  - name: twinnation
    url: "https://twinnation.org/health"
    interval: 30s
    conditions:
      - "[STATUS] == 200"
      - "[BODY].status == UP"
      - "[RESPONSE_TIME] < 300"
    alerts:
      - type: pagerduty
        enabled: true
        failure-threshold: 3
        success-threshold: 5
        send-on-resolved: true
        description: "healthcheck failed"
```


#### Configuring Slack alerts
| Parameter                        | Description                                                                   | Default        |
|:-------------------------------- |:----------------------------------------------------------------------------- |:-------------- |
| `alerting.slack`                 | Configuration for alerts of type `slack`                                      | `{}`           |
| `alerting.slack.webhook-url`     | Slack Webhook URL                                                             | Required `""`  |
| `alerting.slack.default-alert`   | Default alert configuration. <br />See [Setting a default alert](#setting-a-default-alert) | N/A       |

```yaml
alerting:
  slack: 
    webhook-url: "https://hooks.slack.com/services/**********/**********/**********"

services:
  - name: twinnation
    url: "https://twinnation.org/health"
    interval: 30s
    conditions:
      - "[STATUS] == 200"
      - "[BODY].status == UP"
      - "[RESPONSE_TIME] < 300"
    alerts:
      - type: slack
        enabled: true
        description: "healthcheck failed 3 times in a row"
        send-on-resolved: true
      - type: slack
        enabled: true
        failure-threshold: 5
        description: "healthcheck failed 5 times in a row"
        send-on-resolved: true
```

Here's an example of what the notifications look like:

![Slack notifications](.github/assets/slack-alerts.png)


#### Configuring Teams alerts
| Parameter                        | Description                                                                   | Default        |
|:-------------------------------- |:----------------------------------------------------------------------------- |:-------------- |
| `alerting.teams`                 | Configuration for alerts of type `teams`                                      | `{}`           |
| `alerting.teams.webhook-url`     | Teams Webhook URL                                                             | Required `""`  |
| `alerting.teams.default-alert`   | Default alert configuration. <br />See [Setting a default alert](#setting-a-default-alert) | N/A       |

```yaml
alerting:
  teams:
    webhook-url: "https://********.webhook.office.com/webhookb2/************"

services:
  - name: twinnation
    url: "https://twinnation.org/health"
    interval: 30s
    conditions:
      - "[STATUS] == 200"
      - "[BODY].status == UP"
      - "[RESPONSE_TIME] < 300"
    alerts:
      - type: teams
        enabled: true
        description: "healthcheck failed"
        send-on-resolved: true
```

Here's an example of what the notifications look like:

![Teams notifications](.github/assets/teams-alerts.png)

#### Configuring Telegram alerts
| Parameter                           | Description                                                                   | Default        |
|:----------------------------------- |:----------------------------------------------------------------------------- |:-------------- |
| `alerting.telegram`                 | Configuration for alerts of type `telegram`                                   | `{}`           |
| `alerting.telegram.token`           | Telegram Bot Token                                                            | Required `""`  |
| `alerting.telegram.id`              | Telegram User ID                                                              | Required `""`  |
| `alerting.telegram.default-alert`   | Default alert configuration. <br />See [Setting a default alert](#setting-a-default-alert) | N/A       |

```yaml
alerting:
  telegram: 
    token: "123456:ABC-DEF1234ghIkl-zyx57W2v1u123ew11"
    id: "0123456789"

services:
  - name: twinnation
    url: "https://twinnation.org/health"
    interval: 30s
    conditions:
      - "[STATUS] == 200"
      - "[BODY].status == UP"
    alerts:
      - type: telegram
        enabled: true
        send-on-resolved: true
```

Here's an example of what the notifications look like:

![Telegram notifications](.github/assets/telegram-alerts.png)


#### Configuring Twilio alerts
| Parameter                         | Description                                                                   | Default        |
|:--------------------------------- |:----------------------------------------------------------------------------- |:-------------- |
| `alerting.twilio`                 | Settings for alerts of type `twilio`                                          | `{}`           |
| `alerting.twilio.sid`             | Twilio account SID                                                            | Required `""`  |
| `alerting.twilio.token`           | Twilio auth token                                                             | Required `""`  |
| `alerting.twilio.from`            | Number to send Twilio alerts from                                             | Required `""`  |
| `alerting.twilio.to`              | Number to send twilio alerts to                                               | Required `""`  |
| `alerting.twilio.default-alert`   | Default alert configuration. <br />See [Setting a default alert](#setting-a-default-alert) | N/A       |

```yaml
alerting:
  twilio:
    sid: "..."
    token: "..."
    from: "+1-234-567-8901"
    to: "+1-234-567-8901"

services:
  - name: twinnation
    interval: 30s
    url: "https://twinnation.org/health"
    conditions:
      - "[STATUS] == 200"
      - "[BODY].status == UP"
      - "[RESPONSE_TIME] < 300"
    alerts:
      - type: twilio
        enabled: true
        failure-threshold: 5
        send-on-resolved: true
        description: "healthcheck failed"
```


#### Configuring custom alerts
| Parameter                         | Description                                                                   | Default        |
|:----------------------------------|:----------------------------------------------------------------------------- |:-------------- |
| `alerting.custom`                 | Configuration for custom actions on failure or alerts                         | `{}`           |
| `alerting.custom.url`             | Custom alerting request url                                                   | Required `""`  |
| `alerting.custom.method`          | Request method                                                                | `GET`          |
| `alerting.custom.body`            | Custom alerting request body.                                                 | `""`           |
| `alerting.custom.headers`         | Custom alerting request headers                                               | `{}`           |
| `alerting.custom.client`          | Client configuration. <br />See [Client configuration](#client-configuration).      | `{}`           |
| `alerting.custom.default-alert`   | Default alert configuration. <br />See [Setting a default alert](#setting-a-default-alert) | N/A       |

While they're called alerts, you can use this feature to call anything. 

For instance, you could automate rollbacks by having an application that keeps tracks of new deployments, and by 
leveraging Gatus, you could have Gatus call that application endpoint when a service starts failing. Your application
would then check if the service that started failing was recently deployed, and if it was, then automatically 
roll it back.

The placeholders `[ALERT_DESCRIPTION]` and `[SERVICE_NAME]` are automatically substituted for the alert description and
the service name. These placeholders can be used in the body (`alerting.custom.body`) and in the url (`alerting.custom.url`).

If you have an alert using the `custom` provider with `send-on-resolved` set to `true`, you can use the
`[ALERT_TRIGGERED_OR_RESOLVED]` placeholder to differentiate the notifications. 
The aforementioned placeholder will be replaced by `TRIGGERED` or `RESOLVED` accordingly, though it can be modified
(details at the end of this section).

For all intents and purpose, we'll configure the custom alert with a Slack webhook, but you can call anything you want.
```yaml
alerting:
  custom:
    url: "https://hooks.slack.com/services/**********/**********/**********"
    method: "POST"
    body: |
      {
        "text": "[ALERT_TRIGGERED_OR_RESOLVED]: [SERVICE_NAME] - [ALERT_DESCRIPTION]"
      }
services:
  - name: twinnation
    url: "https://twinnation.org/health"
    interval: 30s
    conditions:
      - "[STATUS] == 200"
      - "[BODY].status == UP"
      - "[RESPONSE_TIME] < 300"
    alerts:
      - type: custom
        enabled: true
        failure-threshold: 10
        success-threshold: 3
        send-on-resolved: true
        description: "healthcheck failed"
```

Note that you can customize the resolved values for the `[ALERT_TRIGGERED_OR_RESOLVED]` placeholder like so:
```yaml
alerting:
  custom:
    placeholders:
      ALERT_TRIGGERED_OR_RESOLVED:
        TRIGGERED: "partial_outage"
        RESOLVED: "operational"
```
As a result, the `[ALERT_TRIGGERED_OR_RESOLVED]` in the body of first example of this section would be replaced by 
`partial_outage` when an alert is triggered and `operational` when an alert is resolved.


#### Setting a default alert
| Parameter                                     | Description                                                                   | Default |
|:----------------------------------------------|:------------------------------------------------------------------------------|:--------|
| `alerting.*.default-alert.enabled`            | Whether to enable the alert                                                   | N/A     |
| `alerting.*.default-alert.failure-threshold`  | Number of failures in a row needed before triggering the alert                | N/A     |
| `alerting.*.default-alert.success-threshold`  | Number of successes in a row before an ongoing incident is marked as resolved | N/A     |
| `alerting.*.default-alert.send-on-resolved`   | Whether to send a notification once a triggered alert is marked as resolved   | N/A     |
| `alerting.*.default-alert.description`        | Description of the alert. Will be included in the alert sent                  | N/A     |

While you can specify the alert configuration directly in the service definition, it's tedious and may lead to a very
long configuration file.

To avoid such problem, you can use the `default-alert` parameter present in each provider configuration:
```yaml
alerting:
  slack: 
    webhook-url: "https://hooks.slack.com/services/**********/**********/**********"
    default-alert:
      enabled: true
      description: "healthcheck failed"
      send-on-resolved: true
      failure-threshold: 5
      success-threshold: 5
```

As a result, your service configuration looks a lot tidier:
```yaml
services:
  - name: example
    url: "https://example.org"
    conditions:
      - "[STATUS] == 200"
    alerts:
      - type: slack

  - name: other-example
    url: "https://example.com"
    conditions:
      - "[STATUS] == 200"
    alerts:
      - type: slack
```

It also allows you to do things like this:
```yaml
services:
  - name: example
    url: "https://example.org"
    conditions:
      - "[STATUS] == 200"
    alerts:
      - type: slack
        failure-threshold: 5
      - type: slack
        failure-threshold: 10
      - type: slack
        failure-threshold: 15
```

Of course, you can also mix alert types:
```yaml
alerting:
  slack:
    webhook-url: "https://hooks.slack.com/services/**********/**********/**********"
    default-alert:
      enabled: true
      failure-threshold: 3
  pagerduty:
    integration-key: "********************************"
    default-alert:
      enabled: true
      failure-threshold: 5

services:
  - name: service-1
    url: "https://example.org"
    conditions:
      - "[STATUS] == 200"
    alerts:
      - type: slack
      - type: pagerduty

  - name: service-2
    url: "https://example.org"
    conditions:
      - "[STATUS] == 200"
    alerts:
      - type: slack
      - type: pagerduty
```


## Deployment
Many examples can be found in the [examples](examples) folder, but this section will focus on the most popular ways of deploying Gatus.


### Docker
To run Gatus locally with Docker:
```
docker run -p 8080:8080 --name gatus twinproduction/gatus
```

Other than using one of the examples provided in the `examples` folder, you can also try it out locally by 
creating a configuration file, we'll call it `config.yaml` for this example, and running the following 
command:
```
docker run -p 8080:8080 --mount type=bind,source="$(pwd)"/config.yaml,target=/config/config.yaml --name gatus twinproduction/gatus
```

If you're on Windows, replace `"$(pwd)"` by the absolute path to your current directory, e.g.:
```
docker run -p 8080:8080 --mount type=bind,source=C:/Users/Chris/Desktop/config.yaml,target=/config/config.yaml --name gatus twinproduction/gatus
```

To build the image locally:
```
docker build . -t twinproduction/gatus
```


### Helm Chart
[Helm](https://helm.sh) must be installed to use the chart.
Please refer to Helm's [documentation](https://helm.sh/docs/) to get started.

Once Helm is set up properly, add the repository as follows:

```console
helm repo add gatus https://avakarev.github.io/gatus-chart
```

To get more details, please check chart's [configuration](https://github.com/avakarev/gatus-chart#configuration)
and [helmfile example](https://github.com/avakarev/gatus-chart#helmfileyaml-example)


### Terraform
Gatus can be deployed on Terraform by using the following module: [terraform-kubernetes-gatus](https://github.com/TwinProduction/terraform-kubernetes-gatus).



## Running the tests
```
go test ./... -mod vendor
```


## Using in Production
See the [Deployment](#deployment) section.


## FAQ
### Sending a GraphQL request
By setting `services[].graphql` to true, the body will automatically be wrapped by the standard GraphQL `query` parameter.

For instance, the following configuration:
```yaml
services:
  - name: filter-users-by-gender
    url: http://localhost:8080/playground
    method: POST
    graphql: true
    body: |
      {
        users(gender: "female") {
          id
          name
          gender
          avatar
        }
      }
    conditions:
      - "[STATUS] == 200"
      - "[BODY].data.users[0].gender == female"
```

will send a `POST` request to `http://localhost:8080/playground` with the following body:
```json
{"query":"      {\n        users(gender: \"female\") {\n          id\n          name\n          gender\n          avatar\n        }\n      }"}
```


### Recommended interval
> **NOTE**: This does not _really_ apply if `disable-monitoring-lock` is set to `true`, as the monitoring lock is what
> tells Gatus to only evaluate one service at a time.

To ensure that Gatus provides reliable and accurate results (i.e. response time), Gatus only evaluates one service at a time
In other words, even if you have multiple services with the exact same interval, they will not execute at the same time.

You can test this yourself by running Gatus with several services configured with a very short, unrealistic interval, 
such as 1ms. You'll notice that the response time does not fluctuate - that is because while services are evaluated on
different goroutines, there's a global lock that prevents multiple services from running at the same time.

Unfortunately, there is a drawback. If you have a lot of services, including some that are very slow or prone to time out (the default
timeout is 10s), then it means that for the entire duration of the request, no other services can be evaluated.

**This does mean that Gatus will be unable to evaluate the health of other services**. 
The interval does not include the duration of the request itself, which means that if a service has an interval of 30s 
and the request takes 2s to complete, the timestamp between two evaluations will be 32s, not 30s. 

While this does not prevent Gatus' from performing health checks on all other services, it may cause Gatus to be unable 
to respect the configured interval, for instance:
- Service A has an interval of 5s, and times out after 10s to complete 
- Service B has an interval of 5s, and takes 1ms to complete
- Service B will be unable to run every 5s, because service A's health evaluation takes longer than its interval

To sum it up, while Gatus can really handle any interval you throw at it, you're better off having slow requests with 
higher interval.

As a rule of the thumb, I personally set interval for more complex health checks to `5m` (5 minutes) and 
simple health checks used for alerting (PagerDuty/Twilio) to `30s`.


### Default timeouts
| Protocol | Timeout |
|:-------- |:------- |
| HTTP     | 10s
| TCP      | 10s
| ICMP     | 10s

To modify the timeout, see [Client configuration](#client-configuration).


### Monitoring a TCP service
By prefixing `services[].url` with `tcp:\\`, you can monitor TCP services at a very basic level:

```yaml
services:
  - name: redis
    url: "tcp://127.0.0.1:6379"
    interval: 30s
    conditions:
      - "[CONNECTED] == true"
```

Placeholders `[STATUS]` and `[BODY]` as well as the fields `services[].body`, `services[].insecure`, 
`services[].headers`, `services[].method` and `services[].graphql` are not supported for TCP services.

**NOTE**: `[CONNECTED] == true` does not guarantee that the service itself is healthy - it only guarantees that there's 
something at the given address listening to the given port, and that a connection to that address was successfully 
established.


### Monitoring a service using ICMP
By prefixing `services[].url` with `icmp:\\`, you can monitor services at a very basic level using ICMP, or more 
commonly known as "ping" or "echo":

```yaml
services:
  - name: ping-example
    url: "icmp://example.com"
    conditions:
      - "[CONNECTED] == true"
```

Only the placeholders `[CONNECTED]`, `[IP]` and `[RESPONSE_TIME]` are supported for services of type ICMP.
You can specify a domain prefixed by `icmp://`, or an IP address prefixed by `icmp://`.


### Monitoring a service using DNS queries
Defining a `dns` configuration in a service will automatically mark that service as a service of type DNS:
```yaml
services:
  - name: example-dns-query
    url: "8.8.8.8" # Address of the DNS server to use
    interval: 30s
    dns:
      query-name: "example.com"
      query-type: "A"
    conditions:
      - "[BODY] == 93.184.216.34"
      - "[DNS_RCODE] == NOERROR"
```

There are two placeholders that can be used in the conditions for services of type DNS:
- The placeholder `[BODY]` resolves to the output of the query. For instance, a query of type `A` would return an IPv4.
- The placeholder `[DNS_RCODE]` resolves to the name associated to the response code returned by the query, such as 
`NOERROR`, `FORMERR`, `SERVFAIL`, `NXDOMAIN`, etc.


### Monitoring a service using STARTTLS
If you have an email server that you want to ensure there are no problems with, monitoring it through STARTTLS 
will serve as a good initial indicator:
```yaml
services:
  - name: starttls-smtp-example
    url: "starttls://smtp.gmail.com:587"
    interval: 30m
    conditions:
      - "[CONNECTED] == true"
      - "[CERTIFICATE_EXPIRATION] > 48h"
```


### Basic authentication
You can require Basic authentication by leveraging the `security.basic` configuration:
```yaml
security:
  basic:
    username: "john.doe"
    password-sha512: "6b97ed68d14eb3f1aa959ce5d49c7dc612e1eb1dafd73b1e705847483fd6a6c809f2ceb4e8df6ff9984c6298ff0285cace6614bf8daa9f0070101b6c89899e22"
```

The example above will require that you authenticate with the username `john.doe` as well as the password `hunter2`.


### disable-monitoring-lock
Setting `disable-monitoring-lock` to `true` means that multiple services could be monitored at the same time.

While this behavior wouldn't generally be harmful, conditions using the `[RESPONSE_TIME]` placeholder could be impacted 
by the evaluation of multiple services at the same time, therefore, the default value for this parameter is `false`.

There are three main reasons why you might want to disable the monitoring lock:
- You're using Gatus for load testing (each services are periodically evaluated on a different goroutine, so 
technically, if you create 100 services with a 1 seconds interval, Gatus will send 100 requests per second)
- You have a _lot_ of services to monitor
- You want to test multiple services at very short interval (< 5s)


### Reloading configuration on the fly
For the sake on convenience, Gatus automatically reloads the configuration on the fly if the loaded configuration file
is updated while Gatus is running.

By default, the application will exit if the updating configuration is invalid, but you can configure
Gatus to continue running if the configuration file is updated with an invalid configuration by
setting `skip-invalid-config-update` to `true`.

Keep in mind that it is in your best interest to ensure the validity of the configuration file after each update you
apply to the configuration file while Gatus is running by looking at the log and making sure that you do not see the
following message:
```
The configuration file was updated, but it is not valid. The old configuration will continue being used.
```
Failure to do so may result in Gatus being unable to start if the application is restarted for whatever reason.

I recommend not setting `skip-invalid-config-update` to `true` to avoid a situation like this, but the choice is yours
to make.

**If you are not using a file storage**, updating the configuration while Gatus is running is effectively
the same as restarting the application.

**NOTE:** Updates may not be detected if the config file is bound instead of the config folder. See [#151](https://github.com/TwinProduction/gatus/issues/151).


### Service groups
Service groups are used for grouping multiple services together on the dashboard.

```yaml
services:
  - name: frontend
    group: core
    url: "https://example.org/"
    interval: 5m
    conditions:
      - "[STATUS] == 200"

  - name: backend
    group: core
    url: "https://example.org/"
    interval: 5m
    conditions:
      - "[STATUS] == 200"

  - name: monitoring
    group: internal
    url: "https://example.org/"
    interval: 5m
    conditions:
      - "[STATUS] == 200"

  - name: nas
    group: internal
    url: "https://example.org/"
    interval: 5m
    conditions:
      - "[STATUS] == 200"

  - name: random service that isn't part of a group
    url: "https://example.org/"
    interval: 5m
    conditions:
      - "[STATUS] == 200"
```

The configuration above will result in a dashboard that looks like this:

![Gatus Service Groups](.github/assets/service-groups.png)


### Exposing Gatus on a custom port
By default, Gatus is exposed on port `8080`, but you may specify a different port by setting the `web.port` parameter:
```yaml
web:
  port: 8081
```

If you're using a PaaS like Heroku that doesn't let you set a custom port and exposes it through an environment
variable instead, you can use that environment variable directly in the configuration file:
```yaml
web:
  port: ${PORT}
```

### Badges
### Uptime
![Uptime 1h](https://status.twinnation.org/api/v1/services/core_website-external/uptimes/1h/badge.svg)
![Uptime 24h](https://status.twinnation.org/api/v1/services/core_website-external/uptimes/24h/badge.svg)
![Uptime 7d](https://status.twinnation.org/api/v1/services/core_website-external/uptimes/7d/badge.svg)

Gatus can automatically generate a SVG badge for one of your monitored services.
This allows you to put badges in your individual services' README or even create your own status page, if you 
desire.

The endpoint to generate a badge is the following:
```
/api/v1/services/{key}/uptimes/{duration}/badge.svg
```
Where:
- `{duration}` is `7d`, `24h` or `1h`
- `{key}` has the pattern `<GROUP_NAME>_<SERVICE_NAME>` in which both variables have ` `, `/`, `_`, `,` and `.` replaced by `-`.

For instance, if you want the uptime during the last 24 hours from the service `frontend` in the group `core`, 
the URL would look like this:
```
https://example.com/api/v1/services/core_frontend/uptimes/7d/badge.svg
```
If you want to display a service that is not part of a group, you must leave the group value empty:
```
https://example.com/api/v1/services/_frontend/uptimes/7d/badge.svg
```
Example:
```
![Uptime 24h](https://status.twinnation.org/api/v1/services/core_website-external/uptimes/24h/badge.svg)
```
If you'd like to see a visual example of each badges available, you can simply navigate to the service's detail page.


### Response time
![Response time 1h](https://status.twinnation.org/api/v1/services/core_website-external/response-times/1h/badge.svg)
![Response time 24h](https://status.twinnation.org/api/v1/services/core_website-external/response-times/24h/badge.svg)
![Response time 7d](https://status.twinnation.org/api/v1/services/core_website-external/response-times/7d/badge.svg)

The endpoint to generate a badge is the following:
```
/api/v1/services/{key}/response-times/{duration}/badge.svg
```
Where:
- `{duration}` is `7d`, `24h` or `1h`
- `{key}` has the pattern `<GROUP_NAME>_<SERVICE_NAME>` in which both variables have ` `, `/`, `_`, `,` and `.` replaced by `-`.


### API
Gatus provides a simple read-only API which can be queried in order to programmatically determine service status and history.

All services are available via a GET request to the following endpoint:
```
/api/v1/services/statuses
````
Example: https://status.twinnation.org/api/v1/services/statuses

Specific services can also be queried by using the following pattern:
```
/api/v1/services/{group}_{service}/statuses
```
Example: https://status.twinnation.org/api/v1/services/core_website-home/statuses

Gzip compression will be used if the `Accept-Encoding` HTTP header contains `gzip`.

The API will return a JSON payload with the `Content-Type` response header set to `application/json`. 
No such header is required to query the API.


### High level design overview
![Gatus diagram](.github/assets/gatus-diagram.png)


## Sponsors
You can find the full list of sponsors [here](https://github.com/sponsors/TwinProduction).

[<img src="https://github.com/math280h.png" width="50" />](https://github.com/math280h)
[<img src="https://github.com/pyroscope-io.png" width="50" />](https://github.com/pyroscope-io)
=======
![Gatus](.github/assets/logo-with-name.png)

![build](https://github.com/TwinProduction/gatus/workflows/build/badge.svg?branch=master)
[![Go Report Card](https://goreportcard.com/badge/github.com/TwinProduction/gatus?)](https://goreportcard.com/report/github.com/TwinProduction/gatus)
[![codecov](https://codecov.io/gh/TwinProduction/gatus/branch/master/graph/badge.svg)](https://codecov.io/gh/TwinProduction/gatus)
[![Go version](https://img.shields.io/github/go-mod/go-version/TwinProduction/gatus.svg)](https://github.com/TwinProduction/gatus)
[![Docker pulls](https://img.shields.io/docker/pulls/twinproduction/gatus.svg)](https://cloud.docker.com/repository/docker/twinproduction/gatus)
[![Join Discord server](https://img.shields.io/discord/442432928614449155.svg?label=&logo=discord&logoColor=ffffff&color=7389D8&labelColor=6A7EC2)](https://discord.gg/TDfjeHmXDQ)
[![Follow TwinProduction](https://img.shields.io/github/followers/TwinProduction?label=Follow&style=social)](https://github.com/TwinProduction)

Gatus is a health dashboard that gives you the ability to monitor your services using HTTP, ICMP, TCP, and even DNS
queries as well as evaluate the result of said queries by using a list of conditions on values like the status code,
the response time, the certificate expiration, the body and many others. The icing on top is that each of these health
checks can be paired with alerting via Slack, PagerDuty, Discord and even Twilio.

I personally deploy it in my Kubernetes cluster and let it monitor the status of my
core applications: https://status.twinnation.org/

<details>
  <summary><b>Quick start</b></summary>

```
docker run -p 8080:8080 --name gatus twinproduction/gatus
```
For more details, see [Usage](#usage)
</details>


## Table of Contents
- [Why Gatus?](#why-gatus)
- [Features](#features)
- [Usage](#usage)
- [Configuration](#configuration)
  - [Conditions](#conditions)
    - [Placeholders](#placeholders)
    - [Functions](#functions)
  - [Storage](#storage)
  - [Client configuration](#client-configuration)
  - [Alerting](#alerting)
    - [Configuring Discord alerts](#configuring-discord-alerts)
    - [Configuring Mattermost alerts](#configuring-mattermost-alerts)
    - [Configuring Messagebird alerts](#configuring-messagebird-alerts)
    - [Configuring PagerDuty alerts](#configuring-pagerduty-alerts)
    - [Configuring Slack alerts](#configuring-slack-alerts)
    - [Configuring Teams alerts](#configuring-teams-alerts)
    - [Configuring Telegram alerts](#configuring-telegram-alerts)
    - [Configuring Twilio alerts](#configuring-twilio-alerts)
    - [Configuring custom alerts](#configuring-custom-alerts)
    - [Setting a default alert](#setting-a-default-alert)
- [Deployment](#deployment)
  - [Docker](#docker)
  - [Helm Chart](#helm-chart)
  - [Terraform](#terraform)
- [Running the tests](#running-the-tests)
- [Using in Production](#using-in-production)
- [FAQ](#faq)
  - [Sending a GraphQL request](#sending-a-graphql-request)
  - [Recommended interval](#recommended-interval)
  - [Default timeouts](#default-timeouts)
  - [Monitoring a TCP service](#monitoring-a-tcp-service)
  - [Monitoring a service using ICMP](#monitoring-a-service-using-icmp)
  - [Monitoring a service using DNS queries](#monitoring-a-service-using-dns-queries)
  - [Monitoring a service using STARTTLS](#monitoring-a-service-using-starttls)
  - [Basic authentication](#basic-authentication)
  - [disable-monitoring-lock](#disable-monitoring-lock)
  - [Reloading configuration on the fly](#reloading-configuration-on-the-fly)
  - [Service groups](#service-groups)
  - [Exposing Gatus on a custom port](#exposing-gatus-on-a-custom-port)
  - [Badges](#badges)
    - [Uptime](#uptime)
    - [Response time](#response-time)
  - [API](#api)
  - [High level design overview](#high-level-design-overview)
- [Sponsors](#sponsors)

## Why Gatus?
Before getting into the specifics, I want to address the most common question:
> Why would I use Gatus when I can just use Prometheus’ Alertmanager, Cloudwatch or even Splunk?

Neither of these can tell you that there’s a problem if there are no clients actively calling the endpoint.
In other words, it's because monitoring metrics mostly rely on existing traffic, which effectively means that unless
your clients are already experiencing a problem, you won't be notified.

Gatus, on the other hand, allows you to configure health checks for each of your features, which in turn allows it to
monitor these features and potentially alert you before any clients are impacted.

A sign you may want to look into Gatus is by simply asking yourself whether you'd receive an alert if your load balancer
was to go down right now. Will any of your existing alerts by triggered? Your metrics won’t report an increase in errors
if there’s no traffic that makes it to your applications. This puts you in a situation where your clients are the ones
that will notify you about the degradation of your services rather than you reassuring them that you're working on
fixing the issue before they even know about it.


## Features
![Gatus dark mode](.github/assets/dark-mode.png)

The main features of Gatus are:
- **Highly flexible health check conditions**: While checking the response status may be enough for some use cases, Gatus goes much further and allows you to add conditions on the response time, the response body and even the IP address.
- **Ability to use Gatus for user acceptance tests**: Thanks to the point above, you can leverage this application to create automated user acceptance tests.
- **Very easy to configure**: Not only is the configuration designed to be as readable as possible, it's also extremely easy to add a new service or a new endpoint to monitor.
- **Alerting**: While having a pretty visual dashboard is useful to keep track of the state of your application(s), you probably don't want to stare at it all day. Thus, notifications via Slack, Mattermost, Messagebird, PagerDuty, Twilio and Teams are supported out of the box with the ability to configure a custom alerting provider for any needs you might have, whether it be a different provider or a custom application that manages automated rollbacks.
- **Metrics**
- **Low resource consumption**: As with most Go applications, the resource footprint that this application requires is negligibly small.
- **[Badges](#badges)**: ![Uptime 7d](https://status.twinnation.org/api/v1/services/core_website-external/uptimes/7d/badge.svg) ![Response time 24h](https://status.twinnation.org/api/v1/services/core_website-external/response-times/24h/badge.svg)


## Usage
By default, the configuration file is expected to be at `config/config.yaml`.

You can specify a custom path by setting the `GATUS_CONFIG_FILE` environment variable.

Here's a simple example:

```yaml
metrics: true         # Whether to expose metrics at /metrics
services:
  - name: twinnation  # Name of your service, can be anything
    url: "https://twinnation.org/health"
    interval: 30s     # Duration to wait between every status check (default: 60s)
    conditions:
      - "[STATUS] == 200"         # Status must be 200
      - "[BODY].status == UP"     # The json path "$.status" must be equal to UP
      - "[RESPONSE_TIME] < 300"   # Response time must be under 300ms
  - name: example
    url: "https://example.org/"
    interval: 5m
    conditions:
      - "[STATUS] == 200"
```

This example would look like this:

![Simple example](.github/assets/example.png)

Note that you can also use environment variables in the configuration file (e.g. `$DOMAIN`, `${DOMAIN}`)

If you want to test it locally, see [Docker](#docker).


## Configuration
| Parameter                                | Description                                                                   | Default        |
|:---------------------------------------- |:----------------------------------------------------------------------------- |:-------------- |
| `debug`                                  | Whether to enable debug logs.                                                 | `false`        |
| `metrics`                                | Whether to expose metrics at /metrics.                                        | `false`        |
| `storage`                                | [Storage configuration](#storage)                               | `{}`           |
| `services`                               | List of services to monitor.                                                  | Required `[]`  |
| `services[].name`                        | Name of the service. Can be anything.                                         | Required `""`  |
| `services[].group`                       | Group name. Used to group multiple services together on the dashboard. <br />See [Service groups](#service-groups). | `""`           |
| `services[].url`                         | URL to send the request to.                                                   | Required `""`  |
| `services[].method`                      | Request method.                                                               | `GET`          |
| `services[].conditions`                  | Conditions used to determine the health of the service. <br />See [Conditions](#conditions). | `[]`           |
| `services[].interval`                    | Duration to wait between every status check.                                  | `60s`          |
| `services[].graphql`                     | Whether to wrap the body in a query param (`{"query":"$body"}`).              | `false`        |
| `services[].body`                        | Request body.                                                                 | `""`           |
| `services[].headers`                     | Request headers.                                                              | `{}`           |
| `services[].dns`                         | Configuration for a service of type DNS. <br />See [Monitoring a service using DNS queries](#monitoring-a-service-using-dns-queries). | `""`           |
| `services[].dns.query-type`              | Query type for DNS service.                                                   | `""`           |
| `services[].dns.query-name`              | Query name for DNS service.                                                   | `""`           |
| `services[].alerts[].type`               | Type of alert. <br />Valid types: `slack`, `discord`, `pagerduty`, `twilio`, `mattermost`, `messagebird`, `teams` `custom`. | Required `""`  |
| `services[].alerts[].enabled`            | Whether to enable the alert.                                                  | `false`        |
| `services[].alerts[].failure-threshold`  | Number of failures in a row needed before triggering the alert.               | `3`            |
| `services[].alerts[].success-threshold`  | Number of successes in a row before an ongoing incident is marked as resolved. | `2`           |
| `services[].alerts[].send-on-resolved`   | Whether to send a notification once a triggered alert is marked as resolved.  | `false`        |
| `services[].alerts[].description`        | Description of the alert. Will be included in the alert sent.                 | `""`           |
| `services[].client`                      | [Client configuration](#client-configuration).                                | `{}`          |
| `services[].ui`                          | UI configuration at the service level.                                        | `{}`           |
| `services[].ui.hide-hostname`            | Whether to include the hostname in the result.                                | `false`        |
| `services[].ui.dont-resolve-failed-conditions` | Whether to resolve failed conditions for the UI.                        | `false`        |
| `alerting`                               | [Alerting configuration](#alerting).                                          | `{}`           |
| `security`                               | Security configuration.                                                       | `{}`           |
| `security.basic`                         | Basic authentication security configuration.                                  | `{}`           |
| `security.basic.username`                | Username for Basic authentication.                                            | Required `""`  |
| `security.basic.password-sha512`         | Password's SHA512 hash for Basic authentication.                              | Required `""`  |
| `disable-monitoring-lock`                | Whether to [disable the monitoring lock](#disable-monitoring-lock).           | `false`        |
| `skip-invalid-config-update`             | Whether to ignore invalid configuration update. <br />See [Reloading configuration on the fly](#reloading-configuration-on-the-fly). | `false` |
| `web`                                    | Web configuration.                                                            | `{}`           |
| `web.address`                            | Address to listen on.                                                         | `0.0.0.0`      |
| `web.port`                               | Port to listen on.                                                            | `8080`         |
| `ui`                                     | UI configuration.                                                             | `{}`           |
| `ui.title`                               | Title of the page.                                                            | `Health Dashboard ǀ Gatus`      |
| `ui.logo`                                | URL to the logo to display                                                    | `""`         |


### Conditions
Here are some examples of conditions you can use:

| Condition                    | Description                                             | Passing values             | Failing values |
|:-----------------------------|:------------------------------------------------------- |:-------------------------- | -------------- |
| `[STATUS] == 200`            | Status must be equal to 200                             | 200                        | 201, 404, ...  |
| `[STATUS] < 300`             | Status must lower than 300                              | 200, 201, 299              | 301, 302, ...  |
| `[STATUS] <= 299`            | Status must be less than or equal to 299                | 200, 201, 299              | 301, 302, ...  |
| `[STATUS] > 400`             | Status must be greater than 400                         | 401, 402, 403, 404         | 400, 200, ...  |
| `[STATUS] == any(200, 429)`  | Status must be either 200 or 429                        | 200, 429                   | 201, 400, ...  |
| `[CONNECTED] == true`        | Connection to host must've been successful              | true, false                |  |
| `[RESPONSE_TIME] < 500`      | Response time must be below 500ms                       | 100ms, 200ms, 300ms        | 500ms, 501ms   |
| `[IP] == 127.0.0.1`          | Target IP must be 127.0.0.1                             | 127.0.0.1                  | 0.0.0.0        |
| `[BODY] == 1`                | The body must be equal to 1                             | 1                          | `{}`, `2`, ... |
| `[BODY].user.name == john`   | JSONPath value of `$.user.name` is equal to `john`      | `{"user":{"name":"john"}}` |  |
| `[BODY].data[0].id == 1`     | JSONPath value of `$.data[0].id` is equal to 1          | `{"data":[{"id":1}]}`      |  |
| `[BODY].age == [BODY].id`    | JSONPath value of `$.age` is equal JSONPath `$.id`      | `{"age":1,"id":1}`         |  |
| `len([BODY].data) < 5`       | Array at JSONPath `$.data` has less than 5 elements     | `{"data":[{"id":1}]}`      |  |
| `len([BODY].name) == 8`      | String at JSONPath `$.name` has a length of 8           | `{"name":"john.doe"}`      | `{"name":"bob"}` |
| `has([BODY].errors) == false` | JSONPath `$.errors` does not exist                     | `{"name":"john.doe"}`      | `{"errors":[]}` |
| `has([BODY].users) == true`  | JSONPath `$.users` exists                               | `{"users":[]}`             | `{}` |
| `[BODY].name == pat(john*)`  | String at JSONPath `$.name` matches pattern `john*`     | `{"name":"john.doe"}`      | `{"name":"bob"}` |
| `[BODY].id == any(1, 2)`     | Value at JSONPath `$.id` is equal to `1` or `2`         | 1, 2                       | 3, 4, 5 |
| `[CERTIFICATE_EXPIRATION] > 48h` | Certificate expiration is more than 48h away        | 49h, 50h, 123h             | 1h, 24h, ... |


#### Placeholders
| Placeholder                | Description                                                     | Example of resolved value |
|:-------------------------- |:--------------------------------------------------------------- |:------------------------- |
| `[STATUS]`                 | Resolves into the HTTP status of the request                    | 404
| `[RESPONSE_TIME]`          | Resolves into the response time the request took, in ms         | 10
| `[IP]`                     | Resolves into the IP of the target host                         | 192.168.0.232
| `[BODY]`                   | Resolves into the response body. Supports JSONPath.             | `{"name":"john.doe"}`
| `[CONNECTED]`              | Resolves into whether a connection could be established         | `true`
| `[CERTIFICATE_EXPIRATION]` | Resolves into the duration before certificate expiration        | `24h`, `48h`, 0 (if not using HTTPS)
| `[DNS_RCODE]`              | Resolves into the DNS status of the response                    | NOERROR


#### Functions
| Function   | Description                                                                                                      | Example                    |
|:-----------|:---------------------------------------------------------------------------------------------------------------- |:-------------------------- |
| `len`      | Returns the length of the object/slice. Works only with the `[BODY]` placeholder.                                | `len([BODY].username) > 8`
| `has`      | Returns `true` or `false` based on whether a given path is valid. Works only with the `[BODY]` placeholder.      | `has([BODY].errors) == false`
| `pat`      | Specifies that the string passed as parameter should be evaluated as a pattern. Works only with `==` and `!=`.   | `[IP] == pat(192.168.*)`
| `any`      | Specifies that any one of the values passed as parameters is a valid value. Works only with `==` and `!=`.       | `[BODY].ip == any(127.0.0.1, ::1)`

**NOTE**: Use `pat` only when you need to. `[STATUS] == pat(2*)` is a lot more expensive than `[STATUS] < 300`.


### Storage
| Parameter          | Description                                                                            | Default        |
|:------------------ |:-------------------------------------------------------------------------------------- |:-------------- |
| `storage`          | Storage configuration                                                                  | `{}`           |
| `storage.file`     | Path to persist the data in. If the type is `memory`, data is persisted on interval.   | `""`           |
| `storage.type`     | Type of storage. Valid types: `memory`, `sqlite`, `postgres` (ALPHA).                  | `"memory"`     |

- If `storage.type` is `memory` (default) and `storage.file` is set to a non-blank value.
  Furthermore, the data is periodically persisted, but everything remains in memory.
- If `storage.type` is `sqlite`, `storage.file` must not be blank:
```yaml
storage:
  type: sqlite
  file: data.db
```
See [examples/docker-compose-sqlite-storage](examples/docker-compose-sqlite-storage) for an example.

- If `storage.type` is `postgres`, `storage.file` must be the connection URL:
```yaml
storage:
  type: postgres
  file: "postgres://user:password@127.0.0.1:5432/gatus?sslmode=disable"
```
See [examples/docker-compose-postgres-storage](examples/docker-compose-postgres-storage) for an example.


### Client configuration
In order to support a wide range of environments, each monitored service has a unique configuration for 
the client used to send the request.

| Parameter                | Description                                                                   | Default        |
|:-------------------------|:----------------------------------------------------------------------------- |:-------------- |
| `client.insecure`        | Whether to skip verifying the server's certificate chain and host name.       | `false`        |
| `client.ignore-redirect` | Whether to ignore redirects (true) or follow them (false, default).           | `false`        |
| `client.timeout`         | Duration before timing out.                                                   | `10s`          |

Note that some of these parameters are ignored based on the type of service. For instance, there's no certificate involved
in ICMP requests (ping), therefore, setting `client.insecure` to `true` for a service of that type will not do anything.

This default configuration is as follows:
```yaml
client:
  insecure: false
  ignore-redirect: false
  timeout: 10s
```
Note that this configuration is only available under `services[]`, `alerting.mattermost` and `alerting.custom`.

Here's an example with the client configuration under `service[]`:
```yaml
services:
  - name: twinnation
    url: "https://twinnation.org/health"
    client:
      insecure: false
      ignore-redirect: false
      timeout: 10s
    conditions:
      - "[STATUS] == 200"
```


### Alerting
Gatus supports multiple alerting providers, such as Slack and PagerDuty, and supports different alerts for each
individual services with configurable descriptions and thresholds.

Note that if an alerting provider is not properly configured, all alerts configured with the provider's type will be
ignored.

| Parameter              | Description                                                                                                            | Default        |
|:-----------------------|:---------------------------------------------------------------------------------------------------------------------- |:-------|
| `alerting.discord`     | Configuration for alerts of type `discord`. <br />See [Configuring Discord alerts](#configuring-discord-alerts).             | `{}`   |
| `alerting.mattermost`  | Configuration for alerts of type `mattermost`. <br />See [Configuring Mattermost alerts](#configuring-mattermost-alerts).   | `{}`   |
| `alerting.messagebird` | Configuration for alerts of type `messagebird`. <br />See [Configuring Messagebird alerts](#configuring-messagebird-alerts). | `{}`   |
| `alerting.pagerduty`   | Configuration for alerts of type `pagerduty`. <br />See [Configuring PagerDuty alerts](#configuring-pagerduty-alerts).       | `{}`   |
| `alerting.slack`       | Configuration for alerts of type `slack`. <br />See [Configuring Slack alerts](#configuring-slack-alerts).                   | `{}`   |
| `alerting.teams`       | Configuration for alerts of type `teams`. <br />See [Configuring Teams alerts](#configuring-teams-alerts).                   | `{}`   |
| `alerting.telegram`    | Configuration for alerts of type `telegram`. <br />See [Configuring Telegram alerts](#configuring-telegram-alerts).          | `{}`   |
| `alerting.twilio`      | Settings for alerts of type `twilio`. <br />See [Configuring Twilio alerts](#configuring-twilio-alerts).                     | `{}`   |
| `alerting.custom`      | Configuration for custom actions on failure or alerts. <br />See [Configuring Custom alerts](#configuring-custom-alerts).    | `{}`   |


#### Configuring Discord alerts
| Parameter                                | Description                                  | Default        |
|:---------------------------------------- |:-------------------------------------------- |:-------------- |
| `alerting.discord`                       | Configuration for alerts of type `discord`   | `{}`           |
| `alerting.discord.webhook-url`           | Discord Webhook URL                          | Required `""`  |
| `alerting.discord.default-alert`         | Default alert configuration. <br />See [Setting a default alert](#setting-a-default-alert) | N/A       |

```yaml
alerting:
  discord: 
    webhook-url: "https://discord.com/api/webhooks/**********/**********"

services:
  - name: twinnation
    url: "https://twinnation.org/health"
    interval: 30s
    conditions:
      - "[STATUS] == 200"
      - "[BODY].status == UP"
      - "[RESPONSE_TIME] < 300"
    alerts:
      - type: discord
        enabled: true
        description: "healthcheck failed"
        send-on-resolved: true
```


#### Configuring Mattermost alerts
| Parameter                           | Description                                                                                 | Default        |
|:----------------------------------- |:------------------------------------------------------------------------------------------- |:-------------- |
| `alerting.mattermost`               | Configuration for alerts of type `mattermost`                                               | `{}`           |
| `alerting.mattermost.webhook-url`   | Mattermost Webhook URL                                                                      | Required `""`  |
| `alerting.mattermost.client`        | Client configuration. <br />See [Client configuration](#client-configuration).              | `{}`           |
| `alerting.mattermost.default-alert` | Default alert configuration. <br />See [Setting a default alert](#setting-a-default-alert). | N/A            |

```yaml
alerting:
  mattermost: 
    webhook-url: "http://**********/hooks/**********"
    client:
      insecure: true

services:
  - name: twinnation
    url: "https://twinnation.org/health"
    interval: 30s
    conditions:
      - "[STATUS] == 200"
      - "[BODY].status == UP"
      - "[RESPONSE_TIME] < 300"
    alerts:
      - type: mattermost
        enabled: true
        description: "healthcheck failed"
        send-on-resolved: true
```

Here's an example of what the notifications look like:

![Mattermost notifications](.github/assets/mattermost-alerts.png)


#### Configuring Messagebird alerts
| Parameter                            | Description                                                                   | Default        |
|:-------------------------------------|:----------------------------------------------------------------------------- |:-------------- |
| `alerting.messagebird`               | Settings for alerts of type `messagebird`                                     | `{}`           |
| `alerting.messagebird.access-key`    | Messagebird access key                                                        | Required `""`  |
| `alerting.messagebird.originator`    | The sender of the message                                                     | Required `""`  |
| `alerting.messagebird.recipients`    | The recipients of the message                                                 | Required `""`  |
| `alerting.messagebird.default-alert` | Default alert configuration. <br />See [Setting a default alert](#setting-a-default-alert) | N/A       |

Example of sending **SMS** text message alert using Messagebird:
```yaml
alerting:
  messagebird:
    access-key: "..."
    originator: "31619191918"
    recipients: "31619191919,31619191920"
services:
  - name: twinnation
    interval: 30s
    url: "https://twinnation.org/health"
    conditions:
      - "[STATUS] == 200"
      - "[BODY].status == UP"
      - "[RESPONSE_TIME] < 300"
    alerts:
      - type: messagebird
        enabled: true
        failure-threshold: 3
        send-on-resolved: true
        description: "healthcheck failed"
```


#### Configuring PagerDuty alerts
| Parameter                                | Description                                                                   | Default        |
|:---------------------------------------- |:----------------------------------------------------------------------------- |:-------------- |
| `alerting.pagerduty`                     | Configuration for alerts of type `pagerduty`                                  | `{}`           |
| `alerting.pagerduty.integration-key`     | PagerDuty Events API v2 integration key.                                      | Required `""`  |
| `alerting.pagerduty.default-alert`       | Default alert configuration. <br />See [Setting a default alert](#setting-a-default-alert) | N/A       |

It is highly recommended to set `services[].alerts[].send-on-resolved` to `true` for alerts
of type `pagerduty`, because unlike other alerts, the operation resulting from setting said
parameter to `true` will not create another incident, but mark the incident as resolved on
PagerDuty instead.

```yaml
alerting:
  pagerduty: 
    integration-key: "********************************"

services:
  - name: twinnation
    url: "https://twinnation.org/health"
    interval: 30s
    conditions:
      - "[STATUS] == 200"
      - "[BODY].status == UP"
      - "[RESPONSE_TIME] < 300"
    alerts:
      - type: pagerduty
        enabled: true
        failure-threshold: 3
        success-threshold: 5
        send-on-resolved: true
        description: "healthcheck failed"
```


#### Configuring Slack alerts
| Parameter                        | Description                                                                   | Default        |
|:-------------------------------- |:----------------------------------------------------------------------------- |:-------------- |
| `alerting.slack`                 | Configuration for alerts of type `slack`                                      | `{}`           |
| `alerting.slack.webhook-url`     | Slack Webhook URL                                                             | Required `""`  |
| `alerting.slack.default-alert`   | Default alert configuration. <br />See [Setting a default alert](#setting-a-default-alert) | N/A       |

```yaml
alerting:
  slack: 
    webhook-url: "https://hooks.slack.com/services/**********/**********/**********"

services:
  - name: twinnation
    url: "https://twinnation.org/health"
    interval: 30s
    conditions:
      - "[STATUS] == 200"
      - "[BODY].status == UP"
      - "[RESPONSE_TIME] < 300"
    alerts:
      - type: slack
        enabled: true
        description: "healthcheck failed 3 times in a row"
        send-on-resolved: true
      - type: slack
        enabled: true
        failure-threshold: 5
        description: "healthcheck failed 5 times in a row"
        send-on-resolved: true
```

Here's an example of what the notifications look like:

![Slack notifications](.github/assets/slack-alerts.png)


#### Configuring Teams alerts
| Parameter                        | Description                                                                   | Default        |
|:-------------------------------- |:----------------------------------------------------------------------------- |:-------------- |
| `alerting.teams`                 | Configuration for alerts of type `teams`                                      | `{}`           |
| `alerting.teams.webhook-url`     | Teams Webhook URL                                                             | Required `""`  |
| `alerting.teams.default-alert`   | Default alert configuration. <br />See [Setting a default alert](#setting-a-default-alert) | N/A       |

```yaml
alerting:
  teams:
    webhook-url: "https://********.webhook.office.com/webhookb2/************"

services:
  - name: twinnation
    url: "https://twinnation.org/health"
    interval: 30s
    conditions:
      - "[STATUS] == 200"
      - "[BODY].status == UP"
      - "[RESPONSE_TIME] < 300"
    alerts:
      - type: teams
        enabled: true
        description: "healthcheck failed"
        send-on-resolved: true
```

Here's an example of what the notifications look like:

![Teams notifications](.github/assets/teams-alerts.png)

#### Configuring Telegram alerts
| Parameter                           | Description                                                                   | Default        |
|:----------------------------------- |:----------------------------------------------------------------------------- |:-------------- |
| `alerting.telegram`                 | Configuration for alerts of type `telegram`                                   | `{}`           |
| `alerting.telegram.token`           | Telegram Bot Token                                                            | Required `""`  |
| `alerting.telegram.id`              | Telegram User ID                                                              | Required `""`  |
| `alerting.telegram.default-alert`   | Default alert configuration. <br />See [Setting a default alert](#setting-a-default-alert) | N/A       |

```yaml
alerting:
  telegram: 
    token: "123456:ABC-DEF1234ghIkl-zyx57W2v1u123ew11"
    id: "0123456789"

services:
  - name: twinnation
    url: "https://twinnation.org/health"
    interval: 30s
    conditions:
      - "[STATUS] == 200"
      - "[BODY].status == UP"
    alerts:
      - type: telegram
        enabled: true
        send-on-resolved: true
```

Here's an example of what the notifications look like:

![Telegram notifications](.github/assets/telegram-alerts.png)


#### Configuring Twilio alerts
| Parameter                         | Description                                                                   | Default        |
|:--------------------------------- |:----------------------------------------------------------------------------- |:-------------- |
| `alerting.twilio`                 | Settings for alerts of type `twilio`                                          | `{}`           |
| `alerting.twilio.sid`             | Twilio account SID                                                            | Required `""`  |
| `alerting.twilio.token`           | Twilio auth token                                                             | Required `""`  |
| `alerting.twilio.from`            | Number to send Twilio alerts from                                             | Required `""`  |
| `alerting.twilio.to`              | Number to send twilio alerts to                                               | Required `""`  |
| `alerting.twilio.default-alert`   | Default alert configuration. <br />See [Setting a default alert](#setting-a-default-alert) | N/A       |

```yaml
alerting:
  twilio:
    sid: "..."
    token: "..."
    from: "+1-234-567-8901"
    to: "+1-234-567-8901"

services:
  - name: twinnation
    interval: 30s
    url: "https://twinnation.org/health"
    conditions:
      - "[STATUS] == 200"
      - "[BODY].status == UP"
      - "[RESPONSE_TIME] < 300"
    alerts:
      - type: twilio
        enabled: true
        failure-threshold: 5
        send-on-resolved: true
        description: "healthcheck failed"
```


#### Configuring custom alerts
| Parameter                         | Description                                                                   | Default        |
|:----------------------------------|:----------------------------------------------------------------------------- |:-------------- |
| `alerting.custom`                 | Configuration for custom actions on failure or alerts                         | `{}`           |
| `alerting.custom.url`             | Custom alerting request url                                                   | Required `""`  |
| `alerting.custom.method`          | Request method                                                                | `GET`          |
| `alerting.custom.body`            | Custom alerting request body.                                                 | `""`           |
| `alerting.custom.headers`         | Custom alerting request headers                                               | `{}`           |
| `alerting.custom.client`          | Client configuration. <br />See [Client configuration](#client-configuration).      | `{}`           |
| `alerting.custom.default-alert`   | Default alert configuration. <br />See [Setting a default alert](#setting-a-default-alert) | N/A       |

While they're called alerts, you can use this feature to call anything. 

For instance, you could automate rollbacks by having an application that keeps tracks of new deployments, and by 
leveraging Gatus, you could have Gatus call that application endpoint when a service starts failing. Your application
would then check if the service that started failing was recently deployed, and if it was, then automatically 
roll it back.

The placeholders `[ALERT_DESCRIPTION]` and `[SERVICE_NAME]` are automatically substituted for the alert description and
the service name. These placeholders can be used in the body (`alerting.custom.body`) and in the url (`alerting.custom.url`).

If you have an alert using the `custom` provider with `send-on-resolved` set to `true`, you can use the
`[ALERT_TRIGGERED_OR_RESOLVED]` placeholder to differentiate the notifications. 
The aforementioned placeholder will be replaced by `TRIGGERED` or `RESOLVED` accordingly, though it can be modified
(details at the end of this section).

For all intents and purpose, we'll configure the custom alert with a Slack webhook, but you can call anything you want.
```yaml
alerting:
  custom:
    url: "https://hooks.slack.com/services/**********/**********/**********"
    method: "POST"
    body: |
      {
        "text": "[ALERT_TRIGGERED_OR_RESOLVED]: [SERVICE_NAME] - [ALERT_DESCRIPTION]"
      }
services:
  - name: twinnation
    url: "https://twinnation.org/health"
    interval: 30s
    conditions:
      - "[STATUS] == 200"
      - "[BODY].status == UP"
      - "[RESPONSE_TIME] < 300"
    alerts:
      - type: custom
        enabled: true
        failure-threshold: 10
        success-threshold: 3
        send-on-resolved: true
        description: "healthcheck failed"
```

Note that you can customize the resolved values for the `[ALERT_TRIGGERED_OR_RESOLVED]` placeholder like so:
```yaml
alerting:
  custom:
    placeholders:
      ALERT_TRIGGERED_OR_RESOLVED:
        TRIGGERED: "partial_outage"
        RESOLVED: "operational"
```
As a result, the `[ALERT_TRIGGERED_OR_RESOLVED]` in the body of first example of this section would be replaced by 
`partial_outage` when an alert is triggered and `operational` when an alert is resolved.


#### Setting a default alert
| Parameter                                     | Description                                                                   | Default |
|:----------------------------------------------|:------------------------------------------------------------------------------|:--------|
| `alerting.*.default-alert.enabled`            | Whether to enable the alert                                                   | N/A     |
| `alerting.*.default-alert.failure-threshold`  | Number of failures in a row needed before triggering the alert                | N/A     |
| `alerting.*.default-alert.success-threshold`  | Number of successes in a row before an ongoing incident is marked as resolved | N/A     |
| `alerting.*.default-alert.send-on-resolved`   | Whether to send a notification once a triggered alert is marked as resolved   | N/A     |
| `alerting.*.default-alert.description`        | Description of the alert. Will be included in the alert sent                  | N/A     |

While you can specify the alert configuration directly in the service definition, it's tedious and may lead to a very
long configuration file.

To avoid such problem, you can use the `default-alert` parameter present in each provider configuration:
```yaml
alerting:
  slack: 
    webhook-url: "https://hooks.slack.com/services/**********/**********/**********"
    default-alert:
      enabled: true
      description: "healthcheck failed"
      send-on-resolved: true
      failure-threshold: 5
      success-threshold: 5
```

As a result, your service configuration looks a lot tidier:
```yaml
services:
  - name: example
    url: "https://example.org"
    conditions:
      - "[STATUS] == 200"
    alerts:
      - type: slack

  - name: other-example
    url: "https://example.com"
    conditions:
      - "[STATUS] == 200"
    alerts:
      - type: slack
```

It also allows you to do things like this:
```yaml
services:
  - name: example
    url: "https://example.org"
    conditions:
      - "[STATUS] == 200"
    alerts:
      - type: slack
        failure-threshold: 5
      - type: slack
        failure-threshold: 10
      - type: slack
        failure-threshold: 15
```

Of course, you can also mix alert types:
```yaml
alerting:
  slack:
    webhook-url: "https://hooks.slack.com/services/**********/**********/**********"
    default-alert:
      enabled: true
      failure-threshold: 3
  pagerduty:
    integration-key: "********************************"
    default-alert:
      enabled: true
      failure-threshold: 5

services:
  - name: service-1
    url: "https://example.org"
    conditions:
      - "[STATUS] == 200"
    alerts:
      - type: slack
      - type: pagerduty

  - name: service-2
    url: "https://example.org"
    conditions:
      - "[STATUS] == 200"
    alerts:
      - type: slack
      - type: pagerduty
```


## Deployment
Many examples can be found in the [examples](examples) folder, but this section will focus on the most popular ways of deploying Gatus.


### Docker
To run Gatus locally with Docker:
```
docker run -p 8080:8080 --name gatus twinproduction/gatus
```

Other than using one of the examples provided in the `examples` folder, you can also try it out locally by 
creating a configuration file, we'll call it `config.yaml` for this example, and running the following 
command:
```
docker run -p 8080:8080 --mount type=bind,source="$(pwd)"/config.yaml,target=/config/config.yaml --name gatus twinproduction/gatus
```

If you're on Windows, replace `"$(pwd)"` by the absolute path to your current directory, e.g.:
```
docker run -p 8080:8080 --mount type=bind,source=C:/Users/Chris/Desktop/config.yaml,target=/config/config.yaml --name gatus twinproduction/gatus
```

To build the image locally:
```
docker build . -t twinproduction/gatus
```


### Helm Chart
[Helm](https://helm.sh) must be installed to use the chart.
Please refer to Helm's [documentation](https://helm.sh/docs/) to get started.

Once Helm is set up properly, add the repository as follows:

```console
helm repo add gatus https://avakarev.github.io/gatus-chart
```

To get more details, please check chart's [configuration](https://github.com/avakarev/gatus-chart#configuration)
and [helmfile example](https://github.com/avakarev/gatus-chart#helmfileyaml-example)


### Terraform
Gatus can be deployed on Terraform by using the following module: [terraform-kubernetes-gatus](https://github.com/TwinProduction/terraform-kubernetes-gatus).



## Running the tests
```
go test ./... -mod vendor
```


## Using in Production
See the [Deployment](#deployment) section.


## FAQ
### Sending a GraphQL request
By setting `services[].graphql` to true, the body will automatically be wrapped by the standard GraphQL `query` parameter.

For instance, the following configuration:
```yaml
services:
  - name: filter-users-by-gender
    url: http://localhost:8080/playground
    method: POST
    graphql: true
    body: |
      {
        users(gender: "female") {
          id
          name
          gender
          avatar
        }
      }
    conditions:
      - "[STATUS] == 200"
      - "[BODY].data.users[0].gender == female"
```

will send a `POST` request to `http://localhost:8080/playground` with the following body:
```json
{"query":"      {\n        users(gender: \"female\") {\n          id\n          name\n          gender\n          avatar\n        }\n      }"}
```


### Recommended interval
> **NOTE**: This does not _really_ apply if `disable-monitoring-lock` is set to `true`, as the monitoring lock is what
> tells Gatus to only evaluate one service at a time.

To ensure that Gatus provides reliable and accurate results (i.e. response time), Gatus only evaluates one service at a time
In other words, even if you have multiple services with the exact same interval, they will not execute at the same time.

You can test this yourself by running Gatus with several services configured with a very short, unrealistic interval, 
such as 1ms. You'll notice that the response time does not fluctuate - that is because while services are evaluated on
different goroutines, there's a global lock that prevents multiple services from running at the same time.

Unfortunately, there is a drawback. If you have a lot of services, including some that are very slow or prone to time out (the default
timeout is 10s), then it means that for the entire duration of the request, no other services can be evaluated.

**This does mean that Gatus will be unable to evaluate the health of other services**. 
The interval does not include the duration of the request itself, which means that if a service has an interval of 30s 
and the request takes 2s to complete, the timestamp between two evaluations will be 32s, not 30s. 

While this does not prevent Gatus' from performing health checks on all other services, it may cause Gatus to be unable 
to respect the configured interval, for instance:
- Service A has an interval of 5s, and times out after 10s to complete 
- Service B has an interval of 5s, and takes 1ms to complete
- Service B will be unable to run every 5s, because service A's health evaluation takes longer than its interval

To sum it up, while Gatus can really handle any interval you throw at it, you're better off having slow requests with 
higher interval.

As a rule of the thumb, I personally set interval for more complex health checks to `5m` (5 minutes) and 
simple health checks used for alerting (PagerDuty/Twilio) to `30s`.


### Default timeouts
| Protocol | Timeout |
|:-------- |:------- |
| HTTP     | 10s
| TCP      | 10s
| ICMP     | 10s

To modify the timeout, see [Client configuration](#client-configuration).


### Monitoring a TCP service
By prefixing `services[].url` with `tcp:\\`, you can monitor TCP services at a very basic level:

```yaml
services:
  - name: redis
    url: "tcp://127.0.0.1:6379"
    interval: 30s
    conditions:
      - "[CONNECTED] == true"
```

Placeholders `[STATUS]` and `[BODY]` as well as the fields `services[].body`, `services[].insecure`, 
`services[].headers`, `services[].method` and `services[].graphql` are not supported for TCP services.

**NOTE**: `[CONNECTED] == true` does not guarantee that the service itself is healthy - it only guarantees that there's 
something at the given address listening to the given port, and that a connection to that address was successfully 
established.


### Monitoring a service using ICMP
By prefixing `services[].url` with `icmp:\\`, you can monitor services at a very basic level using ICMP, or more 
commonly known as "ping" or "echo":

```yaml
services:
  - name: ping-example
    url: "icmp://example.com"
    conditions:
      - "[CONNECTED] == true"
```

Only the placeholders `[CONNECTED]`, `[IP]` and `[RESPONSE_TIME]` are supported for services of type ICMP.
You can specify a domain prefixed by `icmp://`, or an IP address prefixed by `icmp://`.


### Monitoring a service using DNS queries
Defining a `dns` configuration in a service will automatically mark that service as a service of type DNS:
```yaml
services:
  - name: example-dns-query
    url: "8.8.8.8" # Address of the DNS server to use
    interval: 30s
    dns:
      query-name: "example.com"
      query-type: "A"
    conditions:
      - "[BODY] == 93.184.216.34"
      - "[DNS_RCODE] == NOERROR"
```

There are two placeholders that can be used in the conditions for services of type DNS:
- The placeholder `[BODY]` resolves to the output of the query. For instance, a query of type `A` would return an IPv4.
- The placeholder `[DNS_RCODE]` resolves to the name associated to the response code returned by the query, such as 
`NOERROR`, `FORMERR`, `SERVFAIL`, `NXDOMAIN`, etc.


### Monitoring a service using STARTTLS
If you have an email server that you want to ensure there are no problems with, monitoring it through STARTTLS 
will serve as a good initial indicator:
```yaml
services:
  - name: starttls-smtp-example
    url: "starttls://smtp.gmail.com:587"
    interval: 30m
    conditions:
      - "[CONNECTED] == true"
      - "[CERTIFICATE_EXPIRATION] > 48h"
```


### Basic authentication
You can require Basic authentication by leveraging the `security.basic` configuration:
```yaml
security:
  basic:
    username: "john.doe"
    password-sha512: "6b97ed68d14eb3f1aa959ce5d49c7dc612e1eb1dafd73b1e705847483fd6a6c809f2ceb4e8df6ff9984c6298ff0285cace6614bf8daa9f0070101b6c89899e22"
```

The example above will require that you authenticate with the username `john.doe` as well as the password `hunter2`.


### disable-monitoring-lock
Setting `disable-monitoring-lock` to `true` means that multiple services could be monitored at the same time.

While this behavior wouldn't generally be harmful, conditions using the `[RESPONSE_TIME]` placeholder could be impacted 
by the evaluation of multiple services at the same time, therefore, the default value for this parameter is `false`.

There are three main reasons why you might want to disable the monitoring lock:
- You're using Gatus for load testing (each services are periodically evaluated on a different goroutine, so 
technically, if you create 100 services with a 1 seconds interval, Gatus will send 100 requests per second)
- You have a _lot_ of services to monitor
- You want to test multiple services at very short interval (< 5s)


### Reloading configuration on the fly
For the sake on convenience, Gatus automatically reloads the configuration on the fly if the loaded configuration file
is updated while Gatus is running.

By default, the application will exit if the updating configuration is invalid, but you can configure
Gatus to continue running if the configuration file is updated with an invalid configuration by
setting `skip-invalid-config-update` to `true`.

Keep in mind that it is in your best interest to ensure the validity of the configuration file after each update you
apply to the configuration file while Gatus is running by looking at the log and making sure that you do not see the
following message:
```
The configuration file was updated, but it is not valid. The old configuration will continue being used.
```
Failure to do so may result in Gatus being unable to start if the application is restarted for whatever reason.

I recommend not setting `skip-invalid-config-update` to `true` to avoid a situation like this, but the choice is yours
to make.

**If you are not using a file storage**, updating the configuration while Gatus is running is effectively
the same as restarting the application.

**NOTE:** Updates may not be detected if the config file is bound instead of the config folder. See [#151](https://github.com/TwinProduction/gatus/issues/151).


### Service groups
Service groups are used for grouping multiple services together on the dashboard.

```yaml
services:
  - name: frontend
    group: core
    url: "https://example.org/"
    interval: 5m
    conditions:
      - "[STATUS] == 200"

  - name: backend
    group: core
    url: "https://example.org/"
    interval: 5m
    conditions:
      - "[STATUS] == 200"

  - name: monitoring
    group: internal
    url: "https://example.org/"
    interval: 5m
    conditions:
      - "[STATUS] == 200"

  - name: nas
    group: internal
    url: "https://example.org/"
    interval: 5m
    conditions:
      - "[STATUS] == 200"

  - name: random service that isn't part of a group
    url: "https://example.org/"
    interval: 5m
    conditions:
      - "[STATUS] == 200"
```

The configuration above will result in a dashboard that looks like this:

![Gatus Service Groups](.github/assets/service-groups.png)


### Exposing Gatus on a custom port
By default, Gatus is exposed on port `8080`, but you may specify a different port by setting the `web.port` parameter:
```yaml
web:
  port: 8081
```

If you're using a PaaS like Heroku that doesn't let you set a custom port and exposes it through an environment
variable instead, you can use that environment variable directly in the configuration file:
```yaml
web:
  port: ${PORT}
```

### Badges
### Uptime
![Uptime 1h](https://status.twinnation.org/api/v1/services/core_website-external/uptimes/1h/badge.svg)
![Uptime 24h](https://status.twinnation.org/api/v1/services/core_website-external/uptimes/24h/badge.svg)
![Uptime 7d](https://status.twinnation.org/api/v1/services/core_website-external/uptimes/7d/badge.svg)

Gatus can automatically generate a SVG badge for one of your monitored services.
This allows you to put badges in your individual services' README or even create your own status page, if you 
desire.

The endpoint to generate a badge is the following:
```
/api/v1/services/{key}/uptimes/{duration}/badge.svg
```
Where:
- `{duration}` is `7d`, `24h` or `1h`
- `{key}` has the pattern `<GROUP_NAME>_<SERVICE_NAME>` in which both variables have ` `, `/`, `_`, `,` and `.` replaced by `-`.

For instance, if you want the uptime during the last 24 hours from the service `frontend` in the group `core`, 
the URL would look like this:
```
https://example.com/api/v1/services/core_frontend/uptimes/7d/badge.svg
```
If you want to display a service that is not part of a group, you must leave the group value empty:
```
https://example.com/api/v1/services/_frontend/uptimes/7d/badge.svg
```
Example:
```
![Uptime 24h](https://status.twinnation.org/api/v1/services/core_website-external/uptimes/24h/badge.svg)
```
If you'd like to see a visual example of each badges available, you can simply navigate to the service's detail page.


### Response time
![Response time 1h](https://status.twinnation.org/api/v1/services/core_website-external/response-times/1h/badge.svg)
![Response time 24h](https://status.twinnation.org/api/v1/services/core_website-external/response-times/24h/badge.svg)
![Response time 7d](https://status.twinnation.org/api/v1/services/core_website-external/response-times/7d/badge.svg)

The endpoint to generate a badge is the following:
```
/api/v1/services/{key}/response-times/{duration}/badge.svg
```
Where:
- `{duration}` is `7d`, `24h` or `1h`
- `{key}` has the pattern `<GROUP_NAME>_<SERVICE_NAME>` in which both variables have ` `, `/`, `_`, `,` and `.` replaced by `-`.


### API
Gatus provides a simple read-only API which can be queried in order to programmatically determine service status and history.

All services are available via a GET request to the following endpoint:
```
/api/v1/services/statuses
````
Example: https://status.twinnation.org/api/v1/services/statuses

Specific services can also be queried by using the following pattern:
```
/api/v1/services/{group}_{service}/statuses
```
Example: https://status.twinnation.org/api/v1/services/core_website-home/statuses

Gzip compression will be used if the `Accept-Encoding` HTTP header contains `gzip`.

The API will return a JSON payload with the `Content-Type` response header set to `application/json`. 
No such header is required to query the API.


### High level design overview
![Gatus diagram](.github/assets/gatus-diagram.png)


## Sponsors
You can find the full list of sponsors [here](https://github.com/sponsors/TwinProduction).

[<img src="https://github.com/math280h.png" width="50" />](https://github.com/math280h)
[<img src="https://github.com/pyroscope-io.png" width="50" />](https://github.com/pyroscope-io)
>>>>>>> d6b4c239
<|MERGE_RESOLUTION|>--- conflicted
+++ resolved
@@ -1,4 +1,3 @@
-<<<<<<< HEAD
 ![Gatus](.github/assets/logo-with-name.png)
 
 ![build](https://github.com/TwinProduction/gatus/workflows/build/badge.svg?branch=master)
@@ -1124,1131 +1123,4 @@
 You can find the full list of sponsors [here](https://github.com/sponsors/TwinProduction).
 
 [<img src="https://github.com/math280h.png" width="50" />](https://github.com/math280h)
-[<img src="https://github.com/pyroscope-io.png" width="50" />](https://github.com/pyroscope-io)
-=======
-![Gatus](.github/assets/logo-with-name.png)
-
-![build](https://github.com/TwinProduction/gatus/workflows/build/badge.svg?branch=master)
-[![Go Report Card](https://goreportcard.com/badge/github.com/TwinProduction/gatus?)](https://goreportcard.com/report/github.com/TwinProduction/gatus)
-[![codecov](https://codecov.io/gh/TwinProduction/gatus/branch/master/graph/badge.svg)](https://codecov.io/gh/TwinProduction/gatus)
-[![Go version](https://img.shields.io/github/go-mod/go-version/TwinProduction/gatus.svg)](https://github.com/TwinProduction/gatus)
-[![Docker pulls](https://img.shields.io/docker/pulls/twinproduction/gatus.svg)](https://cloud.docker.com/repository/docker/twinproduction/gatus)
-[![Join Discord server](https://img.shields.io/discord/442432928614449155.svg?label=&logo=discord&logoColor=ffffff&color=7389D8&labelColor=6A7EC2)](https://discord.gg/TDfjeHmXDQ)
-[![Follow TwinProduction](https://img.shields.io/github/followers/TwinProduction?label=Follow&style=social)](https://github.com/TwinProduction)
-
-Gatus is a health dashboard that gives you the ability to monitor your services using HTTP, ICMP, TCP, and even DNS
-queries as well as evaluate the result of said queries by using a list of conditions on values like the status code,
-the response time, the certificate expiration, the body and many others. The icing on top is that each of these health
-checks can be paired with alerting via Slack, PagerDuty, Discord and even Twilio.
-
-I personally deploy it in my Kubernetes cluster and let it monitor the status of my
-core applications: https://status.twinnation.org/
-
-<details>
-  <summary><b>Quick start</b></summary>
-
-```
-docker run -p 8080:8080 --name gatus twinproduction/gatus
-```
-For more details, see [Usage](#usage)
-</details>
-
-
-## Table of Contents
-- [Why Gatus?](#why-gatus)
-- [Features](#features)
-- [Usage](#usage)
-- [Configuration](#configuration)
-  - [Conditions](#conditions)
-    - [Placeholders](#placeholders)
-    - [Functions](#functions)
-  - [Storage](#storage)
-  - [Client configuration](#client-configuration)
-  - [Alerting](#alerting)
-    - [Configuring Discord alerts](#configuring-discord-alerts)
-    - [Configuring Mattermost alerts](#configuring-mattermost-alerts)
-    - [Configuring Messagebird alerts](#configuring-messagebird-alerts)
-    - [Configuring PagerDuty alerts](#configuring-pagerduty-alerts)
-    - [Configuring Slack alerts](#configuring-slack-alerts)
-    - [Configuring Teams alerts](#configuring-teams-alerts)
-    - [Configuring Telegram alerts](#configuring-telegram-alerts)
-    - [Configuring Twilio alerts](#configuring-twilio-alerts)
-    - [Configuring custom alerts](#configuring-custom-alerts)
-    - [Setting a default alert](#setting-a-default-alert)
-- [Deployment](#deployment)
-  - [Docker](#docker)
-  - [Helm Chart](#helm-chart)
-  - [Terraform](#terraform)
-- [Running the tests](#running-the-tests)
-- [Using in Production](#using-in-production)
-- [FAQ](#faq)
-  - [Sending a GraphQL request](#sending-a-graphql-request)
-  - [Recommended interval](#recommended-interval)
-  - [Default timeouts](#default-timeouts)
-  - [Monitoring a TCP service](#monitoring-a-tcp-service)
-  - [Monitoring a service using ICMP](#monitoring-a-service-using-icmp)
-  - [Monitoring a service using DNS queries](#monitoring-a-service-using-dns-queries)
-  - [Monitoring a service using STARTTLS](#monitoring-a-service-using-starttls)
-  - [Basic authentication](#basic-authentication)
-  - [disable-monitoring-lock](#disable-monitoring-lock)
-  - [Reloading configuration on the fly](#reloading-configuration-on-the-fly)
-  - [Service groups](#service-groups)
-  - [Exposing Gatus on a custom port](#exposing-gatus-on-a-custom-port)
-  - [Badges](#badges)
-    - [Uptime](#uptime)
-    - [Response time](#response-time)
-  - [API](#api)
-  - [High level design overview](#high-level-design-overview)
-- [Sponsors](#sponsors)
-
-## Why Gatus?
-Before getting into the specifics, I want to address the most common question:
-> Why would I use Gatus when I can just use Prometheus’ Alertmanager, Cloudwatch or even Splunk?
-
-Neither of these can tell you that there’s a problem if there are no clients actively calling the endpoint.
-In other words, it's because monitoring metrics mostly rely on existing traffic, which effectively means that unless
-your clients are already experiencing a problem, you won't be notified.
-
-Gatus, on the other hand, allows you to configure health checks for each of your features, which in turn allows it to
-monitor these features and potentially alert you before any clients are impacted.
-
-A sign you may want to look into Gatus is by simply asking yourself whether you'd receive an alert if your load balancer
-was to go down right now. Will any of your existing alerts by triggered? Your metrics won’t report an increase in errors
-if there’s no traffic that makes it to your applications. This puts you in a situation where your clients are the ones
-that will notify you about the degradation of your services rather than you reassuring them that you're working on
-fixing the issue before they even know about it.
-
-
-## Features
-![Gatus dark mode](.github/assets/dark-mode.png)
-
-The main features of Gatus are:
-- **Highly flexible health check conditions**: While checking the response status may be enough for some use cases, Gatus goes much further and allows you to add conditions on the response time, the response body and even the IP address.
-- **Ability to use Gatus for user acceptance tests**: Thanks to the point above, you can leverage this application to create automated user acceptance tests.
-- **Very easy to configure**: Not only is the configuration designed to be as readable as possible, it's also extremely easy to add a new service or a new endpoint to monitor.
-- **Alerting**: While having a pretty visual dashboard is useful to keep track of the state of your application(s), you probably don't want to stare at it all day. Thus, notifications via Slack, Mattermost, Messagebird, PagerDuty, Twilio and Teams are supported out of the box with the ability to configure a custom alerting provider for any needs you might have, whether it be a different provider or a custom application that manages automated rollbacks.
-- **Metrics**
-- **Low resource consumption**: As with most Go applications, the resource footprint that this application requires is negligibly small.
-- **[Badges](#badges)**: ![Uptime 7d](https://status.twinnation.org/api/v1/services/core_website-external/uptimes/7d/badge.svg) ![Response time 24h](https://status.twinnation.org/api/v1/services/core_website-external/response-times/24h/badge.svg)
-
-
-## Usage
-By default, the configuration file is expected to be at `config/config.yaml`.
-
-You can specify a custom path by setting the `GATUS_CONFIG_FILE` environment variable.
-
-Here's a simple example:
-
-```yaml
-metrics: true         # Whether to expose metrics at /metrics
-services:
-  - name: twinnation  # Name of your service, can be anything
-    url: "https://twinnation.org/health"
-    interval: 30s     # Duration to wait between every status check (default: 60s)
-    conditions:
-      - "[STATUS] == 200"         # Status must be 200
-      - "[BODY].status == UP"     # The json path "$.status" must be equal to UP
-      - "[RESPONSE_TIME] < 300"   # Response time must be under 300ms
-  - name: example
-    url: "https://example.org/"
-    interval: 5m
-    conditions:
-      - "[STATUS] == 200"
-```
-
-This example would look like this:
-
-![Simple example](.github/assets/example.png)
-
-Note that you can also use environment variables in the configuration file (e.g. `$DOMAIN`, `${DOMAIN}`)
-
-If you want to test it locally, see [Docker](#docker).
-
-
-## Configuration
-| Parameter                                | Description                                                                   | Default        |
-|:---------------------------------------- |:----------------------------------------------------------------------------- |:-------------- |
-| `debug`                                  | Whether to enable debug logs.                                                 | `false`        |
-| `metrics`                                | Whether to expose metrics at /metrics.                                        | `false`        |
-| `storage`                                | [Storage configuration](#storage)                               | `{}`           |
-| `services`                               | List of services to monitor.                                                  | Required `[]`  |
-| `services[].name`                        | Name of the service. Can be anything.                                         | Required `""`  |
-| `services[].group`                       | Group name. Used to group multiple services together on the dashboard. <br />See [Service groups](#service-groups). | `""`           |
-| `services[].url`                         | URL to send the request to.                                                   | Required `""`  |
-| `services[].method`                      | Request method.                                                               | `GET`          |
-| `services[].conditions`                  | Conditions used to determine the health of the service. <br />See [Conditions](#conditions). | `[]`           |
-| `services[].interval`                    | Duration to wait between every status check.                                  | `60s`          |
-| `services[].graphql`                     | Whether to wrap the body in a query param (`{"query":"$body"}`).              | `false`        |
-| `services[].body`                        | Request body.                                                                 | `""`           |
-| `services[].headers`                     | Request headers.                                                              | `{}`           |
-| `services[].dns`                         | Configuration for a service of type DNS. <br />See [Monitoring a service using DNS queries](#monitoring-a-service-using-dns-queries). | `""`           |
-| `services[].dns.query-type`              | Query type for DNS service.                                                   | `""`           |
-| `services[].dns.query-name`              | Query name for DNS service.                                                   | `""`           |
-| `services[].alerts[].type`               | Type of alert. <br />Valid types: `slack`, `discord`, `pagerduty`, `twilio`, `mattermost`, `messagebird`, `teams` `custom`. | Required `""`  |
-| `services[].alerts[].enabled`            | Whether to enable the alert.                                                  | `false`        |
-| `services[].alerts[].failure-threshold`  | Number of failures in a row needed before triggering the alert.               | `3`            |
-| `services[].alerts[].success-threshold`  | Number of successes in a row before an ongoing incident is marked as resolved. | `2`           |
-| `services[].alerts[].send-on-resolved`   | Whether to send a notification once a triggered alert is marked as resolved.  | `false`        |
-| `services[].alerts[].description`        | Description of the alert. Will be included in the alert sent.                 | `""`           |
-| `services[].client`                      | [Client configuration](#client-configuration).                                | `{}`          |
-| `services[].ui`                          | UI configuration at the service level.                                        | `{}`           |
-| `services[].ui.hide-hostname`            | Whether to include the hostname in the result.                                | `false`        |
-| `services[].ui.dont-resolve-failed-conditions` | Whether to resolve failed conditions for the UI.                        | `false`        |
-| `alerting`                               | [Alerting configuration](#alerting).                                          | `{}`           |
-| `security`                               | Security configuration.                                                       | `{}`           |
-| `security.basic`                         | Basic authentication security configuration.                                  | `{}`           |
-| `security.basic.username`                | Username for Basic authentication.                                            | Required `""`  |
-| `security.basic.password-sha512`         | Password's SHA512 hash for Basic authentication.                              | Required `""`  |
-| `disable-monitoring-lock`                | Whether to [disable the monitoring lock](#disable-monitoring-lock).           | `false`        |
-| `skip-invalid-config-update`             | Whether to ignore invalid configuration update. <br />See [Reloading configuration on the fly](#reloading-configuration-on-the-fly). | `false` |
-| `web`                                    | Web configuration.                                                            | `{}`           |
-| `web.address`                            | Address to listen on.                                                         | `0.0.0.0`      |
-| `web.port`                               | Port to listen on.                                                            | `8080`         |
-| `ui`                                     | UI configuration.                                                             | `{}`           |
-| `ui.title`                               | Title of the page.                                                            | `Health Dashboard ǀ Gatus`      |
-| `ui.logo`                                | URL to the logo to display                                                    | `""`         |
-
-
-### Conditions
-Here are some examples of conditions you can use:
-
-| Condition                    | Description                                             | Passing values             | Failing values |
-|:-----------------------------|:------------------------------------------------------- |:-------------------------- | -------------- |
-| `[STATUS] == 200`            | Status must be equal to 200                             | 200                        | 201, 404, ...  |
-| `[STATUS] < 300`             | Status must lower than 300                              | 200, 201, 299              | 301, 302, ...  |
-| `[STATUS] <= 299`            | Status must be less than or equal to 299                | 200, 201, 299              | 301, 302, ...  |
-| `[STATUS] > 400`             | Status must be greater than 400                         | 401, 402, 403, 404         | 400, 200, ...  |
-| `[STATUS] == any(200, 429)`  | Status must be either 200 or 429                        | 200, 429                   | 201, 400, ...  |
-| `[CONNECTED] == true`        | Connection to host must've been successful              | true, false                |  |
-| `[RESPONSE_TIME] < 500`      | Response time must be below 500ms                       | 100ms, 200ms, 300ms        | 500ms, 501ms   |
-| `[IP] == 127.0.0.1`          | Target IP must be 127.0.0.1                             | 127.0.0.1                  | 0.0.0.0        |
-| `[BODY] == 1`                | The body must be equal to 1                             | 1                          | `{}`, `2`, ... |
-| `[BODY].user.name == john`   | JSONPath value of `$.user.name` is equal to `john`      | `{"user":{"name":"john"}}` |  |
-| `[BODY].data[0].id == 1`     | JSONPath value of `$.data[0].id` is equal to 1          | `{"data":[{"id":1}]}`      |  |
-| `[BODY].age == [BODY].id`    | JSONPath value of `$.age` is equal JSONPath `$.id`      | `{"age":1,"id":1}`         |  |
-| `len([BODY].data) < 5`       | Array at JSONPath `$.data` has less than 5 elements     | `{"data":[{"id":1}]}`      |  |
-| `len([BODY].name) == 8`      | String at JSONPath `$.name` has a length of 8           | `{"name":"john.doe"}`      | `{"name":"bob"}` |
-| `has([BODY].errors) == false` | JSONPath `$.errors` does not exist                     | `{"name":"john.doe"}`      | `{"errors":[]}` |
-| `has([BODY].users) == true`  | JSONPath `$.users` exists                               | `{"users":[]}`             | `{}` |
-| `[BODY].name == pat(john*)`  | String at JSONPath `$.name` matches pattern `john*`     | `{"name":"john.doe"}`      | `{"name":"bob"}` |
-| `[BODY].id == any(1, 2)`     | Value at JSONPath `$.id` is equal to `1` or `2`         | 1, 2                       | 3, 4, 5 |
-| `[CERTIFICATE_EXPIRATION] > 48h` | Certificate expiration is more than 48h away        | 49h, 50h, 123h             | 1h, 24h, ... |
-
-
-#### Placeholders
-| Placeholder                | Description                                                     | Example of resolved value |
-|:-------------------------- |:--------------------------------------------------------------- |:------------------------- |
-| `[STATUS]`                 | Resolves into the HTTP status of the request                    | 404
-| `[RESPONSE_TIME]`          | Resolves into the response time the request took, in ms         | 10
-| `[IP]`                     | Resolves into the IP of the target host                         | 192.168.0.232
-| `[BODY]`                   | Resolves into the response body. Supports JSONPath.             | `{"name":"john.doe"}`
-| `[CONNECTED]`              | Resolves into whether a connection could be established         | `true`
-| `[CERTIFICATE_EXPIRATION]` | Resolves into the duration before certificate expiration        | `24h`, `48h`, 0 (if not using HTTPS)
-| `[DNS_RCODE]`              | Resolves into the DNS status of the response                    | NOERROR
-
-
-#### Functions
-| Function   | Description                                                                                                      | Example                    |
-|:-----------|:---------------------------------------------------------------------------------------------------------------- |:-------------------------- |
-| `len`      | Returns the length of the object/slice. Works only with the `[BODY]` placeholder.                                | `len([BODY].username) > 8`
-| `has`      | Returns `true` or `false` based on whether a given path is valid. Works only with the `[BODY]` placeholder.      | `has([BODY].errors) == false`
-| `pat`      | Specifies that the string passed as parameter should be evaluated as a pattern. Works only with `==` and `!=`.   | `[IP] == pat(192.168.*)`
-| `any`      | Specifies that any one of the values passed as parameters is a valid value. Works only with `==` and `!=`.       | `[BODY].ip == any(127.0.0.1, ::1)`
-
-**NOTE**: Use `pat` only when you need to. `[STATUS] == pat(2*)` is a lot more expensive than `[STATUS] < 300`.
-
-
-### Storage
-| Parameter          | Description                                                                            | Default        |
-|:------------------ |:-------------------------------------------------------------------------------------- |:-------------- |
-| `storage`          | Storage configuration                                                                  | `{}`           |
-| `storage.file`     | Path to persist the data in. If the type is `memory`, data is persisted on interval.   | `""`           |
-| `storage.type`     | Type of storage. Valid types: `memory`, `sqlite`, `postgres` (ALPHA).                  | `"memory"`     |
-
-- If `storage.type` is `memory` (default) and `storage.file` is set to a non-blank value.
-  Furthermore, the data is periodically persisted, but everything remains in memory.
-- If `storage.type` is `sqlite`, `storage.file` must not be blank:
-```yaml
-storage:
-  type: sqlite
-  file: data.db
-```
-See [examples/docker-compose-sqlite-storage](examples/docker-compose-sqlite-storage) for an example.
-
-- If `storage.type` is `postgres`, `storage.file` must be the connection URL:
-```yaml
-storage:
-  type: postgres
-  file: "postgres://user:password@127.0.0.1:5432/gatus?sslmode=disable"
-```
-See [examples/docker-compose-postgres-storage](examples/docker-compose-postgres-storage) for an example.
-
-
-### Client configuration
-In order to support a wide range of environments, each monitored service has a unique configuration for 
-the client used to send the request.
-
-| Parameter                | Description                                                                   | Default        |
-|:-------------------------|:----------------------------------------------------------------------------- |:-------------- |
-| `client.insecure`        | Whether to skip verifying the server's certificate chain and host name.       | `false`        |
-| `client.ignore-redirect` | Whether to ignore redirects (true) or follow them (false, default).           | `false`        |
-| `client.timeout`         | Duration before timing out.                                                   | `10s`          |
-
-Note that some of these parameters are ignored based on the type of service. For instance, there's no certificate involved
-in ICMP requests (ping), therefore, setting `client.insecure` to `true` for a service of that type will not do anything.
-
-This default configuration is as follows:
-```yaml
-client:
-  insecure: false
-  ignore-redirect: false
-  timeout: 10s
-```
-Note that this configuration is only available under `services[]`, `alerting.mattermost` and `alerting.custom`.
-
-Here's an example with the client configuration under `service[]`:
-```yaml
-services:
-  - name: twinnation
-    url: "https://twinnation.org/health"
-    client:
-      insecure: false
-      ignore-redirect: false
-      timeout: 10s
-    conditions:
-      - "[STATUS] == 200"
-```
-
-
-### Alerting
-Gatus supports multiple alerting providers, such as Slack and PagerDuty, and supports different alerts for each
-individual services with configurable descriptions and thresholds.
-
-Note that if an alerting provider is not properly configured, all alerts configured with the provider's type will be
-ignored.
-
-| Parameter              | Description                                                                                                            | Default        |
-|:-----------------------|:---------------------------------------------------------------------------------------------------------------------- |:-------|
-| `alerting.discord`     | Configuration for alerts of type `discord`. <br />See [Configuring Discord alerts](#configuring-discord-alerts).             | `{}`   |
-| `alerting.mattermost`  | Configuration for alerts of type `mattermost`. <br />See [Configuring Mattermost alerts](#configuring-mattermost-alerts).   | `{}`   |
-| `alerting.messagebird` | Configuration for alerts of type `messagebird`. <br />See [Configuring Messagebird alerts](#configuring-messagebird-alerts). | `{}`   |
-| `alerting.pagerduty`   | Configuration for alerts of type `pagerduty`. <br />See [Configuring PagerDuty alerts](#configuring-pagerduty-alerts).       | `{}`   |
-| `alerting.slack`       | Configuration for alerts of type `slack`. <br />See [Configuring Slack alerts](#configuring-slack-alerts).                   | `{}`   |
-| `alerting.teams`       | Configuration for alerts of type `teams`. <br />See [Configuring Teams alerts](#configuring-teams-alerts).                   | `{}`   |
-| `alerting.telegram`    | Configuration for alerts of type `telegram`. <br />See [Configuring Telegram alerts](#configuring-telegram-alerts).          | `{}`   |
-| `alerting.twilio`      | Settings for alerts of type `twilio`. <br />See [Configuring Twilio alerts](#configuring-twilio-alerts).                     | `{}`   |
-| `alerting.custom`      | Configuration for custom actions on failure or alerts. <br />See [Configuring Custom alerts](#configuring-custom-alerts).    | `{}`   |
-
-
-#### Configuring Discord alerts
-| Parameter                                | Description                                  | Default        |
-|:---------------------------------------- |:-------------------------------------------- |:-------------- |
-| `alerting.discord`                       | Configuration for alerts of type `discord`   | `{}`           |
-| `alerting.discord.webhook-url`           | Discord Webhook URL                          | Required `""`  |
-| `alerting.discord.default-alert`         | Default alert configuration. <br />See [Setting a default alert](#setting-a-default-alert) | N/A       |
-
-```yaml
-alerting:
-  discord: 
-    webhook-url: "https://discord.com/api/webhooks/**********/**********"
-
-services:
-  - name: twinnation
-    url: "https://twinnation.org/health"
-    interval: 30s
-    conditions:
-      - "[STATUS] == 200"
-      - "[BODY].status == UP"
-      - "[RESPONSE_TIME] < 300"
-    alerts:
-      - type: discord
-        enabled: true
-        description: "healthcheck failed"
-        send-on-resolved: true
-```
-
-
-#### Configuring Mattermost alerts
-| Parameter                           | Description                                                                                 | Default        |
-|:----------------------------------- |:------------------------------------------------------------------------------------------- |:-------------- |
-| `alerting.mattermost`               | Configuration for alerts of type `mattermost`                                               | `{}`           |
-| `alerting.mattermost.webhook-url`   | Mattermost Webhook URL                                                                      | Required `""`  |
-| `alerting.mattermost.client`        | Client configuration. <br />See [Client configuration](#client-configuration).              | `{}`           |
-| `alerting.mattermost.default-alert` | Default alert configuration. <br />See [Setting a default alert](#setting-a-default-alert). | N/A            |
-
-```yaml
-alerting:
-  mattermost: 
-    webhook-url: "http://**********/hooks/**********"
-    client:
-      insecure: true
-
-services:
-  - name: twinnation
-    url: "https://twinnation.org/health"
-    interval: 30s
-    conditions:
-      - "[STATUS] == 200"
-      - "[BODY].status == UP"
-      - "[RESPONSE_TIME] < 300"
-    alerts:
-      - type: mattermost
-        enabled: true
-        description: "healthcheck failed"
-        send-on-resolved: true
-```
-
-Here's an example of what the notifications look like:
-
-![Mattermost notifications](.github/assets/mattermost-alerts.png)
-
-
-#### Configuring Messagebird alerts
-| Parameter                            | Description                                                                   | Default        |
-|:-------------------------------------|:----------------------------------------------------------------------------- |:-------------- |
-| `alerting.messagebird`               | Settings for alerts of type `messagebird`                                     | `{}`           |
-| `alerting.messagebird.access-key`    | Messagebird access key                                                        | Required `""`  |
-| `alerting.messagebird.originator`    | The sender of the message                                                     | Required `""`  |
-| `alerting.messagebird.recipients`    | The recipients of the message                                                 | Required `""`  |
-| `alerting.messagebird.default-alert` | Default alert configuration. <br />See [Setting a default alert](#setting-a-default-alert) | N/A       |
-
-Example of sending **SMS** text message alert using Messagebird:
-```yaml
-alerting:
-  messagebird:
-    access-key: "..."
-    originator: "31619191918"
-    recipients: "31619191919,31619191920"
-services:
-  - name: twinnation
-    interval: 30s
-    url: "https://twinnation.org/health"
-    conditions:
-      - "[STATUS] == 200"
-      - "[BODY].status == UP"
-      - "[RESPONSE_TIME] < 300"
-    alerts:
-      - type: messagebird
-        enabled: true
-        failure-threshold: 3
-        send-on-resolved: true
-        description: "healthcheck failed"
-```
-
-
-#### Configuring PagerDuty alerts
-| Parameter                                | Description                                                                   | Default        |
-|:---------------------------------------- |:----------------------------------------------------------------------------- |:-------------- |
-| `alerting.pagerduty`                     | Configuration for alerts of type `pagerduty`                                  | `{}`           |
-| `alerting.pagerduty.integration-key`     | PagerDuty Events API v2 integration key.                                      | Required `""`  |
-| `alerting.pagerduty.default-alert`       | Default alert configuration. <br />See [Setting a default alert](#setting-a-default-alert) | N/A       |
-
-It is highly recommended to set `services[].alerts[].send-on-resolved` to `true` for alerts
-of type `pagerduty`, because unlike other alerts, the operation resulting from setting said
-parameter to `true` will not create another incident, but mark the incident as resolved on
-PagerDuty instead.
-
-```yaml
-alerting:
-  pagerduty: 
-    integration-key: "********************************"
-
-services:
-  - name: twinnation
-    url: "https://twinnation.org/health"
-    interval: 30s
-    conditions:
-      - "[STATUS] == 200"
-      - "[BODY].status == UP"
-      - "[RESPONSE_TIME] < 300"
-    alerts:
-      - type: pagerduty
-        enabled: true
-        failure-threshold: 3
-        success-threshold: 5
-        send-on-resolved: true
-        description: "healthcheck failed"
-```
-
-
-#### Configuring Slack alerts
-| Parameter                        | Description                                                                   | Default        |
-|:-------------------------------- |:----------------------------------------------------------------------------- |:-------------- |
-| `alerting.slack`                 | Configuration for alerts of type `slack`                                      | `{}`           |
-| `alerting.slack.webhook-url`     | Slack Webhook URL                                                             | Required `""`  |
-| `alerting.slack.default-alert`   | Default alert configuration. <br />See [Setting a default alert](#setting-a-default-alert) | N/A       |
-
-```yaml
-alerting:
-  slack: 
-    webhook-url: "https://hooks.slack.com/services/**********/**********/**********"
-
-services:
-  - name: twinnation
-    url: "https://twinnation.org/health"
-    interval: 30s
-    conditions:
-      - "[STATUS] == 200"
-      - "[BODY].status == UP"
-      - "[RESPONSE_TIME] < 300"
-    alerts:
-      - type: slack
-        enabled: true
-        description: "healthcheck failed 3 times in a row"
-        send-on-resolved: true
-      - type: slack
-        enabled: true
-        failure-threshold: 5
-        description: "healthcheck failed 5 times in a row"
-        send-on-resolved: true
-```
-
-Here's an example of what the notifications look like:
-
-![Slack notifications](.github/assets/slack-alerts.png)
-
-
-#### Configuring Teams alerts
-| Parameter                        | Description                                                                   | Default        |
-|:-------------------------------- |:----------------------------------------------------------------------------- |:-------------- |
-| `alerting.teams`                 | Configuration for alerts of type `teams`                                      | `{}`           |
-| `alerting.teams.webhook-url`     | Teams Webhook URL                                                             | Required `""`  |
-| `alerting.teams.default-alert`   | Default alert configuration. <br />See [Setting a default alert](#setting-a-default-alert) | N/A       |
-
-```yaml
-alerting:
-  teams:
-    webhook-url: "https://********.webhook.office.com/webhookb2/************"
-
-services:
-  - name: twinnation
-    url: "https://twinnation.org/health"
-    interval: 30s
-    conditions:
-      - "[STATUS] == 200"
-      - "[BODY].status == UP"
-      - "[RESPONSE_TIME] < 300"
-    alerts:
-      - type: teams
-        enabled: true
-        description: "healthcheck failed"
-        send-on-resolved: true
-```
-
-Here's an example of what the notifications look like:
-
-![Teams notifications](.github/assets/teams-alerts.png)
-
-#### Configuring Telegram alerts
-| Parameter                           | Description                                                                   | Default        |
-|:----------------------------------- |:----------------------------------------------------------------------------- |:-------------- |
-| `alerting.telegram`                 | Configuration for alerts of type `telegram`                                   | `{}`           |
-| `alerting.telegram.token`           | Telegram Bot Token                                                            | Required `""`  |
-| `alerting.telegram.id`              | Telegram User ID                                                              | Required `""`  |
-| `alerting.telegram.default-alert`   | Default alert configuration. <br />See [Setting a default alert](#setting-a-default-alert) | N/A       |
-
-```yaml
-alerting:
-  telegram: 
-    token: "123456:ABC-DEF1234ghIkl-zyx57W2v1u123ew11"
-    id: "0123456789"
-
-services:
-  - name: twinnation
-    url: "https://twinnation.org/health"
-    interval: 30s
-    conditions:
-      - "[STATUS] == 200"
-      - "[BODY].status == UP"
-    alerts:
-      - type: telegram
-        enabled: true
-        send-on-resolved: true
-```
-
-Here's an example of what the notifications look like:
-
-![Telegram notifications](.github/assets/telegram-alerts.png)
-
-
-#### Configuring Twilio alerts
-| Parameter                         | Description                                                                   | Default        |
-|:--------------------------------- |:----------------------------------------------------------------------------- |:-------------- |
-| `alerting.twilio`                 | Settings for alerts of type `twilio`                                          | `{}`           |
-| `alerting.twilio.sid`             | Twilio account SID                                                            | Required `""`  |
-| `alerting.twilio.token`           | Twilio auth token                                                             | Required `""`  |
-| `alerting.twilio.from`            | Number to send Twilio alerts from                                             | Required `""`  |
-| `alerting.twilio.to`              | Number to send twilio alerts to                                               | Required `""`  |
-| `alerting.twilio.default-alert`   | Default alert configuration. <br />See [Setting a default alert](#setting-a-default-alert) | N/A       |
-
-```yaml
-alerting:
-  twilio:
-    sid: "..."
-    token: "..."
-    from: "+1-234-567-8901"
-    to: "+1-234-567-8901"
-
-services:
-  - name: twinnation
-    interval: 30s
-    url: "https://twinnation.org/health"
-    conditions:
-      - "[STATUS] == 200"
-      - "[BODY].status == UP"
-      - "[RESPONSE_TIME] < 300"
-    alerts:
-      - type: twilio
-        enabled: true
-        failure-threshold: 5
-        send-on-resolved: true
-        description: "healthcheck failed"
-```
-
-
-#### Configuring custom alerts
-| Parameter                         | Description                                                                   | Default        |
-|:----------------------------------|:----------------------------------------------------------------------------- |:-------------- |
-| `alerting.custom`                 | Configuration for custom actions on failure or alerts                         | `{}`           |
-| `alerting.custom.url`             | Custom alerting request url                                                   | Required `""`  |
-| `alerting.custom.method`          | Request method                                                                | `GET`          |
-| `alerting.custom.body`            | Custom alerting request body.                                                 | `""`           |
-| `alerting.custom.headers`         | Custom alerting request headers                                               | `{}`           |
-| `alerting.custom.client`          | Client configuration. <br />See [Client configuration](#client-configuration).      | `{}`           |
-| `alerting.custom.default-alert`   | Default alert configuration. <br />See [Setting a default alert](#setting-a-default-alert) | N/A       |
-
-While they're called alerts, you can use this feature to call anything. 
-
-For instance, you could automate rollbacks by having an application that keeps tracks of new deployments, and by 
-leveraging Gatus, you could have Gatus call that application endpoint when a service starts failing. Your application
-would then check if the service that started failing was recently deployed, and if it was, then automatically 
-roll it back.
-
-The placeholders `[ALERT_DESCRIPTION]` and `[SERVICE_NAME]` are automatically substituted for the alert description and
-the service name. These placeholders can be used in the body (`alerting.custom.body`) and in the url (`alerting.custom.url`).
-
-If you have an alert using the `custom` provider with `send-on-resolved` set to `true`, you can use the
-`[ALERT_TRIGGERED_OR_RESOLVED]` placeholder to differentiate the notifications. 
-The aforementioned placeholder will be replaced by `TRIGGERED` or `RESOLVED` accordingly, though it can be modified
-(details at the end of this section).
-
-For all intents and purpose, we'll configure the custom alert with a Slack webhook, but you can call anything you want.
-```yaml
-alerting:
-  custom:
-    url: "https://hooks.slack.com/services/**********/**********/**********"
-    method: "POST"
-    body: |
-      {
-        "text": "[ALERT_TRIGGERED_OR_RESOLVED]: [SERVICE_NAME] - [ALERT_DESCRIPTION]"
-      }
-services:
-  - name: twinnation
-    url: "https://twinnation.org/health"
-    interval: 30s
-    conditions:
-      - "[STATUS] == 200"
-      - "[BODY].status == UP"
-      - "[RESPONSE_TIME] < 300"
-    alerts:
-      - type: custom
-        enabled: true
-        failure-threshold: 10
-        success-threshold: 3
-        send-on-resolved: true
-        description: "healthcheck failed"
-```
-
-Note that you can customize the resolved values for the `[ALERT_TRIGGERED_OR_RESOLVED]` placeholder like so:
-```yaml
-alerting:
-  custom:
-    placeholders:
-      ALERT_TRIGGERED_OR_RESOLVED:
-        TRIGGERED: "partial_outage"
-        RESOLVED: "operational"
-```
-As a result, the `[ALERT_TRIGGERED_OR_RESOLVED]` in the body of first example of this section would be replaced by 
-`partial_outage` when an alert is triggered and `operational` when an alert is resolved.
-
-
-#### Setting a default alert
-| Parameter                                     | Description                                                                   | Default |
-|:----------------------------------------------|:------------------------------------------------------------------------------|:--------|
-| `alerting.*.default-alert.enabled`            | Whether to enable the alert                                                   | N/A     |
-| `alerting.*.default-alert.failure-threshold`  | Number of failures in a row needed before triggering the alert                | N/A     |
-| `alerting.*.default-alert.success-threshold`  | Number of successes in a row before an ongoing incident is marked as resolved | N/A     |
-| `alerting.*.default-alert.send-on-resolved`   | Whether to send a notification once a triggered alert is marked as resolved   | N/A     |
-| `alerting.*.default-alert.description`        | Description of the alert. Will be included in the alert sent                  | N/A     |
-
-While you can specify the alert configuration directly in the service definition, it's tedious and may lead to a very
-long configuration file.
-
-To avoid such problem, you can use the `default-alert` parameter present in each provider configuration:
-```yaml
-alerting:
-  slack: 
-    webhook-url: "https://hooks.slack.com/services/**********/**********/**********"
-    default-alert:
-      enabled: true
-      description: "healthcheck failed"
-      send-on-resolved: true
-      failure-threshold: 5
-      success-threshold: 5
-```
-
-As a result, your service configuration looks a lot tidier:
-```yaml
-services:
-  - name: example
-    url: "https://example.org"
-    conditions:
-      - "[STATUS] == 200"
-    alerts:
-      - type: slack
-
-  - name: other-example
-    url: "https://example.com"
-    conditions:
-      - "[STATUS] == 200"
-    alerts:
-      - type: slack
-```
-
-It also allows you to do things like this:
-```yaml
-services:
-  - name: example
-    url: "https://example.org"
-    conditions:
-      - "[STATUS] == 200"
-    alerts:
-      - type: slack
-        failure-threshold: 5
-      - type: slack
-        failure-threshold: 10
-      - type: slack
-        failure-threshold: 15
-```
-
-Of course, you can also mix alert types:
-```yaml
-alerting:
-  slack:
-    webhook-url: "https://hooks.slack.com/services/**********/**********/**********"
-    default-alert:
-      enabled: true
-      failure-threshold: 3
-  pagerduty:
-    integration-key: "********************************"
-    default-alert:
-      enabled: true
-      failure-threshold: 5
-
-services:
-  - name: service-1
-    url: "https://example.org"
-    conditions:
-      - "[STATUS] == 200"
-    alerts:
-      - type: slack
-      - type: pagerduty
-
-  - name: service-2
-    url: "https://example.org"
-    conditions:
-      - "[STATUS] == 200"
-    alerts:
-      - type: slack
-      - type: pagerduty
-```
-
-
-## Deployment
-Many examples can be found in the [examples](examples) folder, but this section will focus on the most popular ways of deploying Gatus.
-
-
-### Docker
-To run Gatus locally with Docker:
-```
-docker run -p 8080:8080 --name gatus twinproduction/gatus
-```
-
-Other than using one of the examples provided in the `examples` folder, you can also try it out locally by 
-creating a configuration file, we'll call it `config.yaml` for this example, and running the following 
-command:
-```
-docker run -p 8080:8080 --mount type=bind,source="$(pwd)"/config.yaml,target=/config/config.yaml --name gatus twinproduction/gatus
-```
-
-If you're on Windows, replace `"$(pwd)"` by the absolute path to your current directory, e.g.:
-```
-docker run -p 8080:8080 --mount type=bind,source=C:/Users/Chris/Desktop/config.yaml,target=/config/config.yaml --name gatus twinproduction/gatus
-```
-
-To build the image locally:
-```
-docker build . -t twinproduction/gatus
-```
-
-
-### Helm Chart
-[Helm](https://helm.sh) must be installed to use the chart.
-Please refer to Helm's [documentation](https://helm.sh/docs/) to get started.
-
-Once Helm is set up properly, add the repository as follows:
-
-```console
-helm repo add gatus https://avakarev.github.io/gatus-chart
-```
-
-To get more details, please check chart's [configuration](https://github.com/avakarev/gatus-chart#configuration)
-and [helmfile example](https://github.com/avakarev/gatus-chart#helmfileyaml-example)
-
-
-### Terraform
-Gatus can be deployed on Terraform by using the following module: [terraform-kubernetes-gatus](https://github.com/TwinProduction/terraform-kubernetes-gatus).
-
-
-
-## Running the tests
-```
-go test ./... -mod vendor
-```
-
-
-## Using in Production
-See the [Deployment](#deployment) section.
-
-
-## FAQ
-### Sending a GraphQL request
-By setting `services[].graphql` to true, the body will automatically be wrapped by the standard GraphQL `query` parameter.
-
-For instance, the following configuration:
-```yaml
-services:
-  - name: filter-users-by-gender
-    url: http://localhost:8080/playground
-    method: POST
-    graphql: true
-    body: |
-      {
-        users(gender: "female") {
-          id
-          name
-          gender
-          avatar
-        }
-      }
-    conditions:
-      - "[STATUS] == 200"
-      - "[BODY].data.users[0].gender == female"
-```
-
-will send a `POST` request to `http://localhost:8080/playground` with the following body:
-```json
-{"query":"      {\n        users(gender: \"female\") {\n          id\n          name\n          gender\n          avatar\n        }\n      }"}
-```
-
-
-### Recommended interval
-> **NOTE**: This does not _really_ apply if `disable-monitoring-lock` is set to `true`, as the monitoring lock is what
-> tells Gatus to only evaluate one service at a time.
-
-To ensure that Gatus provides reliable and accurate results (i.e. response time), Gatus only evaluates one service at a time
-In other words, even if you have multiple services with the exact same interval, they will not execute at the same time.
-
-You can test this yourself by running Gatus with several services configured with a very short, unrealistic interval, 
-such as 1ms. You'll notice that the response time does not fluctuate - that is because while services are evaluated on
-different goroutines, there's a global lock that prevents multiple services from running at the same time.
-
-Unfortunately, there is a drawback. If you have a lot of services, including some that are very slow or prone to time out (the default
-timeout is 10s), then it means that for the entire duration of the request, no other services can be evaluated.
-
-**This does mean that Gatus will be unable to evaluate the health of other services**. 
-The interval does not include the duration of the request itself, which means that if a service has an interval of 30s 
-and the request takes 2s to complete, the timestamp between two evaluations will be 32s, not 30s. 
-
-While this does not prevent Gatus' from performing health checks on all other services, it may cause Gatus to be unable 
-to respect the configured interval, for instance:
-- Service A has an interval of 5s, and times out after 10s to complete 
-- Service B has an interval of 5s, and takes 1ms to complete
-- Service B will be unable to run every 5s, because service A's health evaluation takes longer than its interval
-
-To sum it up, while Gatus can really handle any interval you throw at it, you're better off having slow requests with 
-higher interval.
-
-As a rule of the thumb, I personally set interval for more complex health checks to `5m` (5 minutes) and 
-simple health checks used for alerting (PagerDuty/Twilio) to `30s`.
-
-
-### Default timeouts
-| Protocol | Timeout |
-|:-------- |:------- |
-| HTTP     | 10s
-| TCP      | 10s
-| ICMP     | 10s
-
-To modify the timeout, see [Client configuration](#client-configuration).
-
-
-### Monitoring a TCP service
-By prefixing `services[].url` with `tcp:\\`, you can monitor TCP services at a very basic level:
-
-```yaml
-services:
-  - name: redis
-    url: "tcp://127.0.0.1:6379"
-    interval: 30s
-    conditions:
-      - "[CONNECTED] == true"
-```
-
-Placeholders `[STATUS]` and `[BODY]` as well as the fields `services[].body`, `services[].insecure`, 
-`services[].headers`, `services[].method` and `services[].graphql` are not supported for TCP services.
-
-**NOTE**: `[CONNECTED] == true` does not guarantee that the service itself is healthy - it only guarantees that there's 
-something at the given address listening to the given port, and that a connection to that address was successfully 
-established.
-
-
-### Monitoring a service using ICMP
-By prefixing `services[].url` with `icmp:\\`, you can monitor services at a very basic level using ICMP, or more 
-commonly known as "ping" or "echo":
-
-```yaml
-services:
-  - name: ping-example
-    url: "icmp://example.com"
-    conditions:
-      - "[CONNECTED] == true"
-```
-
-Only the placeholders `[CONNECTED]`, `[IP]` and `[RESPONSE_TIME]` are supported for services of type ICMP.
-You can specify a domain prefixed by `icmp://`, or an IP address prefixed by `icmp://`.
-
-
-### Monitoring a service using DNS queries
-Defining a `dns` configuration in a service will automatically mark that service as a service of type DNS:
-```yaml
-services:
-  - name: example-dns-query
-    url: "8.8.8.8" # Address of the DNS server to use
-    interval: 30s
-    dns:
-      query-name: "example.com"
-      query-type: "A"
-    conditions:
-      - "[BODY] == 93.184.216.34"
-      - "[DNS_RCODE] == NOERROR"
-```
-
-There are two placeholders that can be used in the conditions for services of type DNS:
-- The placeholder `[BODY]` resolves to the output of the query. For instance, a query of type `A` would return an IPv4.
-- The placeholder `[DNS_RCODE]` resolves to the name associated to the response code returned by the query, such as 
-`NOERROR`, `FORMERR`, `SERVFAIL`, `NXDOMAIN`, etc.
-
-
-### Monitoring a service using STARTTLS
-If you have an email server that you want to ensure there are no problems with, monitoring it through STARTTLS 
-will serve as a good initial indicator:
-```yaml
-services:
-  - name: starttls-smtp-example
-    url: "starttls://smtp.gmail.com:587"
-    interval: 30m
-    conditions:
-      - "[CONNECTED] == true"
-      - "[CERTIFICATE_EXPIRATION] > 48h"
-```
-
-
-### Basic authentication
-You can require Basic authentication by leveraging the `security.basic` configuration:
-```yaml
-security:
-  basic:
-    username: "john.doe"
-    password-sha512: "6b97ed68d14eb3f1aa959ce5d49c7dc612e1eb1dafd73b1e705847483fd6a6c809f2ceb4e8df6ff9984c6298ff0285cace6614bf8daa9f0070101b6c89899e22"
-```
-
-The example above will require that you authenticate with the username `john.doe` as well as the password `hunter2`.
-
-
-### disable-monitoring-lock
-Setting `disable-monitoring-lock` to `true` means that multiple services could be monitored at the same time.
-
-While this behavior wouldn't generally be harmful, conditions using the `[RESPONSE_TIME]` placeholder could be impacted 
-by the evaluation of multiple services at the same time, therefore, the default value for this parameter is `false`.
-
-There are three main reasons why you might want to disable the monitoring lock:
-- You're using Gatus for load testing (each services are periodically evaluated on a different goroutine, so 
-technically, if you create 100 services with a 1 seconds interval, Gatus will send 100 requests per second)
-- You have a _lot_ of services to monitor
-- You want to test multiple services at very short interval (< 5s)
-
-
-### Reloading configuration on the fly
-For the sake on convenience, Gatus automatically reloads the configuration on the fly if the loaded configuration file
-is updated while Gatus is running.
-
-By default, the application will exit if the updating configuration is invalid, but you can configure
-Gatus to continue running if the configuration file is updated with an invalid configuration by
-setting `skip-invalid-config-update` to `true`.
-
-Keep in mind that it is in your best interest to ensure the validity of the configuration file after each update you
-apply to the configuration file while Gatus is running by looking at the log and making sure that you do not see the
-following message:
-```
-The configuration file was updated, but it is not valid. The old configuration will continue being used.
-```
-Failure to do so may result in Gatus being unable to start if the application is restarted for whatever reason.
-
-I recommend not setting `skip-invalid-config-update` to `true` to avoid a situation like this, but the choice is yours
-to make.
-
-**If you are not using a file storage**, updating the configuration while Gatus is running is effectively
-the same as restarting the application.
-
-**NOTE:** Updates may not be detected if the config file is bound instead of the config folder. See [#151](https://github.com/TwinProduction/gatus/issues/151).
-
-
-### Service groups
-Service groups are used for grouping multiple services together on the dashboard.
-
-```yaml
-services:
-  - name: frontend
-    group: core
-    url: "https://example.org/"
-    interval: 5m
-    conditions:
-      - "[STATUS] == 200"
-
-  - name: backend
-    group: core
-    url: "https://example.org/"
-    interval: 5m
-    conditions:
-      - "[STATUS] == 200"
-
-  - name: monitoring
-    group: internal
-    url: "https://example.org/"
-    interval: 5m
-    conditions:
-      - "[STATUS] == 200"
-
-  - name: nas
-    group: internal
-    url: "https://example.org/"
-    interval: 5m
-    conditions:
-      - "[STATUS] == 200"
-
-  - name: random service that isn't part of a group
-    url: "https://example.org/"
-    interval: 5m
-    conditions:
-      - "[STATUS] == 200"
-```
-
-The configuration above will result in a dashboard that looks like this:
-
-![Gatus Service Groups](.github/assets/service-groups.png)
-
-
-### Exposing Gatus on a custom port
-By default, Gatus is exposed on port `8080`, but you may specify a different port by setting the `web.port` parameter:
-```yaml
-web:
-  port: 8081
-```
-
-If you're using a PaaS like Heroku that doesn't let you set a custom port and exposes it through an environment
-variable instead, you can use that environment variable directly in the configuration file:
-```yaml
-web:
-  port: ${PORT}
-```
-
-### Badges
-### Uptime
-![Uptime 1h](https://status.twinnation.org/api/v1/services/core_website-external/uptimes/1h/badge.svg)
-![Uptime 24h](https://status.twinnation.org/api/v1/services/core_website-external/uptimes/24h/badge.svg)
-![Uptime 7d](https://status.twinnation.org/api/v1/services/core_website-external/uptimes/7d/badge.svg)
-
-Gatus can automatically generate a SVG badge for one of your monitored services.
-This allows you to put badges in your individual services' README or even create your own status page, if you 
-desire.
-
-The endpoint to generate a badge is the following:
-```
-/api/v1/services/{key}/uptimes/{duration}/badge.svg
-```
-Where:
-- `{duration}` is `7d`, `24h` or `1h`
-- `{key}` has the pattern `<GROUP_NAME>_<SERVICE_NAME>` in which both variables have ` `, `/`, `_`, `,` and `.` replaced by `-`.
-
-For instance, if you want the uptime during the last 24 hours from the service `frontend` in the group `core`, 
-the URL would look like this:
-```
-https://example.com/api/v1/services/core_frontend/uptimes/7d/badge.svg
-```
-If you want to display a service that is not part of a group, you must leave the group value empty:
-```
-https://example.com/api/v1/services/_frontend/uptimes/7d/badge.svg
-```
-Example:
-```
-![Uptime 24h](https://status.twinnation.org/api/v1/services/core_website-external/uptimes/24h/badge.svg)
-```
-If you'd like to see a visual example of each badges available, you can simply navigate to the service's detail page.
-
-
-### Response time
-![Response time 1h](https://status.twinnation.org/api/v1/services/core_website-external/response-times/1h/badge.svg)
-![Response time 24h](https://status.twinnation.org/api/v1/services/core_website-external/response-times/24h/badge.svg)
-![Response time 7d](https://status.twinnation.org/api/v1/services/core_website-external/response-times/7d/badge.svg)
-
-The endpoint to generate a badge is the following:
-```
-/api/v1/services/{key}/response-times/{duration}/badge.svg
-```
-Where:
-- `{duration}` is `7d`, `24h` or `1h`
-- `{key}` has the pattern `<GROUP_NAME>_<SERVICE_NAME>` in which both variables have ` `, `/`, `_`, `,` and `.` replaced by `-`.
-
-
-### API
-Gatus provides a simple read-only API which can be queried in order to programmatically determine service status and history.
-
-All services are available via a GET request to the following endpoint:
-```
-/api/v1/services/statuses
-````
-Example: https://status.twinnation.org/api/v1/services/statuses
-
-Specific services can also be queried by using the following pattern:
-```
-/api/v1/services/{group}_{service}/statuses
-```
-Example: https://status.twinnation.org/api/v1/services/core_website-home/statuses
-
-Gzip compression will be used if the `Accept-Encoding` HTTP header contains `gzip`.
-
-The API will return a JSON payload with the `Content-Type` response header set to `application/json`. 
-No such header is required to query the API.
-
-
-### High level design overview
-![Gatus diagram](.github/assets/gatus-diagram.png)
-
-
-## Sponsors
-You can find the full list of sponsors [here](https://github.com/sponsors/TwinProduction).
-
-[<img src="https://github.com/math280h.png" width="50" />](https://github.com/math280h)
-[<img src="https://github.com/pyroscope-io.png" width="50" />](https://github.com/pyroscope-io)
->>>>>>> d6b4c239
+[<img src="https://github.com/pyroscope-io.png" width="50" />](https://github.com/pyroscope-io)