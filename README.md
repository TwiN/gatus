--- conflicted
+++ resolved
@@ -300,8 +300,6 @@
 | `endpoints[].ui.dont-resolve-failed-conditions` | Whether to resolve failed conditions for the UI.                                                                                            | `false`                    |
 | `endpoints[].ui.badge.response-time`            | List of response time thresholds. Each time a threshold is reached, the badge has a different color.                                        | `[50, 200, 300, 500, 750]` |
 
-<<<<<<< HEAD
-=======
 You may use the following placeholders in the body (`endpoints[].body`):
 - `[ENDPOINT_NAME]` (resolved from `endpoints[].name`)
 - `[ENDPOINT_GROUP]` (resolved from `endpoints[].group`)
@@ -310,7 +308,6 @@
 - `[RANDOM_STRING_N]` (resolves to a random string of numbers and letters of length N)
 
 
->>>>>>> 6f9a2c7c
 ### External Endpoints
 
 Unlike regular endpoints, external endpoints are not monitored by Gatus, but they are instead pushed programmatically.
@@ -322,16 +319,6 @@
 - You can monitor services that are not supported by Gatus
 - You can implement your own monitoring system while using Gatus as the dashboard
 
-<<<<<<< HEAD
-| Parameter                      | Description                                                                                                            | Default       |
-| :----------------------------- | :--------------------------------------------------------------------------------------------------------------------- | :------------ |
-| `external-endpoints`           | List of endpoints to monitor.                                                                                          | `[]`          |
-| `external-endpoints[].enabled` | Whether to monitor the endpoint.                                                                                       | `true`        |
-| `external-endpoints[].name`    | Name of the endpoint. Can be anything.                                                                                 | Required `""` |
-| `external-endpoints[].group`   | Group name. Used to group multiple endpoints together on the dashboard. <br />See [Endpoint groups](#endpoint-groups). | `""`          |
-| `external-endpoints[].token`   | Bearer token required to push status to.                                                                               | Required `""` |
-| `external-endpoints[].alerts`  | List of all alerts for a given endpoint. <br />See [Alerting](#alerting).                                              | `[]`          |
-=======
 | Parameter                                 | Description                                                                                                                       | Default        |
 |:------------------------------------------|:----------------------------------------------------------------------------------------------------------------------------------|:---------------|
 | `external-endpoints`                      | List of endpoints to monitor.                                                                                                     | `[]`           |
@@ -342,7 +329,6 @@
 | `external-endpoints[].alerts`             | List of all alerts for a given endpoint. <br />See [Alerting](#alerting).                                                         | `[]`           |
 | `external-endpoints[].heartbeat`          | Heartbeat configuration for monitoring when the external endpoint stops sending updates.                                          | `{}`           |
 | `external-endpoints[].heartbeat.interval` | Expected interval between updates. If no update is received within this interval, alerts will be triggered. Must be at least 10s. | `0` (disabled) |
->>>>>>> 6f9a2c7c
 
 Example:
 
@@ -366,12 +352,7 @@
 ```
 
 Where:
-<<<<<<< HEAD
-
-- `{key}` has the pattern `<GROUP_NAME>_<ENDPOINT_NAME>` in which both variables have ` `, `/`, `_`, `,` and `.` replaced by `-`.
-=======
 - `{key}` has the pattern `<GROUP_NAME>_<ENDPOINT_NAME>` in which both variables have ` `, `/`, `_`, `,`, `.` and `#` replaced by `-`.
->>>>>>> 6f9a2c7c
   - Using the example configuration above, the key would be `core_ext-ep-test`.
 - `{success}` is a boolean (`true` or `false`) value indicating whether the health check was successful or not.
 - `{error}` (optional): a string describing the reason for a failed health check. If {success} is false, this should contain the error message; if the check is successful.
@@ -431,15 +412,6 @@
 > 💡 Use `pat` only when you need to. `[STATUS] == pat(2*)` is a lot more expensive than `[STATUS] < 300`.
 
 ### Storage
-<<<<<<< HEAD
-
-| Parameter         | Description                                                                                                                                        | Default    |
-| :---------------- | :------------------------------------------------------------------------------------------------------------------------------------------------- | :--------- |
-| `storage`         | Storage configuration                                                                                                                              | `{}`       |
-| `storage.path`    | Path to persist the data in. Only supported for types `sqlite` and `postgres`.                                                                     | `""`       |
-| `storage.type`    | Type of storage. Valid types: `memory`, `sqlite`, `postgres`.                                                                                      | `"memory"` |
-| `storage.caching` | Whether to use write-through caching. Improves loading time for large dashboards. <br />Only supported if `storage.type` is `sqlite` or `postgres` | `false`    |
-=======
 | Parameter                           | Description                                                                                                                                        | Default    |
 |:------------------------------------|:---------------------------------------------------------------------------------------------------------------------------------------------------|:-----------|
 | `storage`                           | Storage configuration                                                                                                                              | `{}`       |
@@ -448,7 +420,6 @@
 | `storage.caching`                   | Whether to use write-through caching. Improves loading time for large dashboards. <br />Only supported if `storage.type` is `sqlite` or `postgres` | `false`    |
 | `storage.maximum-number-of-results` | The maximum number of results that an endpoint can have                                                                                            | `100`      |
 | `storage.maximum-number-of-events`  | The maximum number of events that an endpoint can have                                                                                             | `50`       |
->>>>>>> 6f9a2c7c
 
 The results for each endpoint health check as well as the data for uptime and the past events must be persisted
 so that they can be displayed on the dashboard. These parameters allow you to configure the storage in question.
@@ -710,14 +681,11 @@
         description: "healthcheck failed"
 ```
 
-<<<<<<< HEAD
-=======
 If the `access-key-id` and `secret-access-key` are not defined Gatus will fall back to IAM authentication.
 
 Make sure you have the ability to use `ses:SendEmail`.
 
 
->>>>>>> 6f9a2c7c
 #### Configuring Discord alerts
 
 | Parameter                            | Description                                                                                | Default                             |
@@ -1038,8 +1006,6 @@
 
 ![Gotify notifications](.github/assets/gotify-alerts.png)
 
-<<<<<<< HEAD
-=======
 
 #### Configuring HomeAssistant alerts
 To configure HomeAssistant alerts, you'll need to add the following to your configuration file:
@@ -1110,7 +1076,6 @@
 6. Copy the token - you'll only see it once!
 
 
->>>>>>> 6f9a2c7c
 #### Configuring Incident.io alerts
 
 | Parameter                                | Description                                                                                | Default       |
@@ -1432,19 +1397,6 @@
 ```
 
 #### Configuring Pushover alerts
-<<<<<<< HEAD
-
-| Parameter                             | Description                                                                                     | Default               |
-| :------------------------------------ | :---------------------------------------------------------------------------------------------- | :-------------------- |
-| `alerting.pushover`                   | Configuration for alerts of type `pushover`                                                     | `{}`                  |
-| `alerting.pushover.application-token` | Pushover application token                                                                      | `""`                  |
-| `alerting.pushover.user-key`          | User or group key                                                                               | `""`                  |
-| `alerting.pushover.title`             | Fixed title for all messages sent via Pushover                                                  | `"Gatus: <endpoint>"` |
-| `alerting.pushover.priority`          | Priority of all messages, ranging from -2 (very low) to 2 (emergency)                           | `0`                   |
-| `alerting.pushover.resolved-priority` | Override the priority of messages on resolved, ranging from -2 (very low) to 2 (emergency)      | `0`                   |
-| `alerting.pushover.sound`             | Sound of all messages<br />See [sounds](https://pushover.net/api#sounds) for all valid choices. | `""`                  |
-| `alerting.pushover.default-alert`     | Default alert configuration. <br />See [Setting a default alert](#setting-a-default-alert)      | N/A                   |
-=======
 | Parameter                             | Description                                                                                              | Default                     |
 |:--------------------------------------|:---------------------------------------------------------------------------------------------------------|:----------------------------|
 | `alerting.pushover`                   | Configuration for alerts of type `pushover`                                                              | `{}`                        |
@@ -1457,7 +1409,6 @@
 | `alerting.pushover.ttl`               | Set the Time-to-live of the message to be automatically deleted from pushover notifications              | `0`                         |
 | `alerting.pushover.device`            | Device to send the message to (optional)<br/>See [devices](https://pushover.net/api#identifiers) for details | `""` (all devices)|
 | `alerting.pushover.default-alert`     | Default alert configuration. <br />See [Setting a default alert](#setting-a-default-alert)               | N/A                         |
->>>>>>> 6f9a2c7c
 
 ```yaml
 alerting:
@@ -1704,12 +1655,6 @@
         description: "healthcheck failed"
 ```
 
-<<<<<<< HEAD
-If the `access-key-id` and `secret-access-key` are not defined Gatus will fall back to IAM authentication.
-
-Make sure you have the ability to use `ses:SendEmail`.
-=======
->>>>>>> 6f9a2c7c
 
 #### Configuring Zulip alerts
 
@@ -2447,15 +2392,12 @@
       - "[CERTIFICATE_EXPIRATION] > 48h"
 ```
 
-<<<<<<< HEAD
-=======
 If `endpoints[].body` is set then it is sent and the first 1024 bytes of the response will be in `[BODY]`.
 
 Placeholder `[STATUS]` as well as the fields `endpoints[].headers`,
 `endpoints[].method` and `endpoints[].graphql` are not supported for TLS endpoints.
 
 
->>>>>>> 6f9a2c7c
 ### Monitoring domain expiration
 
 You can monitor the expiration of a domain with all endpoint types except for DNS by using the `[DOMAIN_EXPIRATION]`
@@ -2709,12 +2651,7 @@
 ```
 
 Where:
-<<<<<<< HEAD
-
-- `{key}` has the pattern `<GROUP_NAME>_<ENDPOINT_NAME>` in which both variables have ` `, `/`, `_`, `,` and `.` replaced by `-`.
-=======
 - `{key}` has the pattern `<GROUP_NAME>_<ENDPOINT_NAME>` in which both variables have ` `, `/`, `_`, `,`, `.` and `#` replaced by `-`.
->>>>>>> 6f9a2c7c
 
 For instance, if you want the current status of the endpoint `frontend` in the group `core`,
 the URL would look like this:
@@ -2734,12 +2671,7 @@
 ```
 
 Where:
-<<<<<<< HEAD
-
-- `{key}` has the pattern `<GROUP_NAME>_<ENDPOINT_NAME>` in which both variables have ` `, `/`, `_`, `,` and `.` replaced by `-`.
-=======
 - `{key}` has the pattern `<GROUP_NAME>_<ENDPOINT_NAME>` in which both variables have ` `, `/`, `_`, `,`, `.` and `#` replaced by `-`.
->>>>>>> 6f9a2c7c
 
 For instance, if you want the current status of the endpoint `frontend` in the group `core`,
 the URL would look like this:
