--- conflicted
+++ resolved
@@ -242,11 +242,7 @@
 
 ### Endpoints
 Endpoints are URLs, applications, or services that you want to monitor. Each endpoint has a list of conditions that are
-<<<<<<< HEAD
 evaluated on an interval that you define. If any condition fails, the endpoint is considered as unhealthy.
-=======
-evaluated on an interval that you define. If any condition fails, the endpoint is considered as unhealthy. 
->>>>>>> f54c45e2
 You can then configure alerts to be triggered when an endpoint is unhealthy once a certain threshold is reached.
 
 | Parameter                                       | Description                                                                                                                                 | Default                    |
@@ -283,11 +279,7 @@
 
 For instance:
 - You can create your own agent that lives in a private network and pushes the status of your services to a publicly-exposed Gatus instance
-<<<<<<< HEAD
-- You can monitor services that are not supported by Gatus
-=======
 - You can monitor services that are not supported by Gatus 
->>>>>>> f54c45e2
 - You can implement your own monitoring system while using Gatus as the dashboard
 
 | Parameter                      | Description                                                                                                            | Default       |
@@ -502,7 +494,6 @@
 
 > 📝 Note that Gatus will use the [gcloud default credentials](https://cloud.google.com/docs/authentication/application-default-credentials) within its environment to generate the token.
 
-<<<<<<< HEAD
 This example shows you how you cna use the `client.tls` configuration to perform an mTLS query to a backend API:
 
 ```yaml
@@ -519,8 +510,6 @@
 ```
 
 > 📝 Note that if running in a container, you must volume mount the certificate and key into the container.
-=======
->>>>>>> f54c45e2
 
 ### Alerting
 Gatus supports multiple alerting providers, such as Slack and PagerDuty, and supports different alerts for each
@@ -2090,7 +2079,6 @@
       - "[STATUS] == 200"
 ```
 
-<<<<<<< HEAD
 ### Proxy client configuration
 
 You can configure a proxy for the client to use by setting the `proxy-url` parameter in the client configuration.
@@ -2104,9 +2092,6 @@
     conditions:
       - "[STATUS] == 200"
 ```
-
-=======
->>>>>>> f54c45e2
 
 ### How to fix 431 Request Header Fields Too Large error
 Depending on where your environment is deployed and what kind of middleware or reverse proxy sits in front of Gatus,
