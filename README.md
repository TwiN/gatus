![Gatus](.github/assets/logo-with-dark-text.png)

![test](https://github.com/TwiN/gatus/workflows/test/badge.svg?branch=master)
[![Go Report Card](https://goreportcard.com/badge/github.com/TwiN/gatus?)](https://goreportcard.com/report/github.com/TwiN/gatus)
[![codecov](https://codecov.io/gh/TwiN/gatus/branch/master/graph/badge.svg)](https://codecov.io/gh/TwiN/gatus)
[![Go version](https://img.shields.io/github/go-mod/go-version/TwiN/gatus.svg)](https://github.com/TwiN/gatus)
[![Docker pulls](https://img.shields.io/docker/pulls/twinproduction/gatus.svg)](https://cloud.docker.com/repository/docker/twinproduction/gatus)
[![Follow TwiN](https://img.shields.io/github/followers/TwiN?label=Follow&style=social)](https://github.com/TwiN)

Gatus is a developer-oriented health dashboard that gives you the ability to monitor your services using HTTP, ICMP, TCP, and even DNS
queries as well as evaluate the result of said queries by using a list of conditions on values like the status code,
the response time, the certificate expiration, the body and many others. The icing on top is that each of these health
checks can be paired with alerting via Slack, PagerDuty, Discord, Twilio and more.

I personally deploy it in my Kubernetes cluster and let it monitor the status of my
core applications: https://status.twin.sh/

<details>
  <summary><b>Quick start</b></summary>

```console
docker run -p 8080:8080 --name gatus twinproduction/gatus
```
For more details, see [Usage](#usage)
</details>

![Gatus dashboard](.github/assets/dashboard-dark.png)

Have any feedback or questions? [Create a discussion](https://github.com/TwiN/gatus/discussions/new).

Like this project? Please consider [sponsoring me](https://github.com/sponsors/TwiN).


## Table of Contents
- [Table of Contents](#table-of-contents)
- [Why Gatus?](#why-gatus)
- [Features](#features)
- [Usage](#usage)
- [Configuration](#configuration)
  - [Conditions](#conditions)
    - [Placeholders](#placeholders)
    - [Functions](#functions)
  - [Storage](#storage)
  - [Client configuration](#client-configuration)
  - [Alerting](#alerting)
    - [Configuring Discord alerts](#configuring-discord-alerts)
    - [Configuring Email alerts](#configuring-email-alerts)
    - [Configuring GitHub alerts](#configuring-github-alerts)
    - [Configuring Google Chat alerts](#configuring-google-chat-alerts)
    - [Configuring Matrix alerts](#configuring-matrix-alerts)
    - [Configuring Mattermost alerts](#configuring-mattermost-alerts)
    - [Configuring Messagebird alerts](#configuring-messagebird-alerts)
    - [Configuring Ntfy alerts](#configuring-ntfy-alerts)
    - [Configuring Opsgenie alerts](#configuring-opsgenie-alerts)
    - [Configuring PagerDuty alerts](#configuring-pagerduty-alerts)
    - [Configuring Slack alerts](#configuring-slack-alerts)
    - [Configuring Teams alerts](#configuring-teams-alerts)
    - [Configuring Telegram alerts](#configuring-telegram-alerts)
    - [Configuring Twilio alerts](#configuring-twilio-alerts)
    - [Configuring custom alerts](#configuring-custom-alerts)
    - [Setting a default alert](#setting-a-default-alert)
  - [Maintenance](#maintenance)
  - [Security](#security)
    - [Basic Authentication](#basic-authentication)
    - [OIDC](#oidc)
  - [TLS Encryption](#tls-encryption)
  - [Metrics](#metrics)
  - [Remote instances (EXPERIMENTAL)](#remote-instances-experimental)
- [Deployment](#deployment)
  - [Docker](#docker)
  - [Helm Chart](#helm-chart)
  - [Terraform](#terraform)
- [Running the tests](#running-the-tests)
- [Using in Production](#using-in-production)
- [FAQ](#faq)
  - [Sending a GraphQL request](#sending-a-graphql-request)
  - [Recommended interval](#recommended-interval)
  - [Default timeouts](#default-timeouts)
  - [Monitoring a TCP endpoint](#monitoring-a-tcp-endpoint)
  - [Monitoring a UDP endpoint](#monitoring-a-udp-endpoint)
  - [Monitoring a SCTP endpoint](#monitoring-a-sctp-endpoint)
  - [Monitoring an endpoint using ICMP](#monitoring-an-endpoint-using-icmp)
  - [Monitoring an endpoint using DNS queries](#monitoring-an-endpoint-using-dns-queries)
  - [Monitoring an endpoint using STARTTLS](#monitoring-an-endpoint-using-starttls)
  - [Monitoring an endpoint using TLS](#monitoring-an-endpoint-using-tls)
  - [Monitoring domain expiration](#monitoring-domain-expiration)
  - [disable-monitoring-lock](#disable-monitoring-lock)
  - [Reloading configuration on the fly](#reloading-configuration-on-the-fly)
  - [Endpoint groups](#endpoint-groups)
  - [Exposing Gatus on a custom port](#exposing-gatus-on-a-custom-port)
  - [Keeping your configuration small](#keeping-your-configuration-small)
  - [Badges](#badges)
    - [Uptime](#uptime)
    - [Health](#health)
    - [Response time](#response-time)
      - [How to change the color thresholds of the response time badge](#how-to-change-the-color-thresholds-of-the-response-time-badge)
  - [API](#api)
  - [High level design overview](#high-level-design-overview)
- [Sponsors](#sponsors)


## Why Gatus?
Before getting into the specifics, I want to address the most common question:
> Why would I use Gatus when I can just use Prometheus’ Alertmanager, Cloudwatch or even Splunk?

Neither of these can tell you that there’s a problem if there are no clients actively calling the endpoint.
In other words, it's because monitoring metrics mostly rely on existing traffic, which effectively means that unless
your clients are already experiencing a problem, you won't be notified.

Gatus, on the other hand, allows you to configure health checks for each of your features, which in turn allows it to
monitor these features and potentially alert you before any clients are impacted.

A sign you may want to look into Gatus is by simply asking yourself whether you'd receive an alert if your load balancer
was to go down right now. Will any of your existing alerts be triggered? Your metrics won’t report an increase in errors
if no traffic makes it to your applications. This puts you in a situation where your clients are the ones
that will notify you about the degradation of your services rather than you reassuring them that you're working on
fixing the issue before they even know about it.


## Features
The main features of Gatus are:
- **Highly flexible health check conditions**: While checking the response status may be enough for some use cases, Gatus goes much further and allows you to add conditions on the response time, the response body and even the IP address.
- **Ability to use Gatus for user acceptance tests**: Thanks to the point above, you can leverage this application to create automated user acceptance tests.
- **Very easy to configure**: Not only is the configuration designed to be as readable as possible, it's also extremely easy to add a new service or a new endpoint to monitor.
- **Alerting**: While having a pretty visual dashboard is useful to keep track of the state of your application(s), you probably don't want to stare at it all day. Thus, notifications via Slack, Mattermost, Messagebird, PagerDuty, Twilio, Google chat and Teams are supported out of the box with the ability to configure a custom alerting provider for any needs you might have, whether it be a different provider or a custom application that manages automated rollbacks.
- **Metrics**
- **Low resource consumption**: As with most Go applications, the resource footprint that this application requires is negligibly small.
- **[Badges](#badges)**: ![Uptime 7d](https://status.twin.sh/api/v1/endpoints/core_blog-external/uptimes/7d/badge.svg) ![Response time 24h](https://status.twin.sh/api/v1/endpoints/core_blog-external/response-times/24h/badge.svg)
- **Dark mode**

![Gatus dashboard conditions](.github/assets/dashboard-conditions.png)


## Usage
By default, the configuration file is expected to be at `config/config.yaml`.

You can specify a custom path by setting the `GATUS_CONFIG_FILE` environment variable.

Here's a simple example:
```yaml
endpoints:
  - name: website                 # Name of your endpoint, can be anything
    url: "https://twin.sh/health"
    interval: 5m                  # Duration to wait between every status check (default: 60s)
    conditions:
      - "[STATUS] == 200"         # Status must be 200
      - "[BODY].status == UP"     # The json path "$.status" must be equal to UP
      - "[RESPONSE_TIME] < 300"   # Response time must be under 300ms
  - name: example
    url: "https://example.org/"
    interval: 60s
    conditions:
      - "[STATUS] == 200"
```

This example would look similar to this:

![Simple example](.github/assets/example.png)

Note that you can also use environment variables in the configuration file (e.g. `$DOMAIN`, `${DOMAIN}`)

If you want to test it locally, see [Docker](#docker).


## Configuration
<<<<<<< HEAD
| Parameter                                       | Description                                                                                                                                        | Default                    |
|:------------------------------------------------|:---------------------------------------------------------------------------------------------------------------------------------------------------|:---------------------------|
| `debug`                                         | Whether to enable debug logs.                                                                                                                      | `false`                    |
| `metrics`                                       | Whether to expose metrics at /metrics.                                                                                                             | `false`                    |
| `storage`                                       | [Storage configuration](#storage)                                                                                                                  | `{}`                       |
| `endpoints`                                     | List of endpoints to monitor.                                                                                                                      | Required `[]`              |
| `endpoints[].enabled`                           | Whether to monitor the endpoint.                                                                                                                   | `true`                     |
| `endpoints[].name`                              | Name of the endpoint. Can be anything.                                                                                                             | Required `""`              |
| `endpoints[].group`                             | Group name. Used to group multiple endpoints together on the dashboard. <br />See [Endpoint groups](#endpoint-groups).                             | `""`                       |
| `endpoints[].url`                               | URL to send the request to.                                                                                                                        | Required `""`              |
| `endpoints[].method`                            | Request method.                                                                                                                                    | `GET`                      |
| `endpoints[].conditions`                        | Conditions used to determine the health of the endpoint. <br />See [Conditions](#conditions).                                                      | `[]`                       |
| `endpoints[].interval`                          | Duration to wait between every status check.                                                                                                       | `60s`                      |
| `endpoints[].graphql`                           | Whether to wrap the body in a query param (`{"query":"$body"}`).                                                                                   | `false`                    |
| `endpoints[].body`                              | Request body.                                                                                                                                      | `""`                       |
| `endpoints[].headers`                           | Request headers.                                                                                                                                   | `{}`                       |
| `endpoints[].dns`                               | Configuration for an endpoint of type DNS. <br />See [Monitoring an endpoint using DNS queries](#monitoring-an-endpoint-using-dns-queries).        | `""`                       |
| `endpoints[].dns.query-type`                    | Query type (e.g. MX)                                                                                                                               | `""`                       |
| `endpoints[].dns.query-name`                    | Query name (e.g. example.com)                                                                                                                      | `""`                       |
| `endpoints[].alerts[].type`                     | Type of alert. <br />Valid types: `slack`, `discord`, `email`, `googlechat`, `pagerduty`, `twilio`, `mattermost`, `messagebird`, `teams` `custom`. | Required `""`              |
| `endpoints[].alerts[].enabled`                  | Whether to enable the alert.                                                                                                                       | `false`                    |
| `endpoints[].alerts[].failure-threshold`        | Number of failures in a row needed before triggering the alert.                                                                                    | `3`                        |
| `endpoints[].alerts[].success-threshold`        | Number of successes in a row before an ongoing incident is marked as resolved.                                                                     | `2`                        |
| `endpoints[].alerts[].send-on-resolved`         | Whether to send a notification once a triggered alert is marked as resolved.                                                                       | `false`                    |
| `endpoints[].alerts[].description`              | Description of the alert. Will be included in the alert sent.                                                                                      | `""`                       |
| `endpoints[].client`                            | [Client configuration](#client-configuration).                                                                                                     | `{}`                       |
| `endpoints[].ui`                                | UI configuration at the endpoint level.                                                                                                            | `{}`                       |
| `endpoints[].ui.hide-hostname`                  | Whether to hide the hostname in the result.                                                                                                        | `false`                    |
| `endpoints[].ui.hide-url`                       | Whether to ensure the URL is not displayed in the results. Useful if the URL contains a token.                                                     | `false`                    |
| `endpoints[].ui.dont-resolve-failed-conditions` | Whether to resolve failed conditions for the UI.                                                                                                   | `false`                    |
| `endpoints[].ui.badge.reponse-time`             | List of response time thresholds. Each time a threshold is reached, the badge has a different color.                                               | `[50, 200, 300, 500, 750]` |
| `alerting`                                      | [Alerting configuration](#alerting).                                                                                                               | `{}`                       |
| `security`                                      | [Security configuration](#security).                                                                                                               | `{}`                       |
| `disable-monitoring-lock`                       | Whether to [disable the monitoring lock](#disable-monitoring-lock).                                                                                | `false`                    |
| `skip-invalid-config-update`                    | Whether to ignore invalid configuration update. <br />See [Reloading configuration on the fly](#reloading-configuration-on-the-fly).               | `false`                    |
| `web`                                           | Web configuration.                                                                                                                                 | `{}`                       |
| `web.address`                                   | Address to listen on.                                                                                                                              | `0.0.0.0`                  |
| `web.port`                                      | Port to listen on.                                                                                                                                 | `8080`                     |
| `web.tls.certificate-file`                      | Optional public certificate file for TLS in PEM format.                                                                                            | ``                         |
| `web.tls.private-key-file`                      | Optional private key file for TLS in PEM format.                                                                                                   | ``                         |
| `ui`                                            | UI configuration.                                                                                                                                  | `{}`                       |
| `ui.title`                                      | [Title of the document](https://developer.mozilla.org/en-US/docs/Web/HTML/Element/title).                                                          | `Health Dashboard ǀ Gatus` |
| `ui.header`                                     | Header at the top of the dashboard.                                                                                                                | `Health Status`            |
| `ui.logo`                                       | URL to the logo to display.                                                                                                                        | `""`                       |
| `ui.link`                                       | Link to open when the logo is clicked.                                                                                                             | `""`                       |
| `ui.buttons`                                    | List of buttons to display below the header.                                                                                                       | `[]`                       |
| `ui.buttons[].name`                             | Text to display on the button.                                                                                                                     | Required `""`              |
| `ui.buttons[].link`                             | Link to open when the button is clicked.                                                                                                           | Required `""`              |
| `maintenance`                                   | [Maintenance configuration](#maintenance).                                                                                                         | `{}`                       |

=======
| Parameter                                       | Description                                                                                                                                 | Default                    |
|:------------------------------------------------|:--------------------------------------------------------------------------------------------------------------------------------------------|:---------------------------|
| `debug`                                         | Whether to enable debug logs.                                                                                                               | `false`                    |
| `metrics`                                       | Whether to expose metrics at /metrics.                                                                                                      | `false`                    |
| `storage`                                       | [Storage configuration](#storage)                                                                                                           | `{}`                       |
| `endpoints`                                     | List of endpoints to monitor.                                                                                                               | Required `[]`              |
| `endpoints[].enabled`                           | Whether to monitor the endpoint.                                                                                                            | `true`                     |
| `endpoints[].name`                              | Name of the endpoint. Can be anything.                                                                                                      | Required `""`              |
| `endpoints[].group`                             | Group name. Used to group multiple endpoints together on the dashboard. <br />See [Endpoint groups](#endpoint-groups).                      | `""`                       |
| `endpoints[].url`                               | URL to send the request to.                                                                                                                 | Required `""`              |
| `endpoints[].method`                            | Request method.                                                                                                                             | `GET`                      |
| `endpoints[].conditions`                        | Conditions used to determine the health of the endpoint. <br />See [Conditions](#conditions).                                               | `[]`                       |
| `endpoints[].interval`                          | Duration to wait between every status check.                                                                                                | `60s`                      |
| `endpoints[].graphql`                           | Whether to wrap the body in a query param (`{"query":"$body"}`).                                                                            | `false`                    |
| `endpoints[].body`                              | Request body.                                                                                                                               | `""`                       |
| `endpoints[].headers`                           | Request headers.                                                                                                                            | `{}`                       |
| `endpoints[].dns`                               | Configuration for an endpoint of type DNS. <br />See [Monitoring an endpoint using DNS queries](#monitoring-an-endpoint-using-dns-queries). | `""`                       |
| `endpoints[].dns.query-type`                    | Query type (e.g. MX)                                                                                                                        | `""`                       |
| `endpoints[].dns.query-name`                    | Query name (e.g. example.com)                                                                                                               | `""`                       |
| `endpoints[].alerts[].type`                     | Type of alert. <br />See [Alerting](#alerting) for all valid types.                                                                         | Required `""`              |
| `endpoints[].alerts[].enabled`                  | Whether to enable the alert.                                                                                                                | `true`                     |
| `endpoints[].alerts[].failure-threshold`        | Number of failures in a row needed before triggering the alert.                                                                             | `3`                        |
| `endpoints[].alerts[].success-threshold`        | Number of successes in a row before an ongoing incident is marked as resolved.                                                              | `2`                        |
| `endpoints[].alerts[].send-on-resolved`         | Whether to send a notification once a triggered alert is marked as resolved.                                                                | `false`                    |
| `endpoints[].alerts[].description`              | Description of the alert. Will be included in the alert sent.                                                                               | `""`                       |
| `endpoints[].client`                            | [Client configuration](#client-configuration).                                                                                              | `{}`                       |
| `endpoints[].ui`                                | UI configuration at the endpoint level.                                                                                                     | `{}`                       |
| `endpoints[].ui.hide-hostname`                  | Whether to hide the hostname in the result.                                                                                                 | `false`                    |
| `endpoints[].ui.hide-url`                       | Whether to ensure the URL is not displayed in the results. Useful if the URL contains a token.                                              | `false`                    |
| `endpoints[].ui.dont-resolve-failed-conditions` | Whether to resolve failed conditions for the UI.                                                                                            | `false`                    |
| `endpoints[].ui.badge.reponse-time`             | List of response time thresholds. Each time a threshold is reached, the badge has a different color.                                        | `[50, 200, 300, 500, 750]` |
| `alerting`                                      | [Alerting configuration](#alerting).                                                                                                        | `{}`                       |
| `security`                                      | [Security configuration](#security).                                                                                                        | `{}`                       |
| `disable-monitoring-lock`                       | Whether to [disable the monitoring lock](#disable-monitoring-lock).                                                                         | `false`                    |
| `skip-invalid-config-update`                    | Whether to ignore invalid configuration update. <br />See [Reloading configuration on the fly](#reloading-configuration-on-the-fly).        | `false`                    |
| `web`                                           | Web configuration.                                                                                                                          | `{}`                       |
| `web.address`                                   | Address to listen on.                                                                                                                       | `0.0.0.0`                  |
| `web.port`                                      | Port to listen on.                                                                                                                          | `8080`                     |
| `ui`                                            | UI configuration.                                                                                                                           | `{}`                       |
| `ui.title`                                      | [Title of the document](https://developer.mozilla.org/en-US/docs/Web/HTML/Element/title).                                                   | `Health Dashboard ǀ Gatus` |
| `ui.description`                                | Meta description for the page.                                                                                                              | `Gatus is an advanced...`. |
| `ui.header`                                     | Header at the top of the dashboard.                                                                                                         | `Health Status`            |
| `ui.logo`                                       | URL to the logo to display.                                                                                                                 | `""`                       |
| `ui.link`                                       | Link to open when the logo is clicked.                                                                                                      | `""`                       |
| `ui.buttons`                                    | List of buttons to display below the header.                                                                                                | `[]`                       |
| `ui.buttons[].name`                             | Text to display on the button.                                                                                                              | Required `""`              |
| `ui.buttons[].link`                             | Link to open when the button is clicked.                                                                                                    | Required `""`              |
| `maintenance`                                   | [Maintenance configuration](#maintenance).                                                                                                  | `{}`                       |
>>>>>>> 19e90cdf

### Conditions
Here are some examples of conditions you can use:

| Condition                        | Description                                         | Passing values             | Failing values   |
|:---------------------------------|:----------------------------------------------------|:---------------------------|------------------|
| `[STATUS] == 200`                | Status must be equal to 200                         | 200                        | 201, 404, ...    |
| `[STATUS] < 300`                 | Status must lower than 300                          | 200, 201, 299              | 301, 302, ...    |
| `[STATUS] <= 299`                | Status must be less than or equal to 299            | 200, 201, 299              | 301, 302, ...    |
| `[STATUS] > 400`                 | Status must be greater than 400                     | 401, 402, 403, 404         | 400, 200, ...    |
| `[STATUS] == any(200, 429)`      | Status must be either 200 or 429                    | 200, 429                   | 201, 400, ...    |
| `[CONNECTED] == true`            | Connection to host must've been successful          | true                       | false            |
| `[RESPONSE_TIME] < 500`          | Response time must be below 500ms                   | 100ms, 200ms, 300ms        | 500ms, 501ms     |
| `[IP] == 127.0.0.1`              | Target IP must be 127.0.0.1                         | 127.0.0.1                  | 0.0.0.0          |
| `[BODY] == 1`                    | The body must be equal to 1                         | 1                          | `{}`, `2`, ...   |
| `[BODY].user.name == john`       | JSONPath value of `$.user.name` is equal to `john`  | `{"user":{"name":"john"}}` |                  |
| `[BODY].data[0].id == 1`         | JSONPath value of `$.data[0].id` is equal to 1      | `{"data":[{"id":1}]}`      |                  |
| `[BODY].age == [BODY].id`        | JSONPath value of `$.age` is equal JSONPath `$.id`  | `{"age":1,"id":1}`         |                  |
| `len([BODY].data) < 5`           | Array at JSONPath `$.data` has less than 5 elements | `{"data":[{"id":1}]}`      |                  |
| `len([BODY].name) == 8`          | String at JSONPath `$.name` has a length of 8       | `{"name":"john.doe"}`      | `{"name":"bob"}` |
| `has([BODY].errors) == false`    | JSONPath `$.errors` does not exist                  | `{"name":"john.doe"}`      | `{"errors":[]}`  |
| `has([BODY].users) == true`      | JSONPath `$.users` exists                           | `{"users":[]}`             | `{}`             |
| `[BODY].name == pat(john*)`      | String at JSONPath `$.name` matches pattern `john*` | `{"name":"john.doe"}`      | `{"name":"bob"}` |
| `[BODY].id == any(1, 2)`         | Value at JSONPath `$.id` is equal to `1` or `2`     | 1, 2                       | 3, 4, 5          |
| `[CERTIFICATE_EXPIRATION] > 48h` | Certificate expiration is more than 48h away        | 49h, 50h, 123h             | 1h, 24h, ...     |
| `[DOMAIN_EXPIRATION] > 720h`     | The domain must expire in more than 720h            | 4000h                      | 1h, 24h, ...     |


#### Placeholders
| Placeholder                | Description                                                                               | Example of resolved value                    |
|:---------------------------|:------------------------------------------------------------------------------------------|:---------------------------------------------|
| `[STATUS]`                 | Resolves into the HTTP status of the request                                              | `404`                                        |
| `[RESPONSE_TIME]`          | Resolves into the response time the request took, in ms                                   | `10`                                         |
| `[IP]`                     | Resolves into the IP of the target host                                                   | `192.168.0.232`                              |
| `[BODY]`                   | Resolves into the response body. Supports JSONPath.                                       | `{"name":"john.doe"}`                        |
| `[CONNECTED]`              | Resolves into whether a connection could be established                                   | `true`                                       |
| `[CERTIFICATE_EXPIRATION]` | Resolves into the duration before certificate expiration (valid units are "s", "m", "h".) | `24h`, `48h`, 0 (if not protocol with certs) |
| `[DOMAIN_EXPIRATION]`      | Resolves into the duration before the domain expires (valid units are "s", "m", "h".)     | `24h`, `48h`, `1234h56m78s`                  |
| `[DNS_RCODE]`              | Resolves into the DNS status of the response                                              | `NOERROR`                                    |


#### Functions
| Function | Description                                                                                                    | Example                            |
|:---------|:---------------------------------------------------------------------------------------------------------------|:-----------------------------------|
| `len`    | Returns the length of the object/slice. Works only with the `[BODY]` placeholder.                              | `len([BODY].username) > 8`         |
| `has`    | Returns `true` or `false` based on whether a given path is valid. Works only with the `[BODY]` placeholder.    | `has([BODY].errors) == false`      |
| `pat`    | Specifies that the string passed as parameter should be evaluated as a pattern. Works only with `==` and `!=`. | `[IP] == pat(192.168.*)`           |
| `any`    | Specifies that any one of the values passed as parameters is a valid value. Works only with `==` and `!=`.     | `[BODY].ip == any(127.0.0.1, ::1)` |

**NOTE**: Use `pat` only when you need to. `[STATUS] == pat(2*)` is a lot more expensive than `[STATUS] < 300`.


### Storage
| Parameter         | Description                                                                                                                                        | Default    |
|:------------------|:---------------------------------------------------------------------------------------------------------------------------------------------------|:-----------|
| `storage`         | Storage configuration                                                                                                                              | `{}`       |
| `storage.path`    | Path to persist the data in. Only supported for types `sqlite` and `postgres`.                                                                     | `""`       |
| `storage.type`    | Type of storage. Valid types: `memory`, `sqlite`, `postgres`.                                                                                      | `"memory"` |
| `storage.caching` | Whether to use write-through caching. Improves loading time for large dashboards. <br />Only supported if `storage.type` is `sqlite` or `postgres` | `false`    |

- If `storage.type` is `memory` (default):
```yaml
# Note that this is the default value, and you can omit the storage configuration altogether to achieve the same result.
# Because the data is stored in memory, the data will not survive a restart.
storage:
  type: memory
```
- If `storage.type` is `sqlite`, `storage.path` must not be blank:
```yaml
storage:
  type: sqlite
  path: data.db
```
See [examples/docker-compose-sqlite-storage](.examples/docker-compose-sqlite-storage) for an example.

- If `storage.type` is `postgres`, `storage.path` must be the connection URL:
```yaml
storage:
  type: postgres
  path: "postgres://user:password@127.0.0.1:5432/gatus?sslmode=disable"
```
See [examples/docker-compose-postgres-storage](.examples/docker-compose-postgres-storage) for an example.


### Client configuration
In order to support a wide range of environments, each monitored endpoint has a unique configuration for
the client used to send the request.

| Parameter                     | Description                                                                | Default         |
|:------------------------------|:---------------------------------------------------------------------------|:----------------|
| `client.insecure`             | Whether to skip verifying the server's certificate chain and host name.    | `false`         |
| `client.ignore-redirect`      | Whether to ignore redirects (true) or follow them (false, default).        | `false`         |
| `client.timeout`              | Duration before timing out.                                                | `10s`           |
| `client.dns-resolver`         | Override the DNS resolver using the format `{proto}://{host}:{port}`.      | `""`            |
| `client.oauth2`               | OAuth2 client configuration.                                               | `{}`            |
| `client.oauth2.token-url`     | The token endpoint URL                                                     | required `""`   |
| `client.oauth2.client-id`     | The client id which should be used for the `Client credentials flow`       | required `""`   |
| `client.oauth2.client-secret` | The client secret which should be used for the `Client credentials flow`   | required `""`   |
| `client.oauth2.scopes[]`      | A list of `scopes` which should be used for the `Client credentials flow`. | required `[""]` |

Note that some of these parameters are ignored based on the type of endpoint. For instance, there's no certificate involved
in ICMP requests (ping), therefore, setting `client.insecure` to `true` for an endpoint of that type will not do anything.

This default configuration is as follows:
```yaml
client:
  insecure: false
  ignore-redirect: false
  timeout: 10s
```
Note that this configuration is only available under `endpoints[]`, `alerting.mattermost` and `alerting.custom`.

Here's an example with the client configuration under `endpoints[]`:
```yaml
endpoints:
  - name: website
    url: "https://twin.sh/health"
    client:
      insecure: false
      ignore-redirect: false
      timeout: 10s
    conditions:
      - "[STATUS] == 200"
```

This example shows how you can specify a custom DNS resolver:
```yaml
endpoints:
  - name: with-custom-dns-resolver
    url: "https://your.health.api/health"
    client:
      dns-resolver: "tcp://8.8.8.8:53"
    conditions:
      - "[STATUS] == 200"
```

This example shows how you can use the `client.oauth2` configuration to query a backend API with `Bearer token`:
```yaml
endpoints:
  - name: with-custom-oauth2
    url: "https://your.health.api/health"
    client:
      oauth2:
        token-url: https://your-token-server/token
        client-id: 00000000-0000-0000-0000-000000000000
        client-secret: your-client-secret
        scopes: ['https://your.health.api/.default']
    conditions:
      - "[STATUS] == 200"
```


### Alerting
Gatus supports multiple alerting providers, such as Slack and PagerDuty, and supports different alerts for each
individual endpoints with configurable descriptions and thresholds.

Note that if an alerting provider is not properly configured, all alerts configured with the provider's type will be
ignored.

| Parameter              | Description                                                                                                                  | Default |
|:-----------------------|:-----------------------------------------------------------------------------------------------------------------------------|:--------|
| `alerting.custom`      | Configuration for custom actions on failure or alerts. <br />See [Configuring Custom alerts](#configuring-custom-alerts).    | `{}`    |
| `alerting.discord`     | Configuration for alerts of type `discord`. <br />See [Configuring Discord alerts](#configuring-discord-alerts).             | `{}`    |
| `alerting.email`       | Configuration for alerts of type `email`. <br />See [Configuring Email alerts](#configuring-email-alerts).                   | `{}`    |
| `alerting.github`      | Configuration for alerts of type `github`. <br />See [Configuring GitHub alerts](#configuring-github-alerts).                | `{}`    |
| `alerting.googlechat`  | Configuration for alerts of type `googlechat`. <br />See [Configuring Google Chat alerts](#configuring-google-chat-alerts).  | `{}`    |
| `alerting.matrix`      | Configuration for alerts of type `matrix`. <br />See [Configuring Matrix alerts](#configuring-matrix-alerts).                | `{}`    |
| `alerting.mattermost`  | Configuration for alerts of type `mattermost`. <br />See [Configuring Mattermost alerts](#configuring-mattermost-alerts).    | `{}`    |
| `alerting.messagebird` | Configuration for alerts of type `messagebird`. <br />See [Configuring Messagebird alerts](#configuring-messagebird-alerts). | `{}`    |
| `alerting.ntfy`        | Configuration for alerts of type `ntfy`. <br />See [Configuring Ntfy alerts](#configuring-ntfy-alerts).                      | `{}`    |
| `alerting.opsgenie`    | Configuration for alerts of type `opsgenie`. <br />See [Configuring Opsgenie alerts](#configuring-opsgenie-alerts).          | `{}`    |
| `alerting.pagerduty`   | Configuration for alerts of type `pagerduty`. <br />See [Configuring PagerDuty alerts](#configuring-pagerduty-alerts).       | `{}`    |
| `alerting.slack`       | Configuration for alerts of type `slack`. <br />See [Configuring Slack alerts](#configuring-slack-alerts).                   | `{}`    |
| `alerting.teams`       | Configuration for alerts of type `teams`. <br />See [Configuring Teams alerts](#configuring-teams-alerts).                   | `{}`    |
| `alerting.telegram`    | Configuration for alerts of type `telegram`. <br />See [Configuring Telegram alerts](#configuring-telegram-alerts).          | `{}`    |
| `alerting.twilio`      | Settings for alerts of type `twilio`. <br />See [Configuring Twilio alerts](#configuring-twilio-alerts).                     | `{}`    |


#### Configuring Discord alerts
| Parameter                                  | Description                                                                                | Default       |
|:-------------------------------------------|:-------------------------------------------------------------------------------------------|:--------------|
| `alerting.discord`                         | Configuration for alerts of type `discord`                                                 | `{}`          |
| `alerting.discord.webhook-url`             | Discord Webhook URL                                                                        | Required `""` |
| `alerting.discord.default-alert`           | Default alert configuration. <br />See [Setting a default alert](#setting-a-default-alert) | N/A           |
| `alerting.discord.overrides`               | List of overrides that may be prioritized over the default configuration                   | `[]`          |
| `alerting.discord.overrides[].group`       | Endpoint group for which the configuration will be overridden by this configuration        | `""`          |
| `alerting.discord.overrides[].webhook-url` | Discord Webhook URL                                                                        | `""`          |

```yaml
alerting:
  discord:
    webhook-url: "https://discord.com/api/webhooks/**********/**********"

endpoints:
  - name: website
    url: "https://twin.sh/health"
    interval: 5m
    conditions:
      - "[STATUS] == 200"
      - "[BODY].status == UP"
      - "[RESPONSE_TIME] < 300"
    alerts:
      - type: discord
        description: "healthcheck failed"
        send-on-resolved: true
```


#### Configuring Email alerts
| Parameter                          | Description                                                                                | Default       |
|:-----------------------------------|:-------------------------------------------------------------------------------------------|:--------------|
| `alerting.email`                   | Configuration for alerts of type `email`                                                   | `{}`          |
| `alerting.email.from`              | Email used to send the alert                                                               | Required `""` |
| `alerting.email.username`          | Username of the SMTP server used to send the alert. If empty, uses `alerting.email.from`.  | `""`          |
| `alerting.email.password`          | Password of the SMTP server used to send the alert                                         | Required `""` |
| `alerting.email.host`              | Host of the mail server (e.g. `smtp.gmail.com`)                                            | Required `""` |
| `alerting.email.port`              | Port the mail server is listening to (e.g. `587`)                                          | Required `0`  |
| `alerting.email.to`                | Email(s) to send the alerts to                                                             | Required `""` |
| `alerting.email.default-alert`     | Default alert configuration. <br />See [Setting a default alert](#setting-a-default-alert) | N/A           |
| `alerting.email.overrides`         | List of overrides that may be prioritized over the default configuration                   | `[]`          |
| `alerting.email.overrides[].group` | Endpoint group for which the configuration will be overridden by this configuration        | `""`          |
| `alerting.email.overrides[].to`    | Email(s) to send the alerts to                                                             | `""`          |

```yaml
alerting:
  email:
    from: "from@example.com"
    username: "from@example.com"
    password: "hunter2"
    host: "mail.example.com"
    port: 587
    to: "recipient1@example.com,recipient2@example.com"
    # You can also add group-specific to keys, which will
    # override the to key above for the specified groups
    overrides:
      - group: "core"
        to: "recipient3@example.com,recipient4@example.com"

endpoints:
  - name: website
    url: "https://twin.sh/health"
    interval: 5m
    conditions:
      - "[STATUS] == 200"
      - "[BODY].status == UP"
      - "[RESPONSE_TIME] < 300"
    alerts:
      - type: email
        description: "healthcheck failed"
        send-on-resolved: true

  - name: back-end
    group: core
    url: "https://example.org/"
    interval: 5m
    conditions:
      - "[STATUS] == 200"
      - "[CERTIFICATE_EXPIRATION] > 48h"
    alerts:
      - type: email
        description: "healthcheck failed"
        send-on-resolved: true
```

**NOTE:** Some mail servers are painfully slow.


#### Configuring GitHub alerts
| Parameter                        | Description                                                                                                | Default       |
|:---------------------------------|:-----------------------------------------------------------------------------------------------------------|:--------------|
| `alerting.github`                | Configuration for alerts of type `github`                                                                  | `{}`          |
| `alerting.github.repository-url` | GitHub repository URL (e.g. `https://github.com/TwiN/example`)                                             | Required `""` |
| `alerting.github.token`          | Personal access token to use for authentication. <br />Must have at least RW on issues and RO on metadata. | Required `""` |
| `alerting.github.default-alert`  | Default alert configuration. <br />See [Setting a default alert](#setting-a-default-alert).                | N/A           |

The GitHub alerting provider creates an issue prefixed with `alert(gatus):` and suffixed with the endpoint's display
name for each alert. If `send-on-resolved` is set to `true` on the endpoint alert, the issue will be automatically
closed when the alert is resolved.

```yaml
alerting:
  github:
    repository-url: "https://github.com/TwiN/test"
    token: "github_pat_12345..."

endpoints:
  - name: example
    url: "https://twin.sh/health"
    interval: 5m
    conditions:
      - "[STATUS] == 200"
      - "[BODY].status == UP"
      - "[RESPONSE_TIME] < 75"
    alerts:
      - type: github
        failure-threshold: 2
        success-threshold: 3
        send-on-resolved: true
        description: "Everything's burning AAAAAHHHHHHHHHHHHHHH"
```

![GitHub alert](.github/assets/github-alerts.png)


#### Configuring Google Chat alerts
| Parameter                                     | Description                                                                                 | Default       |
|:----------------------------------------------|:--------------------------------------------------------------------------------------------|:--------------|
| `alerting.googlechat`                         | Configuration for alerts of type `googlechat`                                               | `{}`          |
| `alerting.googlechat.webhook-url`             | Google Chat Webhook URL                                                                     | Required `""` |
| `alerting.googlechat.client`                  | Client configuration. <br />See [Client configuration](#client-configuration).              | `{}`          |
| `alerting.googlechat.default-alert`           | Default alert configuration. <br />See [Setting a default alert](#setting-a-default-alert). | N/A           |
| `alerting.googlechat.overrides`               | List of overrides that may be prioritized over the default configuration                    | `[]`          |
| `alerting.googlechat.overrides[].group`       | Endpoint group for which the configuration will be overridden by this configuration         | `""`          |
| `alerting.googlechat.overrides[].webhook-url` | Google Chat Webhook URL                                                                     | `""`          |

```yaml
alerting:
  googlechat:
    webhook-url: "https://chat.googleapis.com/v1/spaces/*******/messages?key=**********&token=********"

endpoints:
  - name: website
    url: "https://twin.sh/health"
    interval: 5m
    conditions:
      - "[STATUS] == 200"
      - "[BODY].status == UP"
      - "[RESPONSE_TIME] < 300"
    alerts:
      - type: googlechat
        description: "healthcheck failed"
        send-on-resolved: true
```


#### Configuring Matrix alerts
| Parameter                                | Description                                                                                | Default                            |
|:-----------------------------------------|:-------------------------------------------------------------------------------------------|:-----------------------------------|
| `alerting.matrix`                        | Configuration for alerts of type `matrix`                                                  | `{}`                               |
| `alerting.matrix.server-url`             | Homeserver URL                                                                             | `https://matrix-client.matrix.org` |
| `alerting.matrix.access-token`           | Bot user access token (see https://webapps.stackexchange.com/q/131056)                     | Required `""`                      |
| `alerting.matrix.internal-room-id`       | Internal room ID of room to send alerts to (can be found in Room Settings > Advanced)      | Required `""`                      |
| `alerting.matrix.default-alert`          | Default alert configuration. <br />See [Setting a default alert](#setting-a-default-alert) | N/A                                |

```yaml
alerting:
  matrix:
    server-url: "https://matrix-client.matrix.org"
    access-token: "123456"
    internal-room-id: "!example:matrix.org"

endpoints:
  - name: website
    interval: 5m
    url: "https://twin.sh/health"
    conditions:
      - "[STATUS] == 200"
      - "[BODY].status == UP"
      - "[RESPONSE_TIME] < 300"
    alerts:
      - type: matrix
        send-on-resolved: true
        description: "healthcheck failed"
```


#### Configuring Mattermost alerts
| Parameter                                     | Description                                                                                 | Default       |
|:----------------------------------------------|:--------------------------------------------------------------------------------------------|:--------------|
| `alerting.mattermost`                         | Configuration for alerts of type `mattermost`                                               | `{}`          |
| `alerting.mattermost.webhook-url`             | Mattermost Webhook URL                                                                      | Required `""` |
| `alerting.mattermost.client`                  | Client configuration. <br />See [Client configuration](#client-configuration).              | `{}`          |
| `alerting.mattermost.default-alert`           | Default alert configuration. <br />See [Setting a default alert](#setting-a-default-alert). | N/A           |
| `alerting.mattermost.overrides`               | List of overrides that may be prioritized over the default configuration                    | `[]`          |
| `alerting.mattermost.overrides[].group`       | Endpoint group for which the configuration will be overridden by this configuration         | `""`          |
| `alerting.mattermist.overrides[].webhook-url` | Mattermost Webhook URL                                                                      | `""`          |

```yaml
alerting:
  mattermost:
    webhook-url: "http://**********/hooks/**********"
    client:
      insecure: true

endpoints:
  - name: website
    url: "https://twin.sh/health"
    interval: 5m
    conditions:
      - "[STATUS] == 200"
      - "[BODY].status == UP"
      - "[RESPONSE_TIME] < 300"
    alerts:
      - type: mattermost
        description: "healthcheck failed"
        send-on-resolved: true
```

Here's an example of what the notifications look like:

![Mattermost notifications](.github/assets/mattermost-alerts.png)


#### Configuring Messagebird alerts
| Parameter                            | Description                                                                                | Default       |
|:-------------------------------------|:-------------------------------------------------------------------------------------------|:--------------|
| `alerting.messagebird`               | Configuration for alerts of type `messagebird`                                             | `{}`          |
| `alerting.messagebird.access-key`    | Messagebird access key                                                                     | Required `""` |
| `alerting.messagebird.originator`    | The sender of the message                                                                  | Required `""` |
| `alerting.messagebird.recipients`    | The recipients of the message                                                              | Required `""` |
| `alerting.messagebird.default-alert` | Default alert configuration. <br />See [Setting a default alert](#setting-a-default-alert) | N/A           |

Example of sending **SMS** text message alert using Messagebird:
```yaml
alerting:
  messagebird:
    access-key: "..."
    originator: "31619191918"
    recipients: "31619191919,31619191920"

endpoints:
  - name: website
    interval: 5m
    url: "https://twin.sh/health"
    conditions:
      - "[STATUS] == 200"
      - "[BODY].status == UP"
      - "[RESPONSE_TIME] < 300"
    alerts:
      - type: messagebird
        failure-threshold: 3
        send-on-resolved: true
        description: "healthcheck failed"
```


#### Configuring Ntfy alerts
| Parameter                     | Description                                                                                | Default           |
|:------------------------------|:-------------------------------------------------------------------------------------------|:------------------|
| `alerting.ntfy`               | Configuration for alerts of type `ntfy`                                                    | `{}`              |
| `alerting.ntfy.topic`         | Topic at which the alert will be sent                                                      | Required `""`     |
| `alerting.ntfy.url`           | The URL of the target server                                                               | `https://ntfy.sh` |
| `alerting.ntfy.priority`      | The priority of the alert                                                                  | `3`               |
| `alerting.ntfy.default-alert` | Default alert configuration. <br />See [Setting a default alert](#setting-a-default-alert) | N/A               |

[ntfy](https://github.com/binwiederhier/ntfy) is an amazing project that allows you to subscribe to desktop
and mobile notifications, making it an awesome addition to Gatus.

Example:
```yaml
alerting:
  ntfy:
    topic: "gatus-test-topic"
    priority: 2
    default-alert:
      failure-threshold: 3
      send-on-resolved: true

endpoints:
  - name: website
    interval: 5m
    url: "https://twin.sh/health"
    conditions:
      - "[STATUS] == 200"
      - "[BODY].status == UP"
      - "[RESPONSE_TIME] < 300"
    alerts:
      - type: ntfy
```


#### Configuring Opsgenie alerts
| Parameter                         | Description                                                                                | Default              |
|:----------------------------------|:-------------------------------------------------------------------------------------------|:---------------------|
| `alerting.opsgenie`               | Configuration for alerts of type `opsgenie`                                                | `{}`                 |
| `alerting.opsgenie.api-key`       | Opsgenie API Key                                                                           | Required `""`        |
| `alerting.opsgenie.priority`      | Priority level of the alert.                                                               | `P1`                 |
| `alerting.opsgenie.source`        | Source field of the alert.                                                                 | `gatus`              |
| `alerting.opsgenie.entity-prefix` | Entity field prefix.                                                                       | `gatus-`             |
| `alerting.opsgenie.alias-prefix`  | Alias field prefix.                                                                        | `gatus-healthcheck-` |
| `alerting.opsgenie.tags`          | Tags of alert.                                                                             | `[]`                 |
| `alerting.opsgenie.default-alert` | Default alert configuration. <br />See [Setting a default alert](#setting-a-default-alert) | N/A                  |

Opsgenie provider will automatically open and close alerts.

```yaml
alerting:
  opsgenie:
    api-key: "00000000-0000-0000-0000-000000000000"
```


#### Configuring PagerDuty alerts
| Parameter                                        | Description                                                                                | Default |
|:-------------------------------------------------|:-------------------------------------------------------------------------------------------|:--------|
| `alerting.pagerduty`                             | Configuration for alerts of type `pagerduty`                                               | `{}`    |
| `alerting.pagerduty.integration-key`             | PagerDuty Events API v2 integration key                                                    | `""`    |
| `alerting.pagerduty.overrides`                   | List of overrides that may be prioritized over the default configuration                   | `[]`    |
| `alerting.pagerduty.overrides[].group`           | Endpoint group for which the configuration will be overridden by this configuration        | `""`    |
| `alerting.pagerduty.overrides[].integration-key` | PagerDuty Events API v2 integration key                                                    | `""`    |
| `alerting.pagerduty.default-alert`               | Default alert configuration. <br />See [Setting a default alert](#setting-a-default-alert) | N/A     |

It is highly recommended to set `endpoints[].alerts[].send-on-resolved` to `true` for alerts
of type `pagerduty`, because unlike other alerts, the operation resulting from setting said
parameter to `true` will not create another incident but mark the incident as resolved on
PagerDuty instead.

Behavior:
- By default, `alerting.pagerduty.integration-key` is used as the integration key
- If the endpoint being evaluated belongs to a group (`endpoints[].group`) matching the value of `alerting.pagerduty.overrides[].group`, the provider will use that override's integration key instead of `alerting.pagerduty.integration-key`'s

```yaml
alerting:
  pagerduty:
    integration-key: "********************************"
    # You can also add group-specific integration keys, which will
    # override the integration key above for the specified groups
    overrides:
      - group: "core"
        integration-key: "********************************"

endpoints:
  - name: website
    url: "https://twin.sh/health"
    interval: 30s
    conditions:
      - "[STATUS] == 200"
      - "[BODY].status == UP"
      - "[RESPONSE_TIME] < 300"
    alerts:
      - type: pagerduty
        failure-threshold: 3
        success-threshold: 5
        send-on-resolved: true
        description: "healthcheck failed"

  - name: back-end
    group: core
    url: "https://example.org/"
    interval: 5m
    conditions:
      - "[STATUS] == 200"
      - "[CERTIFICATE_EXPIRATION] > 48h"
    alerts:
      - type: pagerduty
        failure-threshold: 3
        success-threshold: 5
        send-on-resolved: true
        description: "healthcheck failed"
```


#### Configuring Slack alerts
| Parameter                                | Description                                                                                | Default       |
|:-----------------------------------------|:-------------------------------------------------------------------------------------------|:--------------|
| `alerting.slack`                         | Configuration for alerts of type `slack`                                                   | `{}`          |
| `alerting.slack.webhook-url`             | Slack Webhook URL                                                                          | Required `""` |
| `alerting.slack.default-alert`           | Default alert configuration. <br />See [Setting a default alert](#setting-a-default-alert) | N/A           |
| `alerting.slack.overrides`               | List of overrides that may be prioritized over the default configuration                   | `[]`          |
| `alerting.slack.overrides[].group`       | Endpoint group for which the configuration will be overridden by this configuration        | `""`          |
| `alerting.slack.overrides[].webhook-url` | Slack Webhook URL                                                                          | `""`          |
```yaml
alerting:
  slack:
    webhook-url: "https://hooks.slack.com/services/**********/**********/**********"

endpoints:
  - name: website
    url: "https://twin.sh/health"
    interval: 30s
    conditions:
      - "[STATUS] == 200"
      - "[BODY].status == UP"
      - "[RESPONSE_TIME] < 300"
    alerts:
      - type: slack
        description: "healthcheck failed 3 times in a row"
        send-on-resolved: true
      - type: slack
        failure-threshold: 5
        description: "healthcheck failed 5 times in a row"
        send-on-resolved: true
```

Here's an example of what the notifications look like:

![Slack notifications](.github/assets/slack-alerts.png)


#### Configuring Teams alerts

| Parameter                                | Description                                                                                | Default       |
|:-----------------------------------------|:-------------------------------------------------------------------------------------------|:--------------|
| `alerting.teams`                         | Configuration for alerts of type `teams`                                                   | `{}`          |
| `alerting.teams.webhook-url`             | Teams Webhook URL                                                                          | Required `""` |
| `alerting.teams.default-alert`           | Default alert configuration. <br />See [Setting a default alert](#setting-a-default-alert) | N/A           |
| `alerting.teams.overrides`               | List of overrides that may be prioritized over the default configuration                   | `[]`          |
| `alerting.teams.overrides[].group`       | Endpoint group for which the configuration will be overridden by this configuration        | `""`          |
| `alerting.teams.overrides[].webhook-url` | Teams Webhook URL                                                                          | `""`          |

```yaml
alerting:
  teams:
    webhook-url: "https://********.webhook.office.com/webhookb2/************"
    # You can also add group-specific to keys, which will
    # override the to key above for the specified groups
    overrides:
      - group: "core"
        webhook-url: "https://********.webhook.office.com/webhookb3/************"

endpoints:
  - name: website
    url: "https://twin.sh/health"
    interval: 30s
    conditions:
      - "[STATUS] == 200"
      - "[BODY].status == UP"
      - "[RESPONSE_TIME] < 300"
    alerts:
      - type: teams
        description: "healthcheck failed"
        send-on-resolved: true

  - name: back-end
    group: core
    url: "https://example.org/"
    interval: 5m
    conditions:
      - "[STATUS] == 200"
      - "[CERTIFICATE_EXPIRATION] > 48h"
    alerts:
      - type: teams
        description: "healthcheck failed"
        send-on-resolved: true
```

Here's an example of what the notifications look like:

![Teams notifications](.github/assets/teams-alerts.png)


#### Configuring Telegram alerts
| Parameter                         | Description                                                                                | Default                    |
|:----------------------------------|:-------------------------------------------------------------------------------------------|:---------------------------|
| `alerting.telegram`               | Configuration for alerts of type `telegram`                                                | `{}`                       |
| `alerting.telegram.token`         | Telegram Bot Token                                                                         | Required `""`              |
| `alerting.telegram.id`            | Telegram User ID                                                                           | Required `""`              |
| `alerting.telegram.api-url`       | Telegram API URL                                                                           | `https://api.telegram.org` |
| `alerting.telegram.client`        | Client configuration. <br />See [Client configuration](#client-configuration).             | `{}`                       |
| `alerting.telegram.default-alert` | Default alert configuration. <br />See [Setting a default alert](#setting-a-default-alert) | N/A                        |

```yaml
alerting:
  telegram:
    token: "123456:ABC-DEF1234ghIkl-zyx57W2v1u123ew11"
    id: "0123456789"

endpoints:
  - name: website
    url: "https://twin.sh/health"
    interval: 30s
    conditions:
      - "[STATUS] == 200"
      - "[BODY].status == UP"
    alerts:
      - type: telegram
        send-on-resolved: true
```

Here's an example of what the notifications look like:

![Telegram notifications](.github/assets/telegram-alerts.png)


#### Configuring Twilio alerts
| Parameter                       | Description                                                                                | Default       |
|:--------------------------------|:-------------------------------------------------------------------------------------------|:--------------|
| `alerting.twilio`               | Settings for alerts of type `twilio`                                                       | `{}`          |
| `alerting.twilio.sid`           | Twilio account SID                                                                         | Required `""` |
| `alerting.twilio.token`         | Twilio auth token                                                                          | Required `""` |
| `alerting.twilio.from`          | Number to send Twilio alerts from                                                          | Required `""` |
| `alerting.twilio.to`            | Number to send twilio alerts to                                                            | Required `""` |
| `alerting.twilio.default-alert` | Default alert configuration. <br />See [Setting a default alert](#setting-a-default-alert) | N/A           |

```yaml
alerting:
  twilio:
    sid: "..."
    token: "..."
    from: "+1-234-567-8901"
    to: "+1-234-567-8901"

endpoints:
  - name: website
    interval: 30s
    url: "https://twin.sh/health"
    conditions:
      - "[STATUS] == 200"
      - "[BODY].status == UP"
      - "[RESPONSE_TIME] < 300"
    alerts:
      - type: twilio
        failure-threshold: 5
        send-on-resolved: true
        description: "healthcheck failed"
```


#### Configuring custom alerts
| Parameter                       | Description                                                                                | Default       |
|:--------------------------------|:-------------------------------------------------------------------------------------------|:--------------|
| `alerting.custom`               | Configuration for custom actions on failure or alerts                                      | `{}`          |
| `alerting.custom.url`           | Custom alerting request url                                                                | Required `""` |
| `alerting.custom.method`        | Request method                                                                             | `GET`         |
| `alerting.custom.body`          | Custom alerting request body.                                                              | `""`          |
| `alerting.custom.headers`       | Custom alerting request headers                                                            | `{}`          |
| `alerting.custom.client`        | Client configuration. <br />See [Client configuration](#client-configuration).             | `{}`          |
| `alerting.custom.default-alert` | Default alert configuration. <br />See [Setting a default alert](#setting-a-default-alert) | N/A           |

While they're called alerts, you can use this feature to call anything.

For instance, you could automate rollbacks by having an application that keeps tracks of new deployments, and by
leveraging Gatus, you could have Gatus call that application endpoint when an endpoint starts failing. Your application
would then check if the endpoint that started failing was part of the recently deployed application, and if it was,
then automatically roll it back.

Furthermore, you may use the following placeholders in the body (`alerting.custom.body`) and in the url (`alerting.custom.url`):
- `[ALERT_DESCRIPTION]` (resolved from `endpoints[].alerts[].description`)
- `[ENDPOINT_NAME]` (resolved from `endpoints[].name`)
- `[ENDPOINT_GROUP]` (resolved from `endpoints[].group`)
- `[ENDPOINT_URL]` (resolved from `endpoints[].url`)

If you have an alert using the `custom` provider with `send-on-resolved` set to `true`, you can use the
`[ALERT_TRIGGERED_OR_RESOLVED]` placeholder to differentiate the notifications.
The aforementioned placeholder will be replaced by `TRIGGERED` or `RESOLVED` accordingly, though it can be modified
(details at the end of this section).

For all intents and purposes, we'll configure the custom alert with a Slack webhook, but you can call anything you want.
```yaml
alerting:
  custom:
    url: "https://hooks.slack.com/services/**********/**********/**********"
    method: "POST"
    body: |
      {
        "text": "[ALERT_TRIGGERED_OR_RESOLVED]: [ENDPOINT_GROUP] - [ENDPOINT_NAME] - [ALERT_DESCRIPTION]"
      }
endpoints:
  - name: website
    url: "https://twin.sh/health"
    interval: 30s
    conditions:
      - "[STATUS] == 200"
      - "[BODY].status == UP"
      - "[RESPONSE_TIME] < 300"
    alerts:
      - type: custom
        failure-threshold: 10
        success-threshold: 3
        send-on-resolved: true
        description: "health check failed"
```

Note that you can customize the resolved values for the `[ALERT_TRIGGERED_OR_RESOLVED]` placeholder like so:
```yaml
alerting:
  custom:
    placeholders:
      ALERT_TRIGGERED_OR_RESOLVED:
        TRIGGERED: "partial_outage"
        RESOLVED: "operational"
```
As a result, the `[ALERT_TRIGGERED_OR_RESOLVED]` in the body of first example of this section would be replaced by
`partial_outage` when an alert is triggered and `operational` when an alert is resolved.


#### Setting a default alert
| Parameter                                    | Description                                                                   | Default |
|:---------------------------------------------|:------------------------------------------------------------------------------|:--------|
| `alerting.*.default-alert.enabled`           | Whether to enable the alert                                                   | N/A     |
| `alerting.*.default-alert.failure-threshold` | Number of failures in a row needed before triggering the alert                | N/A     |
| `alerting.*.default-alert.success-threshold` | Number of successes in a row before an ongoing incident is marked as resolved | N/A     |
| `alerting.*.default-alert.send-on-resolved`  | Whether to send a notification once a triggered alert is marked as resolved   | N/A     |
| `alerting.*.default-alert.description`       | Description of the alert. Will be included in the alert sent                  | N/A     |

> ⚠ You must still specify the `type` of the alert in the endpoint configuration even if you set the default alert of a provider.

While you can specify the alert configuration directly in the endpoint definition, it's tedious and may lead to a very
long configuration file.

To avoid such problem, you can use the `default-alert` parameter present in each provider configuration:
```yaml
alerting:
  slack:
    webhook-url: "https://hooks.slack.com/services/**********/**********/**********"
    default-alert:
      description: "health check failed"
      send-on-resolved: true
      failure-threshold: 5
      success-threshold: 5
```

As a result, your Gatus configuration looks a lot tidier:
```yaml
endpoints:
  - name: example
    url: "https://example.org"
    conditions:
      - "[STATUS] == 200"
    alerts:
      - type: slack

  - name: other-example
    url: "https://example.com"
    conditions:
      - "[STATUS] == 200"
    alerts:
      - type: slack
```

It also allows you to do things like this:
```yaml
endpoints:
  - name: example
    url: "https://example.org"
    conditions:
      - "[STATUS] == 200"
    alerts:
      - type: slack
        failure-threshold: 5
      - type: slack
        failure-threshold: 10
      - type: slack
        failure-threshold: 15
```

Of course, you can also mix alert types:
```yaml
alerting:
  slack:
    webhook-url: "https://hooks.slack.com/services/**********/**********/**********"
    default-alert:
      failure-threshold: 3
  pagerduty:
    integration-key: "********************************"
    default-alert:
      failure-threshold: 5

endpoints:
  - name: endpoint-1
    url: "https://example.org"
    conditions:
      - "[STATUS] == 200"
    alerts:
      - type: slack
      - type: pagerduty

  - name: endpoint-2
    url: "https://example.org"
    conditions:
      - "[STATUS] == 200"
    alerts:
      - type: slack
      - type: pagerduty
```


### Maintenance
If you have maintenance windows, you may not want to be annoyed by alerts.
To do that, you'll have to use the maintenance configuration:

| Parameter              | Description                                                                                                                            | Default       |
|:-----------------------|:---------------------------------------------------------------------------------------------------------------------------------------|:--------------|
| `maintenance.enabled`  | Whether the maintenance period is enabled                                                                                              | `true`        |
| `maintenance.start`    | Time at which the maintenance window starts in `hh:mm` format (e.g. `23:00`)                                                           | Required `""` |
| `maintenance.duration` | Duration of the maintenance window (e.g. `1h`, `30m`)                                                                                  | Required `""` |
| `maintenance.every`    | Days on which the maintenance period applies (e.g. `[Monday, Thursday]`).<br />If left empty, the maintenance window applies every day | `[]`          |

**Note that the maintenance configuration uses UTC.**

Here's an example:
```yaml
maintenance:
  start: 23:00
  duration: 1h
  every: [Monday, Thursday]
```
Note that you can also specify each day on separate lines:
```yaml
maintenance:
  start: 23:00
  duration: 1h
  every:
    - Monday
    - Thursday
```


### Security
| Parameter        | Description                  | Default |
|:-----------------|:-----------------------------|:--------|
| `security`       | Security configuration       | `{}`    |
| `security.basic` | HTTP Basic configuration     | `{}`    |
| `security.oidc`  | OpenID Connect configuration | `{}`    |


#### Basic Authentication
| Parameter                               | Description                                                                        | Default       |
|:----------------------------------------|:-----------------------------------------------------------------------------------|:--------------|
| `security.basic`                        | HTTP Basic configuration                                                           | `{}`          |
| `security.basic.username`               | Username for Basic authentication.                                                 | Required `""` |
| `security.basic.password-bcrypt-base64` | Password hashed with Bcrypt and then encoded with base64 for Basic authentication. | Required `""` |

The example below will require that you authenticate with the username `john.doe` and the password `hunter2`:
```yaml
security:
  basic:
    username: "john.doe"
    password-bcrypt-base64: "JDJhJDEwJHRiMnRFakxWazZLdXBzRERQazB1TE8vckRLY05Yb1hSdnoxWU0yQ1FaYXZRSW1McmladDYu"
```

**WARNING:** Make sure to carefully select to cost of the bcrypt hash. The higher the cost, the longer it takes to compute the hash,
and basic auth verifies the password against the hash on every request. As of 2022-01-08, I suggest a cost of 8.


#### OIDC
| Parameter                        | Description                                                    | Default       |
|:---------------------------------|:---------------------------------------------------------------|:--------------|
| `security.oidc`                  | OpenID Connect configuration                                   | `{}`          |
| `security.oidc.issuer-url`       | Issuer URL                                                     | Required `""` |
| `security.oidc.redirect-url`     | Redirect URL. Must end with `/authorization-code/callback`     | Required `""` |
| `security.oidc.client-id`        | Client id                                                      | Required `""` |
| `security.oidc.client-secret`    | Client secret                                                  | Required `""` |
| `security.oidc.scopes`           | Scopes to request. The only scope you need is `openid`.        | Required `[]` |
| `security.oidc.allowed-subjects` | List of subjects to allow. If empty, all subjects are allowed. | `[]`          |

```yaml
security:
  oidc:
    issuer-url: "https://example.okta.com"
    redirect-url: "https://status.example.com/authorization-code/callback"
    client-id: "123456789"
    client-secret: "abcdefghijk"
    scopes: ["openid"]
    # You may optionally specify a list of allowed subjects. If this is not specified, all subjects will be allowed.
    #allowed-subjects: ["johndoe@example.com"]
```

Confused? Read [Securing Gatus with OIDC using Auth0](https://twin.sh/articles/56/securing-gatus-with-oidc-using-auth0).

### TLS Encryption
Gatus supports basic encryption with TLS. To enable this, certificate files in PEM format have to be provided.
The example below shows an example configuration which makes gatus respond on port 4443 to HTTPS requests.

```yaml
web:
  port: 4443
  tls:
    certificate-file: "server.crt"
    private-key-file: "server.key"
```

### Metrics
To enable metrics, you must set `metrics` to `true`. Doing so will expose Prometheus-friendly metrics at the `/metrics`
endpoint on the same port your application is configured to run on (`web.port`).

| Metric name                                  | Type    | Description                                                                | Labels                          | Relevant endpoint types |
|:---------------------------------------------|:--------|:---------------------------------------------------------------------------|:--------------------------------|:------------------------|
| gatus_results_total                          | counter | Number of results per endpoint                                             | key, group, name, type, success | All                     |
| gatus_results_code_total                     | counter | Total number of results by code                                            | key, group, name, type, code    | DNS, HTTP               |
| gatus_results_connected_total                | counter | Total number of results in which a connection was successfully established | key, group, name, type          | All                     |
| gatus_results_duration_seconds               | gauge   | Duration of the request in seconds                                         | key, group, name, type          | All                     |
| gatus_results_certificate_expiration_seconds | gauge   | Number of seconds until the certificate expires                            | key, group, name, type          | HTTP, STARTTLS          |

See [examples/docker-compose-grafana-prometheus](.examples/docker-compose-grafana-prometheus) for further documentation as well as an example.


### Remote instances (EXPERIMENTAL)
This feature allows you to retrieve endpoint statuses from a remote Gatus instance.

There are two main use cases for this:
- You have multiple Gatus instances running on different machines, and you wish to visually expose the statuses through a single dashboard
- You have one or more Gatus instances that are not publicly accessible (e.g. behind a firewall), and you wish to retrieve 

This is an experimental feature. It may be removed or updated in a breaking manner at any time. Furthermore,
there are known issues with this feature. If you'd like to provide some feedback, please write a comment in [#64](https://github.com/TwiN/gatus/issues/64).
Use at your own risk.

| Parameter                          | Description                                  | Default       |
|:-----------------------------------|:---------------------------------------------|:--------------|
| `remote`                           | Remote configuration                         | `{}`          |
| `remote.instances`                 | List of remote instances                     | Required `[]` |
| `remote.instances.endpoint-prefix` | String to prefix all endpoint names with     | `""`          |
| `remote.instances.url`             | URL from which to retrieve endpoint statuses | Required `""` |

```yaml
remote:
  instances:
    - endpoint-prefix: "status.example.org-"
      url: "https://status.example.org/api/v1/endpoints/statuses"
```


## Deployment
Many examples can be found in the [.examples](.examples) folder, but this section will focus on the most popular ways of deploying Gatus.


### Docker
To run Gatus locally with Docker:
```console
docker run -p 8080:8080 --name gatus twinproduction/gatus
```

Other than using one of the examples provided in the [.examples](.examples) folder, you can also try it out locally by
creating a configuration file, we'll call it `config.yaml` for this example, and running the following
command:
```console
docker run -p 8080:8080 --mount type=bind,source="$(pwd)"/config.yaml,target=/config/config.yaml --name gatus twinproduction/gatus
```

If you're on Windows, replace `"$(pwd)"` by the absolute path to your current directory, e.g.:
```console
docker run -p 8080:8080 --mount type=bind,source=C:/Users/Chris/Desktop/config.yaml,target=/config/config.yaml --name gatus twinproduction/gatus
```

To build the image locally:
```console
docker build . -t twinproduction/gatus
```


### Helm Chart
[Helm](https://helm.sh) must be installed to use the chart.
Please refer to Helm's [documentation](https://helm.sh/docs/) to get started.

Once Helm is set up properly, add the repository as follows:

```console
helm repo add gatus https://avakarev.github.io/gatus-chart
```

To get more details, please check chart's [configuration](https://github.com/avakarev/gatus-chart#configuration)
and [helmfile example](https://github.com/avakarev/gatus-chart#helmfileyaml-example)


### Terraform
Gatus can be deployed on Terraform by using the following module: [terraform-kubernetes-gatus](https://github.com/TwiN/terraform-kubernetes-gatus).


## Running the tests
```console
go test ./... -mod vendor
```


## Using in Production
See the [Deployment](#deployment) section.


## FAQ
### Sending a GraphQL request
By setting `endpoints[].graphql` to true, the body will automatically be wrapped by the standard GraphQL `query` parameter.

For instance, the following configuration:
```yaml
endpoints:
  - name: filter-users-by-gender
    url: http://localhost:8080/playground
    method: POST
    graphql: true
    body: |
      {
        users(gender: "female") {
          id
          name
          gender
          avatar
        }
      }
    conditions:
      - "[STATUS] == 200"
      - "[BODY].data.users[0].gender == female"
```

will send a `POST` request to `http://localhost:8080/playground` with the following body:
```json
{"query":"      {\n        users(gender: \"female\") {\n          id\n          name\n          gender\n          avatar\n        }\n      }"}
```


### Recommended interval
> **NOTE**: This does not apply if `disable-monitoring-lock` is set to `true`, as the monitoring lock is what
> tells Gatus to only evaluate one endpoint at a time.

To ensure that Gatus provides reliable and accurate results (i.e. response time), Gatus only evaluates one endpoint at a time
In other words, even if you have multiple endpoints with the same interval, they will not execute at the same time.

You can test this yourself by running Gatus with several endpoints configured with a very short, unrealistic interval,
such as 1ms. You'll notice that the response time does not fluctuate - that is because while endpoints are evaluated on
different goroutines, there's a global lock that prevents multiple endpoints from running at the same time.

Unfortunately, there is a drawback. If you have a lot of endpoints, including some that are very slow or prone to timing out
(the default timeout is 10s), then it means that for the entire duration of the request, no other endpoint can be evaluated.

The interval does not include the duration of the request itself, which means that if an endpoint has an interval of 30s
and the request takes 2s to complete, the timestamp between two evaluations will be 32s, not 30s.

While this does not prevent Gatus' from performing health checks on all other endpoints, it may cause Gatus to be unable
to respect the configured interval, for instance:
- Endpoint A has an interval of 5s, and times out after 10s to complete
- Endpoint B has an interval of 5s, and takes 1ms to complete
- Endpoint B will be unable to run every 5s, because endpoint A's health evaluation takes longer than its interval

To sum it up, while Gatus can handle any interval you throw at it, you're better off having slow requests with
higher interval.

As a rule of thumb, I personally set the interval for more complex health checks to `5m` (5 minutes) and
simple health checks used for alerting (PagerDuty/Twilio) to `30s`.


### Default timeouts
| Endpoint type | Timeout |
|:--------------|:--------|
| HTTP          | 10s     |
| TCP           | 10s     |
| ICMP          | 10s     |

To modify the timeout, see [Client configuration](#client-configuration).


### Monitoring a TCP endpoint
By prefixing `endpoints[].url` with `tcp:\\`, you can monitor TCP endpoints at a very basic level:

```yaml
endpoints:
  - name: redis
    url: "tcp://127.0.0.1:6379"
    interval: 30s
    conditions:
      - "[CONNECTED] == true"
```

Placeholders `[STATUS]` and `[BODY]` as well as the fields `endpoints[].body`, `endpoints[].headers`,
`endpoints[].method` and `endpoints[].graphql` are not supported for TCP endpoints.

This works for applications such as databases (Postgres, MySQL, etc.) and caches (Redis, Memcached, etc.).

**NOTE**: `[CONNECTED] == true` does not guarantee that the endpoint itself is healthy - it only guarantees that there's
something at the given address listening to the given port, and that a connection to that address was successfully
established.

### Monitoring a UDP endpoint
By prefixing `endpoints[].url` with `udp:\\`, you can monitor UDP endpoints at a very basic level:

```yaml
endpoints:
  - name: example
    url: "udp://example.org:80"
    conditions:
      - "[CONNECTED] == true"
```

Placeholders `[STATUS]` and `[BODY]` as well as the fields `endpoints[].body`, `endpoints[].headers`,
`endpoints[].method` and `endpoints[].graphql` are not supported for UDP endpoints.

This works for UDP based application.

### Monitoring a SCTP endpoint
By prefixing `endpoints[].url` with `sctp:\\`, you can monitor Stream Control Transmission Protocol (SCTP) endpoints at a very basic level:

```yaml
endpoints:
  - name: example
    url: "sctp://127.0.0.1:38412"
    conditions:
      - "[CONNECTED] == true"
```

Placeholders `[STATUS]` and `[BODY]` as well as the fields `endpoints[].body`, `endpoints[].headers`,
`endpoints[].method` and `endpoints[].graphql` are not supported for SCTP endpoints.

This works for SCTP based application.

### Monitoring an endpoint using ICMP
By prefixing `endpoints[].url` with `icmp:\\`, you can monitor endpoints at a very basic level using ICMP, or more
commonly known as "ping" or "echo":

```yaml
endpoints:
  - name: ping-example
    url: "icmp://example.com"
    conditions:
      - "[CONNECTED] == true"
```

Only the placeholders `[CONNECTED]`, `[IP]` and `[RESPONSE_TIME]` are supported for endpoints of type ICMP.
You can specify a domain prefixed by `icmp://`, or an IP address prefixed by `icmp://`.


### Monitoring an endpoint using DNS queries
Defining a `dns` configuration in an endpoint will automatically mark said endpoint as an endpoint of type DNS:
```yaml
endpoints:
  - name: example-dns-query
    url: "8.8.8.8" # Address of the DNS server to use
    dns:
      query-name: "example.com"
      query-type: "A"
    conditions:
      - "[BODY] == 93.184.216.34"
      - "[DNS_RCODE] == NOERROR"
```

There are two placeholders that can be used in the conditions for endpoints of type DNS:
- The placeholder `[BODY]` resolves to the output of the query. For instance, a query of type `A` would return an IPv4.
- The placeholder `[DNS_RCODE]` resolves to the name associated to the response code returned by the query, such as
`NOERROR`, `FORMERR`, `SERVFAIL`, `NXDOMAIN`, etc.


### Monitoring an endpoint using STARTTLS
If you have an email server that you want to ensure there are no problems with, monitoring it through STARTTLS
will serve as a good initial indicator:
```yaml
endpoints:
  - name: starttls-smtp-example
    url: "starttls://smtp.gmail.com:587"
    interval: 30m
    client:
      timeout: 5s
    conditions:
      - "[CONNECTED] == true"
      - "[CERTIFICATE_EXPIRATION] > 48h"
```


### Monitoring an endpoint using TLS
Monitoring endpoints using SSL/TLS encryption, such as LDAP over TLS, can help detect certificate expiration:
```yaml
endpoints:
  - name: tls-ldaps-example
    url: "tls://ldap.example.com:636"
    interval: 30m
    client:
      timeout: 5s
    conditions:
      - "[CONNECTED] == true"
      - "[CERTIFICATE_EXPIRATION] > 48h"
```


### Monitoring domain expiration
You can monitor the expiration of a domain with all endpoint types except for DNS by using the `[DOMAIN_EXPIRATION]`
placeholder:
```yaml
endpoints:
  - name: check-domain-and-certificate-expiration
    url: "https://example.org"
    interval: 1h
    conditions:
      - "[DOMAIN_EXPIRATION] > 720h"
      - "[CERTIFICATE_EXPIRATION] > 240h"
```

**NOTE**: The usage of the `[DOMAIN_EXPIRATION]` placeholder requires Gatus to send a request to the official IANA WHOIS service [through a library](https://github.com/TwiN/whois)
and in some cases, a secondary request to a TLD-specific WHOIS server (e.g. `whois.nic.sh`). 
To prevent the WHOIS service from throttling your IP address if you send too many requests, Gatus will prevent you from
using the `[DOMAIN_EXPIRATION]` placeholder on an endpoint with an interval of less than `5m`.


### disable-monitoring-lock
Setting `disable-monitoring-lock` to `true` means that multiple endpoints could be monitored at the same time.

While this behavior wouldn't generally be harmful, conditions using the `[RESPONSE_TIME]` placeholder could be impacted
by the evaluation of multiple endpoints at the same time, therefore, the default value for this parameter is `false`.

There are three main reasons why you might want to disable the monitoring lock:
- You're using Gatus for load testing (each endpoint are periodically evaluated on a different goroutine, so
technically, if you create 100 endpoints with a 1 seconds interval, Gatus will send 100 requests per second)
- You have a _lot_ of endpoints to monitor
- You want to test multiple endpoints at very short intervals (< 5s)


### Reloading configuration on the fly
For the sake of convenience, Gatus automatically reloads the configuration on the fly if the loaded configuration file
is updated while Gatus is running.

By default, the application will exit if the updating configuration is invalid, but you can configure
Gatus to continue running if the configuration file is updated with an invalid configuration by
setting `skip-invalid-config-update` to `true`.

Keep in mind that it is in your best interest to ensure the validity of the configuration file after each update you
apply to the configuration file while Gatus is running by looking at the log and making sure that you do not see the
following message:
```
The configuration file was updated, but it is not valid. The old configuration will continue being used.
```
Failure to do so may result in Gatus being unable to start if the application is restarted for whatever reason.

I recommend not setting `skip-invalid-config-update` to `true` to avoid a situation like this, but the choice is yours
to make.

**If you are not using a file storage**, updating the configuration while Gatus is running is effectively
the same as restarting the application.

**NOTE:** Updates may not be detected if the config file is bound instead of the config folder. See [#151](https://github.com/TwiN/gatus/issues/151).


### Endpoint groups
Endpoint groups are used for grouping multiple endpoints together on the dashboard.

```yaml
endpoints:
  - name: frontend
    group: core
    url: "https://example.org/"
    interval: 5m
    conditions:
      - "[STATUS] == 200"

  - name: backend
    group: core
    url: "https://example.org/"
    interval: 5m
    conditions:
      - "[STATUS] == 200"

  - name: monitoring
    group: internal
    url: "https://example.org/"
    interval: 5m
    conditions:
      - "[STATUS] == 200"

  - name: nas
    group: internal
    url: "https://example.org/"
    interval: 5m
    conditions:
      - "[STATUS] == 200"

  - name: random endpoint that is not part of a group
    url: "https://example.org/"
    interval: 5m
    conditions:
      - "[STATUS] == 200"
```

The configuration above will result in a dashboard that looks like this:

![Gatus Endpoint Groups](.github/assets/endpoint-groups.png)


### Exposing Gatus on a custom port
By default, Gatus is exposed on port `8080`, but you may specify a different port by setting the `web.port` parameter:
```yaml
web:
  port: 8081
```

If you're using a PaaS like Heroku that doesn't let you set a custom port and exposes it through an environment
variable instead, you can use that environment variable directly in the configuration file:
```yaml
web:
  port: ${PORT}
```


### Keeping your configuration small
While not specific to Gatus, you can leverage YAML anchors to create a default configuration.
If you have a large configuration file, this should help you keep things clean.

<details>
  <summary>Example</summary>

```yaml
default-endpoint: &defaults
  group: core
  interval: 5m
  client:
    insecure: true
    timeout: 30s
  conditions:
    - "[STATUS] == 200"

endpoints:
  - name: anchor-example-1
    <<: *defaults               # This will merge the configuration under &defaults with this endpoint
    url: "https://example.org"

  - name: anchor-example-2
    <<: *defaults 
    group: example              # This will override the group defined in &defaults
    url: "https://example.com"

  - name: anchor-example-3
    <<: *defaults
    url: "https://twin.sh/health"
    conditions:                # This will override the conditions defined in &defaults
      - "[STATUS] == 200"
      - "[BODY].status == UP"
```
</details>


### Badges
#### Uptime
![Uptime 1h](https://status.twin.sh/api/v1/endpoints/core_blog-external/uptimes/1h/badge.svg)
![Uptime 24h](https://status.twin.sh/api/v1/endpoints/core_blog-external/uptimes/24h/badge.svg)
![Uptime 7d](https://status.twin.sh/api/v1/endpoints/core_blog-external/uptimes/7d/badge.svg)

Gatus can automatically generate an SVG badge for one of your monitored endpoints.
This allows you to put badges in your individual applications' README or even create your own status page if you
desire.

The path to generate a badge is the following:
```
/api/v1/endpoints/{key}/uptimes/{duration}/badge.svg
```
Where:
- `{duration}` is `7d`, `24h` or `1h`
- `{key}` has the pattern `<GROUP_NAME>_<ENDPOINT_NAME>` in which both variables have ` `, `/`, `_`, `,` and `.` replaced by `-`.

For instance, if you want the uptime during the last 24 hours from the endpoint `frontend` in the group `core`,
the URL would look like this:
```
https://example.com/api/v1/endpoints/core_frontend/uptimes/7d/badge.svg
```
If you want to display an endpoint that is not part of a group, you must leave the group value empty:
```
https://example.com/api/v1/endpoints/_frontend/uptimes/7d/badge.svg
```
Example:
```
![Uptime 24h](https://status.twin.sh/api/v1/endpoints/core_blog-external/uptimes/24h/badge.svg)
```
If you'd like to see a visual example of each badge available, you can simply navigate to the endpoint's detail page.


#### Health
![Health](https://status.twin.sh/api/v1/endpoints/core_blog-external/health/badge.svg)

The path to generate a badge is the following:
```
/api/v1/endpoints/{key}/health/badge.svg
```
Where:
- `{key}` has the pattern `<GROUP_NAME>_<ENDPOINT_NAME>` in which both variables have ` `, `/`, `_`, `,` and `.` replaced by `-`.

For instance, if you want the current status of the endpoint `frontend` in the group `core`,
the URL would look like this:
```
https://example.com/api/v1/endpoints/core_frontend/health/badge.svg
```


#### Response time
![Response time 1h](https://status.twin.sh/api/v1/endpoints/core_blog-external/response-times/1h/badge.svg)
![Response time 24h](https://status.twin.sh/api/v1/endpoints/core_blog-external/response-times/24h/badge.svg)
![Response time 7d](https://status.twin.sh/api/v1/endpoints/core_blog-external/response-times/7d/badge.svg)

The endpoint to generate a badge is the following:
```
/api/v1/endpoints/{key}/response-times/{duration}/badge.svg
```
Where:
- `{duration}` is `7d`, `24h` or `1h`
- `{key}` has the pattern `<GROUP_NAME>_<ENDPOINT_NAME>` in which both variables have ` `, `/`, `_`, `,` and `.` replaced by `-`.


##### How to change the color thresholds of the response time badge  
To change the response time badges' threshold, a corresponding configuration can be added to an endpoint.   
The values in the array correspond to the levels [Awesome, Great, Good, Passable, Bad]  
All five values must be given in milliseconds (ms).  

```
endpoints:
- name: nas
  group: internal
  url: "https://example.org/"
  interval: 5m
  conditions:
    - "[STATUS] == 200"
  ui:
    badge:
      response-time:
        thresholds: [550, 850, 1350, 1650, 1750]
```


### API
Gatus provides a simple read-only API that can be queried in order to programmatically determine endpoint status and history.

All endpoints are available via a GET request to the following endpoint:
```
/api/v1/endpoints/statuses
````
Example: https://status.twin.sh/api/v1/endpoints/statuses

Specific endpoints can also be queried by using the following pattern:
```
/api/v1/endpoints/{group}_{endpoint}/statuses
```
Example: https://status.twin.sh/api/v1/endpoints/core_blog-home/statuses

Gzip compression will be used if the `Accept-Encoding` HTTP header contains `gzip`.

The API will return a JSON payload with the `Content-Type` response header set to `application/json`.
No such header is required to query the API.


### High level design overview
![Gatus diagram](.github/assets/gatus-diagram.jpg)


## Sponsors
You can find the full list of sponsors [here](https://github.com/sponsors/TwiN).

[<img src="https://github.com/math280h.png" width="50" />](https://github.com/math280h)
[<img src="https://github.com/pyroscope-io.png" width="50" />](https://github.com/pyroscope-io)<|MERGE_RESOLUTION|>--- conflicted
+++ resolved
@@ -163,58 +163,6 @@
 
 
 ## Configuration
-<<<<<<< HEAD
-| Parameter                                       | Description                                                                                                                                        | Default                    |
-|:------------------------------------------------|:---------------------------------------------------------------------------------------------------------------------------------------------------|:---------------------------|
-| `debug`                                         | Whether to enable debug logs.                                                                                                                      | `false`                    |
-| `metrics`                                       | Whether to expose metrics at /metrics.                                                                                                             | `false`                    |
-| `storage`                                       | [Storage configuration](#storage)                                                                                                                  | `{}`                       |
-| `endpoints`                                     | List of endpoints to monitor.                                                                                                                      | Required `[]`              |
-| `endpoints[].enabled`                           | Whether to monitor the endpoint.                                                                                                                   | `true`                     |
-| `endpoints[].name`                              | Name of the endpoint. Can be anything.                                                                                                             | Required `""`              |
-| `endpoints[].group`                             | Group name. Used to group multiple endpoints together on the dashboard. <br />See [Endpoint groups](#endpoint-groups).                             | `""`                       |
-| `endpoints[].url`                               | URL to send the request to.                                                                                                                        | Required `""`              |
-| `endpoints[].method`                            | Request method.                                                                                                                                    | `GET`                      |
-| `endpoints[].conditions`                        | Conditions used to determine the health of the endpoint. <br />See [Conditions](#conditions).                                                      | `[]`                       |
-| `endpoints[].interval`                          | Duration to wait between every status check.                                                                                                       | `60s`                      |
-| `endpoints[].graphql`                           | Whether to wrap the body in a query param (`{"query":"$body"}`).                                                                                   | `false`                    |
-| `endpoints[].body`                              | Request body.                                                                                                                                      | `""`                       |
-| `endpoints[].headers`                           | Request headers.                                                                                                                                   | `{}`                       |
-| `endpoints[].dns`                               | Configuration for an endpoint of type DNS. <br />See [Monitoring an endpoint using DNS queries](#monitoring-an-endpoint-using-dns-queries).        | `""`                       |
-| `endpoints[].dns.query-type`                    | Query type (e.g. MX)                                                                                                                               | `""`                       |
-| `endpoints[].dns.query-name`                    | Query name (e.g. example.com)                                                                                                                      | `""`                       |
-| `endpoints[].alerts[].type`                     | Type of alert. <br />Valid types: `slack`, `discord`, `email`, `googlechat`, `pagerduty`, `twilio`, `mattermost`, `messagebird`, `teams` `custom`. | Required `""`              |
-| `endpoints[].alerts[].enabled`                  | Whether to enable the alert.                                                                                                                       | `false`                    |
-| `endpoints[].alerts[].failure-threshold`        | Number of failures in a row needed before triggering the alert.                                                                                    | `3`                        |
-| `endpoints[].alerts[].success-threshold`        | Number of successes in a row before an ongoing incident is marked as resolved.                                                                     | `2`                        |
-| `endpoints[].alerts[].send-on-resolved`         | Whether to send a notification once a triggered alert is marked as resolved.                                                                       | `false`                    |
-| `endpoints[].alerts[].description`              | Description of the alert. Will be included in the alert sent.                                                                                      | `""`                       |
-| `endpoints[].client`                            | [Client configuration](#client-configuration).                                                                                                     | `{}`                       |
-| `endpoints[].ui`                                | UI configuration at the endpoint level.                                                                                                            | `{}`                       |
-| `endpoints[].ui.hide-hostname`                  | Whether to hide the hostname in the result.                                                                                                        | `false`                    |
-| `endpoints[].ui.hide-url`                       | Whether to ensure the URL is not displayed in the results. Useful if the URL contains a token.                                                     | `false`                    |
-| `endpoints[].ui.dont-resolve-failed-conditions` | Whether to resolve failed conditions for the UI.                                                                                                   | `false`                    |
-| `endpoints[].ui.badge.reponse-time`             | List of response time thresholds. Each time a threshold is reached, the badge has a different color.                                               | `[50, 200, 300, 500, 750]` |
-| `alerting`                                      | [Alerting configuration](#alerting).                                                                                                               | `{}`                       |
-| `security`                                      | [Security configuration](#security).                                                                                                               | `{}`                       |
-| `disable-monitoring-lock`                       | Whether to [disable the monitoring lock](#disable-monitoring-lock).                                                                                | `false`                    |
-| `skip-invalid-config-update`                    | Whether to ignore invalid configuration update. <br />See [Reloading configuration on the fly](#reloading-configuration-on-the-fly).               | `false`                    |
-| `web`                                           | Web configuration.                                                                                                                                 | `{}`                       |
-| `web.address`                                   | Address to listen on.                                                                                                                              | `0.0.0.0`                  |
-| `web.port`                                      | Port to listen on.                                                                                                                                 | `8080`                     |
-| `web.tls.certificate-file`                      | Optional public certificate file for TLS in PEM format.                                                                                            | ``                         |
-| `web.tls.private-key-file`                      | Optional private key file for TLS in PEM format.                                                                                                   | ``                         |
-| `ui`                                            | UI configuration.                                                                                                                                  | `{}`                       |
-| `ui.title`                                      | [Title of the document](https://developer.mozilla.org/en-US/docs/Web/HTML/Element/title).                                                          | `Health Dashboard ǀ Gatus` |
-| `ui.header`                                     | Header at the top of the dashboard.                                                                                                                | `Health Status`            |
-| `ui.logo`                                       | URL to the logo to display.                                                                                                                        | `""`                       |
-| `ui.link`                                       | Link to open when the logo is clicked.                                                                                                             | `""`                       |
-| `ui.buttons`                                    | List of buttons to display below the header.                                                                                                       | `[]`                       |
-| `ui.buttons[].name`                             | Text to display on the button.                                                                                                                     | Required `""`              |
-| `ui.buttons[].link`                             | Link to open when the button is clicked.                                                                                                           | Required `""`              |
-| `maintenance`                                   | [Maintenance configuration](#maintenance).                                                                                                         | `{}`                       |
-
-=======
 | Parameter                                       | Description                                                                                                                                 | Default                    |
 |:------------------------------------------------|:--------------------------------------------------------------------------------------------------------------------------------------------|:---------------------------|
 | `debug`                                         | Whether to enable debug logs.                                                                                                               | `false`                    |
@@ -253,6 +201,8 @@
 | `web`                                           | Web configuration.                                                                                                                          | `{}`                       |
 | `web.address`                                   | Address to listen on.                                                                                                                       | `0.0.0.0`                  |
 | `web.port`                                      | Port to listen on.                                                                                                                          | `8080`                     |
+| `web.tls.certificate-file`                      | Optional public certificate file for TLS in PEM format.                                                                                     | ``                         |
+| `web.tls.private-key-file`                      | Optional private key file for TLS in PEM format.                                                                                            | ``                         |
 | `ui`                                            | UI configuration.                                                                                                                           | `{}`                       |
 | `ui.title`                                      | [Title of the document](https://developer.mozilla.org/en-US/docs/Web/HTML/Element/title).                                                   | `Health Dashboard ǀ Gatus` |
 | `ui.description`                                | Meta description for the page.                                                                                                              | `Gatus is an advanced...`. |
@@ -263,7 +213,7 @@
 | `ui.buttons[].name`                             | Text to display on the button.                                                                                                              | Required `""`              |
 | `ui.buttons[].link`                             | Link to open when the button is clicked.                                                                                                    | Required `""`              |
 | `maintenance`                                   | [Maintenance configuration](#maintenance).                                                                                                  | `{}`                       |
->>>>>>> 19e90cdf
+
 
 ### Conditions
 Here are some examples of conditions you can use:
