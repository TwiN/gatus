--- conflicted
+++ resolved
@@ -13,10 +13,6 @@
 
 	"golang.org/x/oauth2"
 	"golang.org/x/oauth2/clientcredentials"
-<<<<<<< HEAD
-
-=======
->>>>>>> f6d39e97
 	"google.golang.org/api/idtoken"
 )
 
@@ -28,11 +24,7 @@
 	ErrInvalidDNSResolver        = errors.New("invalid DNS resolver specified. Required format is {proto}://{ip}:{port}")
 	ErrInvalidDNSResolverPort    = errors.New("invalid DNS resolver port")
 	ErrInvalidClientOAuth2Config = errors.New("invalid oauth2 configuration: must define all fields for client credentials flow (token-url, client-id, client-secret, scopes)")
-<<<<<<< HEAD
-	ErrInvalidClientIAPConfig    = errors.New("invalid IAP configuration: must define all fields for IAP programmatic authentication (audience)")
-=======
 	ErrInvalidClientIAPConfig    = errors.New("invalid Identity-Aware-Proxy configuration: must define all fields for Google Identity-Aware-Proxy programmatic authentication (audience)")
->>>>>>> f6d39e97
 
 	defaultConfig = Config{
 		Insecure:       false,
@@ -69,11 +61,7 @@
 	OAuth2Config *OAuth2Config `yaml:"oauth2,omitempty"`
 
 	// IAPConfig is the Google Cloud Identity-Aware-Proxy configuration used for the client. (e.g. audience)
-<<<<<<< HEAD
-	IAPConfig *IAPConfig `yaml:"iap,omitempty"`
-=======
 	IAPConfig *IAPConfig `yaml:"identity-aware-proxy,omitempty"`
->>>>>>> f6d39e97
 
 	httpClient *http.Client
 }
@@ -214,11 +202,7 @@
 			}
 		}
 		if c.HasOAuth2Config() && c.HasIAPConfig() {
-<<<<<<< HEAD
-			log.Println("[client][getHTTPClient] Error: Both IAP and Oauth2 configuration are present.")
-=======
 			log.Println("[client][getHTTPClient] Error: Both Identity-Aware-Proxy and Oauth2 configuration are present.")
->>>>>>> f6d39e97
 		} else if c.HasOAuth2Config() {
 			c.httpClient = configureOAuth2(c.httpClient, *c.OAuth2Config)
 		} else if c.HasIAPConfig() {
@@ -228,11 +212,7 @@
 	return c.httpClient
 }
 
-<<<<<<< HEAD
-// validateIAPToken returns a boolean that will define is the iap token can be fetch
-=======
 // validateIAPToken returns a boolean that will define if the google identity-aware-proxy token can be fetch
->>>>>>> f6d39e97
 // and if is it valid.
 func validateIAPToken(ctx context.Context, c IAPConfig) bool {
 	ts, err := idtoken.NewTokenSource(ctx, c.Audience)
@@ -242,11 +222,7 @@
 	}
 	tok, err := ts.Token()
 	if err != nil {
-<<<<<<< HEAD
-		log.Println("[client][ValidateIAPToken] Get IAP token failed. error:", err.Error())
-=======
 		log.Println("[client][ValidateIAPToken] Get Identity-Aware-Proxy token failed. error:", err.Error())
->>>>>>> f6d39e97
 		return false
 	}
 	payload, err := idtoken.Validate(ctx, tok.AccessToken, c.Audience)
@@ -258,11 +234,7 @@
 	return true
 }
 
-<<<<<<< HEAD
-// configureIAP returns an HTTP client that will obtain and refresh IAP tokens as necessary.
-=======
 // configureIAP returns an HTTP client that will obtain and refresh Identity-Aware-Proxy tokens as necessary.
->>>>>>> f6d39e97
 // The returned Client and its Transport should not be modified.
 func configureIAP(httpClient *http.Client, c IAPConfig) *http.Client {
 	ctx := context.WithValue(context.Background(), oauth2.HTTPClient, httpClient)
