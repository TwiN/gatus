--- conflicted
+++ resolved
@@ -6,13 +6,10 @@
 	"errors"
 	"strconv"
 	"strings"
-<<<<<<< HEAD
 
 	"github.com/TwiN/logr"
 	"gopkg.in/yaml.v3"
-=======
 	"time"
->>>>>>> 3c18ad90
 )
 
 var (
