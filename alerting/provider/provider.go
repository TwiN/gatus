--- conflicted
+++ resolved
@@ -10,12 +10,9 @@
 	"github.com/TwiN/gatus/v5/alerting/provider/github"
 	"github.com/TwiN/gatus/v5/alerting/provider/gitlab"
 	"github.com/TwiN/gatus/v5/alerting/provider/googlechat"
-<<<<<<< HEAD
-	"github.com/TwiN/gatus/v5/alerting/provider/ilert"
-=======
-	"github.com/TwiN/gatus/v5/alerting/provider/gotify"
+  "github.com/TwiN/gatus/v5/alerting/provider/gotify"
 	"github.com/TwiN/gatus/v5/alerting/provider/homeassistant"
->>>>>>> 439ccaa3
+  "github.com/TwiN/gatus/v5/alerting/provider/ilert"
 	"github.com/TwiN/gatus/v5/alerting/provider/incidentio"
 	"github.com/TwiN/gatus/v5/alerting/provider/jetbrainsspace"
 	"github.com/TwiN/gatus/v5/alerting/provider/matrix"
@@ -86,13 +83,10 @@
 	_ AlertProvider = (*github.AlertProvider)(nil)
 	_ AlertProvider = (*gitlab.AlertProvider)(nil)
 	_ AlertProvider = (*googlechat.AlertProvider)(nil)
-<<<<<<< HEAD
-	_ AlertProvider = (*ilert.AlertProvider)(nil)
-=======
-	_ AlertProvider = (*gotify.AlertProvider)(nil)
+  _ AlertProvider = (*gotify.AlertProvider)(nil)
 	_ AlertProvider = (*homeassistant.AlertProvider)(nil)
+  _ AlertProvider = (*ilert.AlertProvider)(nil)
 	_ AlertProvider = (*incidentio.AlertProvider)(nil)
->>>>>>> 439ccaa3
 	_ AlertProvider = (*jetbrainsspace.AlertProvider)(nil)
 	_ AlertProvider = (*matrix.AlertProvider)(nil)
 	_ AlertProvider = (*mattermost.AlertProvider)(nil)
@@ -117,12 +111,9 @@
 	_ Config[github.Config]         = (*github.Config)(nil)
 	_ Config[gitlab.Config]         = (*gitlab.Config)(nil)
 	_ Config[googlechat.Config]     = (*googlechat.Config)(nil)
-<<<<<<< HEAD
-	_ Config[ilert.Config]          = (*ilert.Config)(nil)
-=======
-	_ Config[gotify.Config]         = (*gotify.Config)(nil)
+  _ Config[gotify.Config]         = (*gotify.Config)(nil)
 	_ Config[homeassistant.Config]  = (*homeassistant.Config)(nil)
->>>>>>> 439ccaa3
+  _ Config[ilert.Config]          = (*ilert.Config)(nil)
 	_ Config[incidentio.Config]     = (*incidentio.Config)(nil)
 	_ Config[jetbrainsspace.Config] = (*jetbrainsspace.Config)(nil)
 	_ Config[matrix.Config]         = (*matrix.Config)(nil)
