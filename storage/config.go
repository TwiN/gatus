--- conflicted
+++ resolved
@@ -1,14 +1,13 @@
 package storage
 
-<<<<<<< HEAD
+import "errors"
+
 const (
 	uptimeRetentionDefaultDays = 7
-=======
-import "errors"
+)
 
 var (
 	ErrSQLStorageRequiresFile = errors.New("sql storage requires a non-empty file to be defined")
->>>>>>> 9287e2f9
 )
 
 // Config is the configuration for storage
@@ -22,17 +21,15 @@
 	// Type of store
 	// If blank, uses the default in-memory store
 	Type Type `yaml:"type"`
-<<<<<<< HEAD
 
 	// Retention configuration
 	Retention *Retention `yaml:"retention"`
 }
 
-func GetDefaultRetentionConfig() *Retention {
-	return &Retention{
+func (c *Config) SetRetentionDefaults() {
+	c.Retention = &Retention{
 		Days: uptimeRetentionDefaultDays,
 	}
-=======
 }
 
 // ValidateAndSetDefaults validates the configuration and sets the default values (if applicable)
@@ -40,6 +37,10 @@
 	if (c.Type == TypePostgres || c.Type == TypeSQLite) && len(c.File) == 0 {
 		return ErrSQLStorageRequiresFile
 	}
+
+	if c.Retention == nil {
+		c.SetRetentionDefaults()
+	}
+
 	return nil
->>>>>>> 9287e2f9
 }