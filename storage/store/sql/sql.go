package sql

import (
	"database/sql"
	"errors"
	"fmt"
	"strconv"
	"strings"
	"time"

	"github.com/TwiN/gatus/v5/alerting/alert"
	"github.com/TwiN/gatus/v5/config/endpoint"
	"github.com/TwiN/gatus/v5/storage/store/common"
	"github.com/TwiN/gatus/v5/storage/store/common/paging"
	"github.com/TwiN/gocache/v2"
	"github.com/TwiN/logr"
	_ "github.com/go-sql-driver/mysql"
	_ "github.com/lib/pq"
	_ "modernc.org/sqlite"
)

//////////////////////////////////////////////////////////////////////////////////////////////////
// Note that only exported functions in this file may create, commit, or rollback a transaction //
//////////////////////////////////////////////////////////////////////////////////////////////////

const (
	// arraySeparator is the separator used to separate multiple strings in a single column.
	// It's a dirty hack, but it's only used for persisting errors, and since this data will likely only ever be used
	// for aesthetic purposes, I deemed it wasn't worth the performance impact of yet another one-to-many table.
	arraySeparator = "|~|"

	eventsAboveMaximumCleanUpThreshold  = 10 // Maximum number of events above the configured maximum before triggering a cleanup
	resultsAboveMaximumCleanUpThreshold = 10 // Maximum number of results above the configured maximum before triggering a cleanup

	uptimeTotalEntriesMergeThreshold = 100                 // Maximum number of uptime entries before triggering a merge
	uptimeAgeCleanUpThreshold        = 32 * 24 * time.Hour // Maximum uptime age before triggering a cleanup
	uptimeRetention                  = 30 * 24 * time.Hour // Minimum duration that must be kept to operate as intended
	uptimeHourlyBuffer               = 48 * time.Hour      // Number of hours to buffer from now when determining which hourly uptime entries can be merged into daily uptime entries

	cacheTTL = 10 * time.Minute
)

var (
	// ErrPathNotSpecified is the error returned when the path parameter passed in NewStore is blank
	ErrPathNotSpecified = errors.New("path cannot be empty")

	// ErrDatabaseDriverNotSpecified is the error returned when the driver parameter passed in NewStore is blank
	ErrDatabaseDriverNotSpecified = errors.New("database driver cannot be empty")

	errNoRowsReturned = errors.New("expected a row to be returned, but none was")
)

// Store that leverages a database
type Store struct {
	driver, path string

	db *sql.DB

	// writeThroughCache is a cache used to drastically decrease read latency by pre-emptively
	// caching writes as they happen. If nil, writes are not cached.
	writeThroughCache *gocache.Cache

	maximumNumberOfResults int // maximum number of results that an endpoint can have
	maximumNumberOfEvents  int // maximum number of events that an endpoint can have
}

// NewStore initializes the database and creates the schema if it doesn't already exist in the path specified
func NewStore(driver, path string, caching bool, maximumNumberOfResults, maximumNumberOfEvents int) (*Store, error) {
	if len(driver) == 0 {
		return nil, ErrDatabaseDriverNotSpecified
	}
	if len(path) == 0 {
		return nil, ErrPathNotSpecified
	}
	store := &Store{
		driver:                 driver,
		path:                   path,
		maximumNumberOfResults: maximumNumberOfResults,
		maximumNumberOfEvents:  maximumNumberOfEvents,
	}
	var err error
	if store.db, err = sql.Open(driver, path); err != nil {
		return nil, err
	}
	if err := store.db.Ping(); err != nil {
		return nil, err
	}
	if driver == "sqlite" {
		_, _ = store.db.Exec("PRAGMA foreign_keys=ON")
		_, _ = store.db.Exec("PRAGMA journal_mode=WAL")
		_, _ = store.db.Exec("PRAGMA synchronous=NORMAL")
		// Prevents driver from running into "database is locked" errors
		// This is because we're using WAL to improve performance
		store.db.SetMaxOpenConns(1)
	}
	if err = store.createSchema(); err != nil {
		_ = store.db.Close()
		return nil, err
	}
	if caching {
		store.writeThroughCache = gocache.NewCache().WithMaxSize(10000)
	}
	return store, nil
}

// createSchema creates the schema required to perform all database operations.
func (s *Store) createSchema() error {
	switch s.driver {
	case "sqlite":
		return s.createSQLiteSchema()
	case "postgres":
		return s.createPostgresSchema()
	case "mysql":
		return s.createMySQLSchema()
	default:
		return fmt.Errorf("unsupported database driver: %s", s.driver)
	}
}

// GetAllEndpointStatuses returns all monitored endpoint.Status
// with a subset of endpoint.Result defined by the page and pageSize parameters
func (s *Store) GetAllEndpointStatuses(params *paging.EndpointStatusParams) ([]*endpoint.Status, error) {
	tx, err := s.db.Begin()
	if err != nil {
		return nil, err
	}
	keys, err := s.getAllEndpointKeys(tx)
	if err != nil {
		_ = tx.Rollback()
		return nil, err
	}
	endpointStatuses := make([]*endpoint.Status, 0, len(keys))
	for _, key := range keys {
		endpointStatus, err := s.getEndpointStatusByKey(tx, key, params)
		if err != nil {
			continue
		}
		endpointStatuses = append(endpointStatuses, endpointStatus)
	}
	if err = tx.Commit(); err != nil {
		_ = tx.Rollback()
	}
	return endpointStatuses, err
}

// GetEndpointStatus returns the endpoint status for a given endpoint name in the given group
func (s *Store) GetEndpointStatus(groupName, endpointName string, params *paging.EndpointStatusParams) (*endpoint.Status, error) {
	return s.GetEndpointStatusByKey(endpoint.ConvertGroupAndEndpointNameToKey(groupName, endpointName), params)
}

// GetEndpointStatusByKey returns the endpoint status for a given key
func (s *Store) GetEndpointStatusByKey(key string, params *paging.EndpointStatusParams) (*endpoint.Status, error) {
	tx, err := s.db.Begin()
	if err != nil {
		return nil, err
	}
	endpointStatus, err := s.getEndpointStatusByKey(tx, key, params)
	if err != nil {
		_ = tx.Rollback()
		return nil, err
	}
	if err = tx.Commit(); err != nil {
		_ = tx.Rollback()
	}
	return endpointStatus, err
}

// GetUptimeByKey returns the uptime percentage during a time range
func (s *Store) GetUptimeByKey(key string, from, to time.Time) (float64, error) {
	if from.After(to) {
		return 0, common.ErrInvalidTimeRange
	}
	tx, err := s.db.Begin()
	if err != nil {
		return 0, err
	}
	endpointID, _, _, err := s.getEndpointIDGroupAndNameByKey(tx, key)
	if err != nil {
		_ = tx.Rollback()
		return 0, err
	}
	uptime, _, err := s.getEndpointUptime(tx, endpointID, from, to)
	if err != nil {
		_ = tx.Rollback()
		return 0, err
	}
	if err = tx.Commit(); err != nil {
		_ = tx.Rollback()
	}
	return uptime, nil
}

// GetAverageResponseTimeByKey returns the average response time in milliseconds (value) during a time range
func (s *Store) GetAverageResponseTimeByKey(key string, from, to time.Time) (int, error) {
	if from.After(to) {
		return 0, common.ErrInvalidTimeRange
	}
	tx, err := s.db.Begin()
	if err != nil {
		return 0, err
	}
	endpointID, _, _, err := s.getEndpointIDGroupAndNameByKey(tx, key)
	if err != nil {
		_ = tx.Rollback()
		return 0, err
	}
	averageResponseTime, err := s.getEndpointAverageResponseTime(tx, endpointID, from, to)
	if err != nil {
		_ = tx.Rollback()
		return 0, err
	}
	if err = tx.Commit(); err != nil {
		_ = tx.Rollback()
	}
	return averageResponseTime, nil
}

// GetHourlyAverageResponseTimeByKey returns a map of hourly (key) average response time in milliseconds (value) during a time range
func (s *Store) GetHourlyAverageResponseTimeByKey(key string, from, to time.Time) (map[int64]int, error) {
	if from.After(to) {
		return nil, common.ErrInvalidTimeRange
	}
	tx, err := s.db.Begin()
	if err != nil {
		return nil, err
	}
	endpointID, _, _, err := s.getEndpointIDGroupAndNameByKey(tx, key)
	if err != nil {
		_ = tx.Rollback()
		return nil, err
	}
	hourlyAverageResponseTimes, err := s.getEndpointHourlyAverageResponseTimes(tx, endpointID, from, to)
	if err != nil {
		_ = tx.Rollback()
		return nil, err
	}
	if err = tx.Commit(); err != nil {
		_ = tx.Rollback()
	}
	return hourlyAverageResponseTimes, nil
}

// Insert adds the observed result for the specified endpoint into the store
func (s *Store) Insert(ep *endpoint.Endpoint, result *endpoint.Result) error {
	tx, err := s.db.Begin()
	if err != nil {
		return err
	}
	endpointID, err := s.getEndpointID(tx, ep)
	if err != nil {
		if errors.Is(err, common.ErrEndpointNotFound) {
			// Endpoint doesn't exist in the database, insert it
			if endpointID, err = s.insertEndpoint(tx, ep); err != nil {
				_ = tx.Rollback()
				logr.Errorf("[sql.Insert] Failed to create endpoint with key=%s: %s", ep.Key(), err.Error())
				return err
			}
		} else {
			_ = tx.Rollback()
			logr.Errorf("[sql.Insert] Failed to retrieve id of endpoint with key=%s: %s", ep.Key(), err.Error())
			return err
		}
	}
	// First, we need to check if we need to insert a new event.
	//
	// A new event must be added if either of the following cases happen:
	// 1. There is only 1 event. The total number of events for an endpoint can only be 1 if the only existing event is
	//    of type EventStart, in which case we will have to create a new event of type EventHealthy or EventUnhealthy
	//    based on result.Success.
	// 2. The lastResult.Success != result.Success. This implies that the endpoint went from healthy to unhealthy or
	//    vice versa, in which case we will have to create a new event of type EventHealthy or EventUnhealthy
	//	  based on result.Success.
	numberOfEvents, err := s.getNumberOfEventsByEndpointID(tx, endpointID)
	if err != nil {
		// Silently fail
		logr.Errorf("[sql.Insert] Failed to retrieve total number of events for endpoint with key=%s: %s", ep.Key(), err.Error())
	}
	if numberOfEvents == 0 {
		// There's no events yet, which means we need to add the EventStart and the first healthy/unhealthy event
		err = s.insertEndpointEvent(tx, endpointID, &endpoint.Event{
			Type:      endpoint.EventStart,
			Timestamp: result.Timestamp.Add(-50 * time.Millisecond),
		})
		if err != nil {
			// Silently fail
			logr.Errorf("[sql.Insert] Failed to insert event=%s for endpoint with key=%s: %s", endpoint.EventStart, ep.Key(), err.Error())
		}
		event := endpoint.NewEventFromResult(result)
		if err = s.insertEndpointEvent(tx, endpointID, event); err != nil {
			// Silently fail
			logr.Errorf("[sql.Insert] Failed to insert event=%s for endpoint with key=%s: %s", event.Type, ep.Key(), err.Error())
		}
	} else {
		// Get the success value of the previous result
		var lastResultSuccess bool
		if lastResultSuccess, err = s.getLastEndpointResultSuccessValue(tx, endpointID); err != nil {
			logr.Errorf("[sql.Insert] Failed to retrieve outcome of previous result for endpoint with key=%s: %s", ep.Key(), err.Error())
		} else {
			// If we managed to retrieve the outcome of the previous result, we'll compare it with the new result.
			// If the final outcome (success or failure) of the previous and the new result aren't the same, it means
			// that the endpoint either went from Healthy to Unhealthy or Unhealthy -> Healthy, therefore, we'll add
			// an event to mark the change in state
			if lastResultSuccess != result.Success {
				event := endpoint.NewEventFromResult(result)
				if err = s.insertEndpointEvent(tx, endpointID, event); err != nil {
					// Silently fail
					logr.Errorf("[sql.Insert] Failed to insert event=%s for endpoint with key=%s: %s", event.Type, ep.Key(), err.Error())
				}
			}
		}
		// Clean up old events if we're above the threshold
		// This lets us both keep the table clean without impacting performance too much
		// (since we're only deleting MaximumNumberOfEvents at a time instead of 1)
		if numberOfEvents > int64(s.maximumNumberOfEvents+eventsAboveMaximumCleanUpThreshold) {
			if err = s.deleteOldEndpointEvents(tx, endpointID); err != nil {
				logr.Errorf("[sql.Insert] Failed to delete old events for endpoint with key=%s: %s", ep.Key(), err.Error())
			}
		}
	}
	// Second, we need to insert the result.
	if err = s.insertEndpointResult(tx, endpointID, result); err != nil {
		logr.Errorf("[sql.Insert] Failed to insert result for endpoint with key=%s: %s", ep.Key(), err.Error())
		_ = tx.Rollback() // If we can't insert the result, we'll rollback now since there's no point continuing
		return err
	}
	// Clean up old results
	numberOfResults, err := s.getNumberOfResultsByEndpointID(tx, endpointID)
	if err != nil {
		logr.Errorf("[sql.Insert] Failed to retrieve total number of results for endpoint with key=%s: %s", ep.Key(), err.Error())
	} else {
		if numberOfResults > int64(s.maximumNumberOfResults+resultsAboveMaximumCleanUpThreshold) {
			if err = s.deleteOldEndpointResults(tx, endpointID); err != nil {
				logr.Errorf("[sql.Insert] Failed to delete old results for endpoint with key=%s: %s", ep.Key(), err.Error())
			}
		}
	}
	// Finally, we need to insert the uptime data.
	// Because the uptime data significantly outlives the results, we can't rely on the results for determining the uptime
	if err = s.updateEndpointUptime(tx, endpointID, result); err != nil {
		logr.Errorf("[sql.Insert] Failed to update uptime for endpoint with key=%s: %s", ep.Key(), err.Error())
	}
	// Merge hourly uptime entries that can be merged into daily entries and clean up old uptime entries
	numberOfUptimeEntries, err := s.getNumberOfUptimeEntriesByEndpointID(tx, endpointID)
	if err != nil {
		logr.Errorf("[sql.Insert] Failed to retrieve total number of uptime entries for endpoint with key=%s: %s", ep.Key(), err.Error())
	} else {
		// Merge older hourly uptime entries into daily uptime entries if we have more than uptimeTotalEntriesMergeThreshold
		if numberOfUptimeEntries >= uptimeTotalEntriesMergeThreshold {
			logr.Infof("[sql.Insert] Merging hourly uptime entries for endpoint with key=%s; This is a lot of work, it shouldn't happen too often", ep.Key())
			if err = s.mergeHourlyUptimeEntriesOlderThanMergeThresholdIntoDailyUptimeEntries(tx, endpointID); err != nil {
				logr.Errorf("[sql.Insert] Failed to merge hourly uptime entries for endpoint with key=%s: %s", ep.Key(), err.Error())
			}
		}
	}
	// Clean up outdated uptime entries
	// In most cases, this would be handled by mergeHourlyUptimeEntriesOlderThanMergeThresholdIntoDailyUptimeEntries,
	// but if Gatus was temporarily shut down, we might have some old entries that need to be cleaned up
	ageOfOldestUptimeEntry, err := s.getAgeOfOldestEndpointUptimeEntry(tx, endpointID)
	if err != nil {
		logr.Errorf("[sql.Insert] Failed to retrieve oldest endpoint uptime entry for endpoint with key=%s: %s", ep.Key(), err.Error())
	} else {
		if ageOfOldestUptimeEntry > uptimeAgeCleanUpThreshold {
			if err = s.deleteOldUptimeEntries(tx, endpointID, time.Now().Add(-(uptimeRetention + time.Hour))); err != nil {
				logr.Errorf("[sql.Insert] Failed to delete old uptime entries for endpoint with key=%s: %s", ep.Key(), err.Error())
			}
		}
	}
	if s.writeThroughCache != nil {
		cacheKeysToRefresh := s.writeThroughCache.GetKeysByPattern(ep.Key()+"*", 0)
		for _, cacheKey := range cacheKeysToRefresh {
			s.writeThroughCache.Delete(cacheKey)
			endpointKey, params, err := extractKeyAndParamsFromCacheKey(cacheKey)
			if err != nil {
				logr.Errorf("[sql.Insert] Silently deleting cache key %s instead of refreshing due to error: %s", cacheKey, err.Error())
				continue
			}
			// Retrieve the endpoint status by key, which will in turn refresh the cache
			_, _ = s.getEndpointStatusByKey(tx, endpointKey, params)
		}
	}
	if err = tx.Commit(); err != nil {
		_ = tx.Rollback()
	}
	return err
}

// DeleteAllEndpointStatusesNotInKeys removes all rows owned by an endpoint whose key is not within the keys provided
func (s *Store) DeleteAllEndpointStatusesNotInKeys(keys []string) int {
	var err error
	var result sql.Result
	if len(keys) == 0 {
		// Delete everything
		result, err = s.db.Exec("DELETE FROM endpoints")
	} else {
		var query string
		args := make([]interface{}, 0, len(keys))
		query = "DELETE FROM endpoints WHERE endpoint_key NOT IN ("
		for i := range keys {
			if s.driver == "mysql" {
				query += "?,"
			} else {
				query += fmt.Sprintf("$%d,", i+1)
			}
			args = append(args, keys[i])
		}
		query = query[:len(query)-1] + ")" // Remove the last comma and add the closing parenthesis
		result, err = s.db.Exec(query, args...)
	}
	if err != nil {
		logr.Errorf("[sql.DeleteAllEndpointStatusesNotInKeys] Failed to delete rows that do not belong to any of keys=%v: %s", keys, err.Error())
		return 0
	}
	if s.writeThroughCache != nil {
		// It's easier to just wipe out the entire cache than to try to find all keys that are not in the keys list
		// This only happens on start and during tests, so it's fine for us to just clear the cache without worrying
		// about performance
		_ = s.writeThroughCache.DeleteKeysByPattern("*")
	}
	// Return number of rows deleted
	rowsAffects, _ := result.RowsAffected()
	return int(rowsAffects)
}

// GetTriggeredEndpointAlert returns whether the triggered alert for the specified endpoint as well as the necessary information to resolve it
func (s *Store) GetTriggeredEndpointAlert(ep *endpoint.Endpoint, alert *alert.Alert) (exists bool, resolveKey string, numberOfSuccessesInARow int, err error) {
	//logr.Debugf("[sql.GetTriggeredEndpointAlert] Getting triggered alert with checksum=%s for endpoint with key=%s", alert.Checksum(), ep.Key())
	var query string
	if s.driver == "mysql" {
		query = `SELECT resolve_key, number_of_successes_in_a_row FROM endpoint_alerts_triggered WHERE endpoint_id = (SELECT endpoint_id FROM endpoints WHERE endpoint_key = ? LIMIT 1) AND configuration_checksum = ?`
	} else {
		query = `SELECT resolve_key, number_of_successes_in_a_row FROM endpoint_alerts_triggered WHERE endpoint_id = (SELECT endpoint_id FROM endpoints WHERE endpoint_key = $1 LIMIT 1) AND configuration_checksum = $2`
	}
	err = s.db.QueryRow(
		query,
		ep.Key(),
		alert.Checksum(),
	).Scan(&resolveKey, &numberOfSuccessesInARow)
	if err != nil {
		if errors.Is(err, sql.ErrNoRows) {
			return false, "", 0, nil
		}
		return false, "", 0, err
	}
	return true, resolveKey, numberOfSuccessesInARow, nil
}

// UpsertTriggeredEndpointAlert inserts/updates a triggered alert for an endpoint
// Used for persistence of triggered alerts across application restarts
func (s *Store) UpsertTriggeredEndpointAlert(ep *endpoint.Endpoint, triggeredAlert *alert.Alert) error {
	//logr.Debugf("[sql.UpsertTriggeredEndpointAlert] Upserting triggered alert with checksum=%s for endpoint with key=%s", triggeredAlert.Checksum(), ep.Key())
	tx, err := s.db.Begin()
	if err != nil {
		return err
	}
	endpointID, err := s.getEndpointID(tx, ep)
	if err != nil {
		if errors.Is(err, common.ErrEndpointNotFound) {
			// Endpoint doesn't exist in the database, insert it
			// This shouldn't happen, but we'll handle it anyway
			if endpointID, err = s.insertEndpoint(tx, ep); err != nil {
				_ = tx.Rollback()
				logr.Errorf("[sql.UpsertTriggeredEndpointAlert] Failed to create endpoint with key=%s: %s", ep.Key(), err.Error())
				return err
			}
		} else {
			_ = tx.Rollback()
			logr.Errorf("[sql.UpsertTriggeredEndpointAlert] Failed to retrieve id of endpoint with key=%s: %s", ep.Key(), err.Error())
			return err
		}
	}
	var query string
	if s.driver == "mysql" {
		query = `INSERT INTO endpoint_alerts_triggered 
            (endpoint_id, configuration_checksum, resolve_key, number_of_successes_in_a_row)
            VALUES (?, ?, ?, ?)
            ON DUPLICATE KEY UPDATE
                resolve_key = VALUES(resolve_key),
                number_of_successes_in_a_row = VALUES(number_of_successes_in_a_row)`
	} else {
		query = `
			INSERT INTO endpoint_alerts_triggered (endpoint_id, configuration_checksum, resolve_key, number_of_successes_in_a_row) 
			VALUES ($1, $2, $3, $4)
			ON CONFLICT(endpoint_id, configuration_checksum) DO UPDATE SET
				resolve_key = $3,
				number_of_successes_in_a_row = $4
		`
	}
	_, err = tx.Exec(
		query,
		endpointID,
		triggeredAlert.Checksum(),
		triggeredAlert.ResolveKey,
		ep.NumberOfSuccessesInARow, // We only persist NumberOfSuccessesInARow, because all alerts in this table are already triggered
	)
	if err != nil {
		_ = tx.Rollback()
		logr.Errorf("[sql.UpsertTriggeredEndpointAlert] Failed to persist triggered alert for endpoint with key=%s: %s", ep.Key(), err.Error())
		return err
	}
	if err = tx.Commit(); err != nil {
		_ = tx.Rollback()
	}
	return nil
}

// DeleteTriggeredEndpointAlert deletes a triggered alert for an endpoint
func (s *Store) DeleteTriggeredEndpointAlert(ep *endpoint.Endpoint, triggeredAlert *alert.Alert) error {
	//logr.Debugf("[sql.DeleteTriggeredEndpointAlert] Deleting triggered alert with checksum=%s for endpoint with key=%s", triggeredAlert.Checksum(), ep.Key())
	var query string
	if s.driver == "mysql" {
		query = `DELETE FROM endpoint_alerts_triggered WHERE configuration_checksum = ? AND endpoint_id = (SELECT endpoint_id FROM endpoints WHERE endpoint_key = ? LIMIT 1)`
	} else {
		query = `DELETE FROM endpoint_alerts_triggered WHERE configuration_checksum = $1 AND endpoint_id = (SELECT endpoint_id FROM endpoints WHERE endpoint_key = $2 LIMIT 1)`
	}
	_, err := s.db.Exec(query, triggeredAlert.Checksum(), ep.Key())
	return err
}

// DeleteAllTriggeredAlertsNotInChecksumsByEndpoint removes all triggered alerts owned by an endpoint whose alert
// configurations are not provided in the checksums list.
// This prevents triggered alerts that have been removed or modified from lingering in the database.
func (s *Store) DeleteAllTriggeredAlertsNotInChecksumsByEndpoint(ep *endpoint.Endpoint, checksums []string) int {
	//logr.Debugf("[sql.DeleteAllTriggeredAlertsNotInChecksumsByEndpoint] Deleting triggered alerts for endpoint with key=%s that do not belong to any of checksums=%v", ep.Key(), checksums)
	var err error
	var result sql.Result
	if len(checksums) == 0 {
		// No checksums? Then it means there are no (enabled) alerts configured for that endpoint, so we can get rid of all
		// persisted triggered alerts for that endpoint
		var query string
		if s.driver == "mysql" {
			query = `DELETE FROM endpoint_alerts_triggered WHERE endpoint_id = (SELECT endpoint_id FROM endpoints WHERE endpoint_key = ? LIMIT 1)`
		} else {
			query = `DELETE FROM endpoint_alerts_triggered WHERE endpoint_id = (SELECT endpoint_id FROM endpoints WHERE endpoint_key = $1 LIMIT 1)`
		}
		result, err = s.db.Exec(query, ep.Key())
	} else {
		args := make([]interface{}, 0, len(checksums)+1)
		args = append(args, ep.Key())
		var query string
		if s.driver == "mysql" {
			query = `DELETE FROM endpoint_alerts_triggered 
			WHERE endpoint_id = (SELECT endpoint_id FROM endpoints WHERE endpoint_key = ? LIMIT 1)
			  AND configuration_checksum NOT IN (`
		} else {
			query = `DELETE FROM endpoint_alerts_triggered 
			WHERE endpoint_id = (SELECT endpoint_id FROM endpoints WHERE endpoint_key = $1 LIMIT 1)
			  AND configuration_checksum NOT IN (`
		}
		for i := range checksums {
			if s.driver == "mysql" {
				query += "?,"
			} else {
				query += fmt.Sprintf("$%d,", i+2)
			}
			args = append(args, checksums[i])
		}
		query = query[:len(query)-1] + ")" // Remove the last comma and add the closing parenthesis
		result, err = s.db.Exec(query, args...)
	}
	if err != nil {
		logr.Errorf("[sql.DeleteAllTriggeredAlertsNotInChecksumsByEndpoint] Failed to delete rows for endpoint with key=%s that do not belong to any of checksums=%v: %s", ep.Key(), checksums, err.Error())
		return 0
	}
	// Return number of rows deleted
	rowsAffects, _ := result.RowsAffected()
	return int(rowsAffects)
}

// Clear deletes everything from the store
func (s *Store) Clear() {
	_, _ = s.db.Exec("DELETE FROM endpoints")
	if s.writeThroughCache != nil {
		_ = s.writeThroughCache.DeleteKeysByPattern("*")
	}
}

// Save does nothing, because this store is immediately persistent.
func (s *Store) Save() error {
	return nil
}

// Close the database handle
func (s *Store) Close() {
	_ = s.db.Close()
	if s.writeThroughCache != nil {
		// Clear the cache too. If the store's been closed, we don't want to keep the cache around.
		_ = s.writeThroughCache.DeleteKeysByPattern("*")
	}
}

// insertEndpoint inserts an endpoint in the store and returns the generated id of said endpoint
func (s *Store) insertEndpoint(tx *sql.Tx, ep *endpoint.Endpoint) (int64, error) {
	//logr.Debugf("[sql.insertEndpoint] Inserting endpoint with group=%s and name=%s", ep.Group, ep.Name)
	var id int64
	if s.driver == "mysql" {
		result, err := tx.Exec(
			"INSERT INTO endpoints (endpoint_key, endpoint_name, endpoint_group) VALUES (?, ?, ?)",
			ep.Key(), ep.Name, ep.Group,
		)
		if err != nil {
			return 0, err
		}
		id, err = result.LastInsertId()
		if err != nil {
			return 0, err
		}
	} else {
		err := tx.QueryRow(
			"INSERT INTO endpoints (endpoint_key, endpoint_name, endpoint_group) VALUES ($1, $2, $3) RETURNING endpoint_id",
			ep.Key(), ep.Name, ep.Group,
		).Scan(&id)
		if err != nil {
			return 0, err
		}
	}
	return id, nil
}

// insertEndpointEvent inserts en event in the store
func (s *Store) insertEndpointEvent(tx *sql.Tx, endpointID int64, event *endpoint.Event) error {
	var err error
	if s.driver == "mysql" {
		_, err = tx.Exec(
			"INSERT INTO endpoint_events (endpoint_id, event_type, event_timestamp) VALUES (?, ?, ?)",
			endpointID,
			event.Type,
			event.Timestamp.UTC(),
		)
	} else {
		_, err = tx.Exec(
			"INSERT INTO endpoint_events (endpoint_id, event_type, event_timestamp) VALUES ($1, $2, $3)",
			endpointID,
			event.Type,
			event.Timestamp.UTC(),
		)
	}
	return err
}

// insertEndpointResult inserts a result in the store
func (s *Store) insertEndpointResult(tx *sql.Tx, endpointID int64, result *endpoint.Result) error {
	var endpointResultID int64
	var err error

	queryParams := []any{
		endpointID,
		result.Success,
		strings.Join(result.Errors, arraySeparator),
		result.Connected,
		result.HTTPStatus,
		result.DNSRCode,
		result.CertificateExpiration,
		result.DomainExpiration,
		result.Hostname,
		result.IP,
		result.Duration,
		result.Timestamp.UTC(),
	}

	var query string
	if s.driver == "mysql" {
		query = `
            INSERT INTO endpoint_results (endpoint_id, success, errors, connected, status, dns_rcode, certificate_expiration, domain_expiration, hostname, ip, duration, timestamp)
            VALUES (?, ?, ?, ?, ?, ?, ?, ?, ?, ?, ?, ?)`
		res, err := tx.Exec(query, queryParams...)
		if err != nil {
			return err
		}
		endpointResultID, err = res.LastInsertId()
	} else {
		query = `
            INSERT INTO endpoint_results (endpoint_id, success, errors, connected, status, dns_rcode, certificate_expiration, domain_expiration, hostname, ip, duration, timestamp)
            VALUES ($1, $2, $3, $4, $5, $6, $7, $8, $9, $10, $11, $12)
            RETURNING endpoint_result_id`
		err = tx.QueryRow(query, queryParams...).Scan(&endpointResultID)
	}

	if err != nil {
		return err
	}

	return s.insertConditionResults(tx, endpointResultID, result.ConditionResults)
}

func (s *Store) insertConditionResults(tx *sql.Tx, endpointResultID int64, conditionResults []*endpoint.ConditionResult) error {
	var err error
	for _, cr := range conditionResults {
		if s.driver == "mysql" {
			_, err = tx.Exec("INSERT INTO endpoint_result_conditions (endpoint_result_id, `condition`, success) VALUES (?, ?, ?)",
				endpointResultID,
				cr.Condition,
				cr.Success,
			)
		} else {
			_, err = tx.Exec("INSERT INTO endpoint_result_conditions (endpoint_result_id, condition, success) VALUES ($1, $2, $3)",
				endpointResultID,
				cr.Condition,
				cr.Success,
			)
		}
		if err != nil {
			return err
		}
	}
	return nil
}

func (s *Store) updateEndpointUptime(tx *sql.Tx, endpointID int64, result *endpoint.Result) error {
	unixTimestampFlooredAtHour := result.Timestamp.Truncate(time.Hour).Unix()
	var successfulExecutions int
	if result.Success {
		successfulExecutions = 1
	}

	var query string
	if s.driver == "mysql" {
		query = `INSERT INTO endpoint_uptimes 
            (endpoint_id, hour_unix_timestamp, total_executions, successful_executions, total_response_time)
            VALUES (?, ?, ?, ?, ?)
            ON DUPLICATE KEY UPDATE
                total_executions = total_executions + VALUES(total_executions),
                successful_executions = successful_executions + VALUES(successful_executions),
                total_response_time = total_response_time + VALUES(total_response_time)`
	} else {
		query = `
			INSERT INTO endpoint_uptimes (endpoint_id, hour_unix_timestamp, total_executions, successful_executions, total_response_time) 
			VALUES ($1, $2, $3, $4, $5)
			ON CONFLICT(endpoint_id, hour_unix_timestamp) DO UPDATE SET
				total_executions = excluded.total_executions + endpoint_uptimes.total_executions,
				successful_executions = excluded.successful_executions + endpoint_uptimes.successful_executions,
				total_response_time = excluded.total_response_time + endpoint_uptimes.total_response_time
		`
	}
	_, err := tx.Exec(
		query,
		endpointID,
		unixTimestampFlooredAtHour,
		1,
		successfulExecutions,
		result.Duration.Milliseconds(),
	)
	return err
}

func (s *Store) getAllEndpointKeys(tx *sql.Tx) (keys []string, err error) {
	rows, err := tx.Query("SELECT endpoint_key FROM endpoints ORDER BY endpoint_key")
	if err != nil {
		return nil, err
	}
	for rows.Next() {
		var key string
		_ = rows.Scan(&key)
		keys = append(keys, key)
	}
	return
}

func (s *Store) getEndpointStatusByKey(tx *sql.Tx, key string, parameters *paging.EndpointStatusParams) (*endpoint.Status, error) {
	var cacheKey string
	if s.writeThroughCache != nil {
		cacheKey = generateCacheKey(key, parameters)
		if cachedEndpointStatus, exists := s.writeThroughCache.Get(cacheKey); exists {
			if castedCachedEndpointStatus, ok := cachedEndpointStatus.(*endpoint.Status); ok {
				return castedCachedEndpointStatus, nil
			}
		}
	}
	endpointID, group, endpointName, err := s.getEndpointIDGroupAndNameByKey(tx, key)
	if err != nil {
		return nil, err
	}
	endpointStatus := endpoint.NewStatus(group, endpointName)
	if parameters.EventsPageSize > 0 {
		if endpointStatus.Events, err = s.getEndpointEventsByEndpointID(tx, endpointID, parameters.EventsPage, parameters.EventsPageSize); err != nil {
			logr.Errorf("[sql.getEndpointStatusByKey] Failed to retrieve events for key=%s: %s", key, err.Error())
		}
	}
	if parameters.ResultsPageSize > 0 {
		if endpointStatus.Results, err = s.getEndpointResultsByEndpointID(tx, endpointID, parameters.ResultsPage, parameters.ResultsPageSize); err != nil {
			logr.Errorf("[sql.getEndpointStatusByKey] Failed to retrieve results for key=%s: %s", key, err.Error())
		}
	}
	if s.writeThroughCache != nil {
		s.writeThroughCache.SetWithTTL(cacheKey, endpointStatus, cacheTTL)
	}
	return endpointStatus, nil
}

func (s *Store) getEndpointIDGroupAndNameByKey(tx *sql.Tx, key string) (id int64, group, name string, err error) {
	var query string
	if s.driver == "mysql" {
		query = `
            SELECT endpoint_id, endpoint_group, endpoint_name
            FROM endpoints
            WHERE endpoint_key = ?
            LIMIT 1
        `
	} else {
		query = `
            SELECT endpoint_id, endpoint_group, endpoint_name
            FROM endpoints
            WHERE endpoint_key = $1
            LIMIT 1
        `
	}
	err = tx.QueryRow(query, key).Scan(&id, &group, &name)
	if err != nil {
		if errors.Is(err, sql.ErrNoRows) {
			return 0, "", "", common.ErrEndpointNotFound
		}
		return 0, "", "", err
	}
	return
}

func (s *Store) getEndpointEventsByEndpointID(tx *sql.Tx, endpointID int64, page, pageSize int) (events []*endpoint.Event, err error) {
	var query string
	if s.driver == "mysql" {
		query = `
			SELECT event_type, event_timestamp
			FROM endpoint_events
			WHERE endpoint_id = ?
			ORDER BY endpoint_event_id ASC
			LIMIT ? OFFSET ?
		`
	} else {
		query = `
			SELECT event_type, event_timestamp
			FROM endpoint_events
			WHERE endpoint_id = $1
			ORDER BY endpoint_event_id ASC
			LIMIT $2 OFFSET $3
		`
	}
	rows, err := tx.Query(
		query,
		endpointID,
		pageSize,
		(page-1)*pageSize,
	)
	if err != nil {
		return nil, err
	}
	for rows.Next() {
		event := &endpoint.Event{}
		_ = rows.Scan(&event.Type, &event.Timestamp)
		events = append(events, event)
	}
	return
}

func (s *Store) getEndpointResultsByEndpointID(tx *sql.Tx, endpointID int64, page, pageSize int) (results []*endpoint.Result, err error) {
	var query string
	if s.driver == "mysql" {
		query = `
			SELECT endpoint_result_id, success, errors, connected, status, dns_rcode, certificate_expiration, domain_expiration, hostname, ip, duration, timestamp
			FROM endpoint_results
			WHERE endpoint_id = ?
			ORDER BY endpoint_result_id DESC -- Normally, we'd sort by timestamp, but sorting by endpoint_result_id is faster
			LIMIT ? OFFSET ?
		`
	} else {
		query = `
			SELECT endpoint_result_id, success, errors, connected, status, dns_rcode, certificate_expiration, domain_expiration, hostname, ip, duration, timestamp
			FROM endpoint_results
			WHERE endpoint_id = $1
			ORDER BY endpoint_result_id DESC -- Normally, we'd sort by timestamp, but sorting by endpoint_result_id is faster
			LIMIT $2 OFFSET $3
		`
	}
	rows, err := tx.Query(
		query,
		endpointID,
		pageSize,
		(page-1)*pageSize,
	)
	if err != nil {
		return nil, err
	}
	idResultMap := make(map[int64]*endpoint.Result)
	for rows.Next() {
		result := &endpoint.Result{}
		var id int64
		var joinedErrors string
		err = rows.Scan(&id, &result.Success, &joinedErrors, &result.Connected, &result.HTTPStatus, &result.DNSRCode, &result.CertificateExpiration, &result.DomainExpiration, &result.Hostname, &result.IP, &result.Duration, &result.Timestamp)
		if err != nil {
			logr.Errorf("[sql.getEndpointResultsByEndpointID] Silently failed to retrieve endpoint result for endpointID=%d: %s", endpointID, err.Error())
			err = nil
		}
		if len(joinedErrors) != 0 {
			result.Errors = strings.Split(joinedErrors, arraySeparator)
		}
		// This is faster than using a subselect
		results = append([]*endpoint.Result{result}, results...)
		idResultMap[id] = result
	}
	if len(idResultMap) == 0 {
		// If there's no result, we'll just return an empty/nil slice
		return
	}
	// Get condition results
	args := make([]interface{}, 0, len(idResultMap))
	if s.driver == "mysql" {
		query = `SELECT endpoint_result_id, ` + "`condition`" + `, success
				FROM endpoint_result_conditions
				WHERE endpoint_result_id IN (`
	} else {
		query = `SELECT endpoint_result_id, condition, success
				FROM endpoint_result_conditions
				WHERE endpoint_result_id IN (`
	}
	index := 1
	for endpointResultID := range idResultMap {
		if s.driver == "mysql" {
			query += "?,"
		} else {
			query += "$" + strconv.Itoa(index) + ","
		}
		args = append(args, endpointResultID)
		index++
	}
	query = query[:len(query)-1] + ")"
	rows, err = tx.Query(query, args...)
	if err != nil {
		return nil, err
	}
	defer rows.Close() // explicitly defer the close in case an error happens during the scan
	for rows.Next() {
		conditionResult := &endpoint.ConditionResult{}
		var endpointResultID int64
		if err = rows.Scan(&endpointResultID, &conditionResult.Condition, &conditionResult.Success); err != nil {
			return
		}
		idResultMap[endpointResultID].ConditionResults = append(idResultMap[endpointResultID].ConditionResults, conditionResult)
	}
	return
}

func (s *Store) getEndpointUptime(tx *sql.Tx, endpointID int64, from, to time.Time) (uptime float64, avgResponseTime time.Duration, err error) {
	var query string
	if s.driver == "mysql" {
		query = `
			SELECT SUM(total_executions), SUM(successful_executions), SUM(total_response_time)
			FROM endpoint_uptimes
			WHERE endpoint_id = ?
				AND hour_unix_timestamp >= ?
				AND hour_unix_timestamp <= ?
		`
	} else {
		query = `
			SELECT SUM(total_executions), SUM(successful_executions), SUM(total_response_time)
			FROM endpoint_uptimes
			WHERE endpoint_id = $1
				AND hour_unix_timestamp >= $2
				AND hour_unix_timestamp <= $3
		`
	}
	rows, err := tx.Query(
		query,
		endpointID,
		from.Unix(),
		to.Unix(),
	)
	if err != nil {
		return 0, 0, err
	}
	var totalExecutions, totalSuccessfulExecutions, totalResponseTime int
	for rows.Next() {
		_ = rows.Scan(&totalExecutions, &totalSuccessfulExecutions, &totalResponseTime)
	}
	if totalExecutions > 0 {
		uptime = float64(totalSuccessfulExecutions) / float64(totalExecutions)
		avgResponseTime = time.Duration(float64(totalResponseTime)/float64(totalExecutions)) * time.Millisecond
	}
	return
}

func (s *Store) getEndpointAverageResponseTime(tx *sql.Tx, endpointID int64, from, to time.Time) (int, error) {
	var query string
	if s.driver == "mysql" {
		query = `
			SELECT SUM(total_executions), SUM(total_response_time)
			FROM endpoint_uptimes
			WHERE endpoint_id = ?
				AND total_executions > 0
				AND hour_unix_timestamp >= ?
				AND hour_unix_timestamp <= ?
		`
	} else {
		query = `
			SELECT SUM(total_executions), SUM(total_response_time)
			FROM endpoint_uptimes
			WHERE endpoint_id = $1
				AND total_executions > 0
				AND hour_unix_timestamp >= $2
				AND hour_unix_timestamp <= $3
		`
	}
	rows, err := tx.Query(
		query,
		endpointID,
		from.Unix(),
		to.Unix(),
	)
	if err != nil {
		return 0, err
	}
	var totalExecutions, totalResponseTime int
	for rows.Next() {
		_ = rows.Scan(&totalExecutions, &totalResponseTime)
	}
	if totalExecutions == 0 {
		return 0, nil
	}
	return int(float64(totalResponseTime) / float64(totalExecutions)), nil
}

func (s *Store) getEndpointHourlyAverageResponseTimes(tx *sql.Tx, endpointID int64, from, to time.Time) (map[int64]int, error) {
	var query string
	if s.driver == "mysql" {
		query = `
			SELECT hour_unix_timestamp, total_executions, total_response_time
			FROM endpoint_uptimes
			WHERE endpoint_id = ?
				AND total_executions > 0
				AND hour_unix_timestamp >= ?
				AND hour_unix_timestamp <= ?
		`
	} else {
		query = `
			SELECT hour_unix_timestamp, total_executions, total_response_time
			FROM endpoint_uptimes
			WHERE endpoint_id = $1
				AND total_executions > 0
				AND hour_unix_timestamp >= $2
				AND hour_unix_timestamp <= $3
		`
	}
	rows, err := tx.Query(
		query,
		endpointID,
		from.Unix(),
		to.Unix(),
	)
	if err != nil {
		return nil, err
	}
	var totalExecutions, totalResponseTime int
	var unixTimestampFlooredAtHour int64
	hourlyAverageResponseTimes := make(map[int64]int)
	for rows.Next() {
		_ = rows.Scan(&unixTimestampFlooredAtHour, &totalExecutions, &totalResponseTime)
		hourlyAverageResponseTimes[unixTimestampFlooredAtHour] = int(float64(totalResponseTime) / float64(totalExecutions))
	}
	return hourlyAverageResponseTimes, nil
}

func (s *Store) getEndpointID(tx *sql.Tx, ep *endpoint.Endpoint) (int64, error) {
	var id int64
	var query string
	if s.driver == "mysql" {
		query = "SELECT endpoint_id FROM endpoints WHERE endpoint_key = ?"
	} else {
		query = "SELECT endpoint_id FROM endpoints WHERE endpoint_key = $1"
	}
	err := tx.QueryRow(query, ep.Key()).Scan(&id)
	if err != nil {
		if errors.Is(err, sql.ErrNoRows) {
			return 0, common.ErrEndpointNotFound
		}
		return 0, err
	}
	return id, nil
}

func (s *Store) getNumberOfEventsByEndpointID(tx *sql.Tx, endpointID int64) (int64, error) {
	var numberOfEvents int64
	var query string
	if s.driver == "mysql" {
		query = "SELECT COUNT(1) FROM endpoint_events WHERE endpoint_id = ?"
	} else {
		query = "SELECT COUNT(1) FROM endpoint_events WHERE endpoint_id = $1"
	}
	err := tx.QueryRow(query, endpointID).Scan(&numberOfEvents)
	return numberOfEvents, err
}

func (s *Store) getNumberOfResultsByEndpointID(tx *sql.Tx, endpointID int64) (int64, error) {
	var numberOfResults int64
	var query string
	if s.driver == "mysql" {
		query = "SELECT COUNT(1) FROM endpoint_results WHERE endpoint_id = ?"
	} else {
		query = "SELECT COUNT(1) FROM endpoint_results WHERE endpoint_id = $1"
	}
	err := tx.QueryRow(query, endpointID).Scan(&numberOfResults)
	return numberOfResults, err
}

func (s *Store) getNumberOfUptimeEntriesByEndpointID(tx *sql.Tx, endpointID int64) (int64, error) {
	var numberOfUptimeEntries int64
	var query string
	if s.driver == "mysql" {
		query = "SELECT COUNT(1) FROM endpoint_uptimes WHERE endpoint_id = ?"
	} else {
		query = "SELECT COUNT(1) FROM endpoint_uptimes WHERE endpoint_id = $1"
	}
	err := tx.QueryRow(query, endpointID).Scan(&numberOfUptimeEntries)
	return numberOfUptimeEntries, err
}

func (s *Store) getAgeOfOldestEndpointUptimeEntry(tx *sql.Tx, endpointID int64) (time.Duration, error) {
	var query string
	if s.driver == "mysql" {
		query = "SELECT hour_unix_timestamp FROM endpoint_uptimes WHERE endpoint_id = ? ORDER BY hour_unix_timestamp LIMIT 1"
	} else {
		query = "SELECT hour_unix_timestamp FROM endpoint_uptimes WHERE endpoint_id = $1 ORDER BY hour_unix_timestamp LIMIT 1"
	}
	rows, err := tx.Query(query, endpointID)
	if err != nil {
		return 0, err
	}
	var oldestEndpointUptimeUnixTimestamp int64
	var found bool
	for rows.Next() {
		_ = rows.Scan(&oldestEndpointUptimeUnixTimestamp)
		found = true
	}
	if !found {
		return 0, errNoRowsReturned
	}
	return time.Since(time.Unix(oldestEndpointUptimeUnixTimestamp, 0)), nil
}

func (s *Store) getLastEndpointResultSuccessValue(tx *sql.Tx, endpointID int64) (bool, error) {
	var success bool
	var query string
	if s.driver == "mysql" {
		query = "SELECT success FROM endpoint_results WHERE endpoint_id = ? ORDER BY endpoint_result_id DESC LIMIT 1"
	} else {
		query = "SELECT success FROM endpoint_results WHERE endpoint_id = $1 ORDER BY endpoint_result_id DESC LIMIT 1"
	}
	err := tx.QueryRow(query, endpointID).Scan(&success)
	if err != nil {
		if errors.Is(err, sql.ErrNoRows) {
			return false, errNoRowsReturned
		}
		return false, err
	}
	return success, nil
}

// deleteOldEndpointEvents deletes endpoint events that are no longer needed
func (s *Store) deleteOldEndpointEvents(tx *sql.Tx, endpointID int64) error {
	var err error
	if s.driver == "mysql" {
		_, err = tx.Exec(
			`
			DELETE e1 FROM endpoint_events e1
			LEFT JOIN (
				SELECT endpoint_event_id
				FROM endpoint_events
				WHERE endpoint_id = ?
				ORDER BY endpoint_event_id DESC
				LIMIT ?
			) e2 ON e1.endpoint_event_id = e2.endpoint_event_id
			WHERE e1.endpoint_id = ?
			AND e2.endpoint_event_id IS NULL
		`,
			endpointID,
			common.MaximumNumberOfEvents,
			endpointID,
		)
	} else {
		_, err = tx.Exec(
			`
			DELETE FROM endpoint_events 
			WHERE endpoint_id = $1
				AND endpoint_event_id NOT IN (
					SELECT endpoint_event_id 
					FROM endpoint_events
					WHERE endpoint_id = $1
					ORDER BY endpoint_event_id DESC
					LIMIT $2
				)
		`,
<<<<<<< HEAD
			endpointID,
			common.MaximumNumberOfEvents,
		)
	}
=======
		endpointID,
		s.maximumNumberOfEvents,
	)
>>>>>>> d9d58154
	return err
}

// deleteOldEndpointResults deletes endpoint results that are no longer needed
func (s *Store) deleteOldEndpointResults(tx *sql.Tx, endpointID int64) error {
	var err error
	if s.driver == "mysql" {
		_, err = tx.Exec(
			`
			DELETE e1 FROM endpoint_results e1
			LEFT JOIN (
				SELECT endpoint_result_id
				FROM endpoint_results
				WHERE endpoint_id = ?
				ORDER BY endpoint_result_id DESC
				LIMIT ?
			) e2 ON e1.endpoint_result_id = e2.endpoint_result_id
			WHERE e1.endpoint_id = ?
			AND e2.endpoint_result_id IS NULL;
		`,
			endpointID,
			common.MaximumNumberOfResults,
			endpointID,
		)
	} else {
		_, err = tx.Exec(
			`
			DELETE FROM endpoint_results
			WHERE endpoint_id = $1 
				AND endpoint_result_id NOT IN (
					SELECT endpoint_result_id
					FROM endpoint_results
					WHERE endpoint_id = $1
					ORDER BY endpoint_result_id DESC
					LIMIT $2
				)
		`,
<<<<<<< HEAD
			endpointID,
			common.MaximumNumberOfResults,
		)
	}
=======
		endpointID,
		s.maximumNumberOfResults,
	)
>>>>>>> d9d58154
	return err
}

func (s *Store) deleteOldUptimeEntries(tx *sql.Tx, endpointID int64, maxAge time.Time) error {
	var query string
	if s.driver == "mysql" {
		query = "DELETE FROM endpoint_uptimes WHERE endpoint_id = ? AND hour_unix_timestamp < ?"
	} else {
		query = "DELETE FROM endpoint_uptimes WHERE endpoint_id = $1 AND hour_unix_timestamp < $2"
	}
	_, err := tx.Exec(query, endpointID, maxAge.Unix())
	return err
}

// mergeHourlyUptimeEntriesOlderThanMergeThresholdIntoDailyUptimeEntries merges all hourly uptime entries older than
// uptimeHourlyMergeThreshold from now into daily uptime entries by summing all hourly entries of the same day into a
// single entry.
//
// This effectively limits the number of uptime entries to (48+(n-2)) where 48 is for the first 48 entries with hourly
// entries (defined by uptimeHourlyBuffer) and n is the number of days for all entries older than 48 hours.
// Supporting 30d of entries would then result in far less than 24*30=720 entries.
func (s *Store) mergeHourlyUptimeEntriesOlderThanMergeThresholdIntoDailyUptimeEntries(tx *sql.Tx, endpointID int64) error {
	// Calculate timestamp of the first full day of uptime entries that would not impact the uptime calculation for 24h badges
	// The logic is that once at least 48 hours passed, we:
	// - No longer need to worry about keeping hourly entries
	// - Don't have to worry about new hourly entries being inserted, as the day has already passed
	// which implies that no matter at what hour of the day we are, any timestamp + 48h floored to the current day
	// will never impact the 24h uptime badge calculation
	now := time.Now()
	minThreshold := now.Add(-uptimeHourlyBuffer)
	minThreshold = time.Date(minThreshold.Year(), minThreshold.Month(), minThreshold.Day(), 0, 0, 0, 0, minThreshold.Location())
	maxThreshold := now.Add(-uptimeRetention)
	// Get all uptime entries older than uptimeHourlyMergeThreshold
	var query string
	if s.driver == "mysql" {
		query = `
			SELECT hour_unix_timestamp, total_executions, successful_executions, total_response_time
			FROM endpoint_uptimes
			WHERE endpoint_id = ?
				AND hour_unix_timestamp < ?
			    AND hour_unix_timestamp >= ?
		`
	} else {
		query = `
			SELECT hour_unix_timestamp, total_executions, successful_executions, total_response_time
			FROM endpoint_uptimes
			WHERE endpoint_id = $1
				AND hour_unix_timestamp < $2
			    AND hour_unix_timestamp >= $3
		`
	}
	rows, err := tx.Query(
		query,
		endpointID,
		minThreshold.Unix(),
		maxThreshold.Unix(),
	)
	if err != nil {
		return err
	}
	type Entry struct {
		totalExecutions      int
		successfulExecutions int
		totalResponseTime    int
	}
	dailyEntries := make(map[int64]*Entry)
	for rows.Next() {
		var unixTimestamp int64
		entry := Entry{}
		if err = rows.Scan(&unixTimestamp, &entry.totalExecutions, &entry.successfulExecutions, &entry.totalResponseTime); err != nil {
			return err
		}
		timestamp := time.Unix(unixTimestamp, 0)
		unixTimestampFlooredAtDay := time.Date(timestamp.Year(), timestamp.Month(), timestamp.Day(), 0, 0, 0, 0, timestamp.Location()).Unix()
		if dailyEntry := dailyEntries[unixTimestampFlooredAtDay]; dailyEntry == nil {
			dailyEntries[unixTimestampFlooredAtDay] = &entry
		} else {
			dailyEntries[unixTimestampFlooredAtDay].totalExecutions += entry.totalExecutions
			dailyEntries[unixTimestampFlooredAtDay].successfulExecutions += entry.successfulExecutions
			dailyEntries[unixTimestampFlooredAtDay].totalResponseTime += entry.totalResponseTime
		}
	}
	// Delete older hourly uptime entries
	if s.driver == "mysql" {
		query = "DELETE FROM endpoint_uptimes WHERE endpoint_id = ? AND hour_unix_timestamp < ?"
	} else {
		query = "DELETE FROM endpoint_uptimes WHERE endpoint_id = $1 AND hour_unix_timestamp < $2"
	}
	_, err = tx.Exec(query, endpointID, minThreshold.Unix())
	if err != nil {
		return err
	}
	// Insert new daily uptime entries
	for unixTimestamp, entry := range dailyEntries {
		if s.driver == "mysql" {
			query = `
				INSERT INTO endpoint_uptimes (endpoint_id, hour_unix_timestamp, total_executions, successful_executions, total_response_time)
				VALUES (?, ?, ?, ?, ?)
				ON DUPLICATE KEY UPDATE
					total_executions = VALUES(total_executions),
					successful_executions = VALUES(successful_executions),
					total_response_time = VALUES(total_response_time)
			`
		} else {
			query = `
				INSERT INTO endpoint_uptimes (endpoint_id, hour_unix_timestamp, total_executions, successful_executions, total_response_time)
				VALUES ($1, $2, $3, $4, $5)
				ON CONFLICT(endpoint_id, hour_unix_timestamp) DO UPDATE SET
					total_executions = $3,
					successful_executions = $4,
					total_response_time = $5
				`
		}
		_, err = tx.Exec(
			query,
			endpointID,
			unixTimestamp,
			entry.totalExecutions,
			entry.successfulExecutions,
			entry.totalResponseTime,
		)
		if err != nil {
			return err
		}
	}
	// TODO: Find a way to ignore entries that were already merged?
	return nil
}

func generateCacheKey(endpointKey string, p *paging.EndpointStatusParams) string {
	return fmt.Sprintf("%s-%d-%d-%d-%d", endpointKey, p.EventsPage, p.EventsPageSize, p.ResultsPage, p.ResultsPageSize)
}

func extractKeyAndParamsFromCacheKey(cacheKey string) (string, *paging.EndpointStatusParams, error) {
	parts := strings.Split(cacheKey, "-")
	if len(parts) < 5 {
		return "", nil, fmt.Errorf("invalid cache key: %s", cacheKey)
	}
	params := &paging.EndpointStatusParams{}
	var err error
	if params.EventsPage, err = strconv.Atoi(parts[len(parts)-4]); err != nil {
		return "", nil, fmt.Errorf("invalid cache key: %w", err)
	}
	if params.EventsPageSize, err = strconv.Atoi(parts[len(parts)-3]); err != nil {
		return "", nil, fmt.Errorf("invalid cache key: %w", err)
	}
	if params.ResultsPage, err = strconv.Atoi(parts[len(parts)-2]); err != nil {
		return "", nil, fmt.Errorf("invalid cache key: %w", err)
	}
	if params.ResultsPageSize, err = strconv.Atoi(parts[len(parts)-1]); err != nil {
		return "", nil, fmt.Errorf("invalid cache key: %w", err)
	}
	return strings.Join(parts[:len(parts)-4], "-"), params, nil
}<|MERGE_RESOLUTION|>--- conflicted
+++ resolved
@@ -1184,16 +1184,10 @@
 					LIMIT $2
 				)
 		`,
-<<<<<<< HEAD
-			endpointID,
-			common.MaximumNumberOfEvents,
-		)
-	}
-=======
 		endpointID,
 		s.maximumNumberOfEvents,
-	)
->>>>>>> d9d58154
+		)
+	}
 	return err
 }
 
@@ -1231,16 +1225,10 @@
 					LIMIT $2
 				)
 		`,
-<<<<<<< HEAD
-			endpointID,
-			common.MaximumNumberOfResults,
-		)
-	}
-=======
 		endpointID,
 		s.maximumNumberOfResults,
-	)
->>>>>>> d9d58154
+		)
+	}
 	return err
 }
 
