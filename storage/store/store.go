--- conflicted
+++ resolved
@@ -121,13 +121,8 @@
 	}
 	ctx, cancelFunc = context.WithCancel(context.Background())
 	switch cfg.Type {
-<<<<<<< HEAD
 	case storage.TypeSQLite, storage.TypePostgres, storage.TypeMySQL:
-		store, err = sql.NewStore(string(cfg.Type), cfg.Path, cfg.Caching)
-=======
-	case storage.TypeSQLite, storage.TypePostgres:
 		store, err = sql.NewStore(string(cfg.Type), cfg.Path, cfg.Caching, cfg.MaximumNumberOfResults, cfg.MaximumNumberOfEvents)
->>>>>>> d9d58154
 		if err != nil {
 			return err
 		}
