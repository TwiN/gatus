--- conflicted
+++ resolved
@@ -411,12 +411,9 @@
 		alert.TypeGitea,
 		alert.TypeGoogleChat,
 		alert.TypeGotify,
-<<<<<<< HEAD
-		alert.TypeIlert,
-=======
-		alert.TypeHomeAssistant,
+    alert.TypeHomeAssistant,
+    alert.TypeIlert,
 		alert.TypeIncidentIO,
->>>>>>> 439ccaa3
 		alert.TypeJetBrainsSpace,
 		alert.TypeMatrix,
 		alert.TypeMattermost,
