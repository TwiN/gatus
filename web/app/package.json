{
  "name": "gatus",
  "version": "4.0.0",
  "private": true,
  "scripts": {
    "serve": "vue-cli-service serve --mode development",
    "build": "vue-cli-service build --modern --mode production",
    "lint": "vue-cli-service lint"
  },
  "dependencies": {
    "chart.js": "^4.5.1",
    "chartjs-adapter-date-fns": "^3.0.0",
    "chartjs-plugin-annotation": "^3.1.0",
    "class-variance-authority": "^0.7.1",
    "clsx": "^2.1.1",
    "core-js": "^3.45.0",
<<<<<<< HEAD
    "date-fns": "^4.1.0",
=======
    "dompurify": "^3.3.0",
>>>>>>> b4e047b8
    "lucide-vue-next": "^0.539.0",
    "marked": "^16.4.1",
    "tailwind-merge": "^3.3.1",
    "vue": "^3.5.18",
    "vue-chartjs": "^5.3.2",
    "vue-router": "^4.5.1"
  },
  "devDependencies": {
    "@babel/eslint-parser": "^7.25.1",
    "@vue/cli-plugin-babel": "^5.0.8",
    "@vue/cli-plugin-eslint": "^5.0.8",
    "@vue/cli-plugin-router": "^5.0.8",
    "@vue/cli-service": "^5.0.8",
    "@vue/compiler-sfc": "^3.5.18",
    "autoprefixer": "^10.4.21",
    "eslint": "^8.57.1",
    "eslint-plugin-vue": "^9.28.0",
    "postcss": "^8.5.6",
    "tailwindcss": "^3.1.8"
  },
  "eslintConfig": {
    "root": true,
    "env": {
      "node": true
    },
    "extends": [
      "plugin:vue/vue3-essential",
      "eslint:recommended"
    ],
    "parserOptions": {
      "parser": "@babel/eslint-parser",
      "requireConfigFile": false
    },
    "rules": {
      "vue/multi-word-component-names": ["error", {
        "ignores": ["Home", "Details", "Loading", "Settings", "Social", "Tooltip", "Pagination", "Button", "Badge", "Card", "Input", "Select"]
      }]
    },
    "globals": {
      "defineProps": "readonly",
      "defineEmits": "readonly",
      "defineExpose": "readonly",
      "withDefaults": "readonly"
    }
  },
  "browserslist": [
    "defaults",
    "> 1%",
    "last 2 versions",
    "not dead"
  ]
}<|MERGE_RESOLUTION|>--- conflicted
+++ resolved
@@ -14,11 +14,8 @@
     "class-variance-authority": "^0.7.1",
     "clsx": "^2.1.1",
     "core-js": "^3.45.0",
-<<<<<<< HEAD
     "date-fns": "^4.1.0",
-=======
     "dompurify": "^3.3.0",
->>>>>>> b4e047b8
     "lucide-vue-next": "^0.539.0",
     "marked": "^16.4.1",
     "tailwind-merge": "^3.3.1",
