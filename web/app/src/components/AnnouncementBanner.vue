--- conflicted
+++ resolved
@@ -237,8 +237,6 @@
   return typeConfigs[type] || typeConfigs.none
 }
 
-<<<<<<< HEAD
-=======
 const escapeHtml = (value) => {
   if (value === null || value === undefined) {
     return ''
@@ -278,15 +276,6 @@
   return DOMPurify.sanitize(html, { ADD_ATTR: ['target', 'rel'] })
 }
 
-const getTimelineHeight = (group) => {
-  const height = group.length === 1 ? '2rem' : `${2 + (group.length - 1) * 3.5}rem`
-  return {
-    top: '1.5rem',
-    height
-  }
-}
-
->>>>>>> b4e047b8
 const formatDate = (dateString) => {
   const date = new Date(dateString)
   const today = new Date()
