<template>
  <div class="flex flex-col lg:flex-row gap-3 lg:gap-4 p-3 sm:p-4 bg-card rounded-lg border">
    <div class="flex-1">
      <div class="relative">
        <Search class="absolute left-3 top-1/2 transform -translate-y-1/2 h-4 w-4 text-muted-foreground" />
        <label for="search-input" class="sr-only">Search endpoints</label>
        <Input
          id="search-input"
          v-model="searchQuery"
          type="text"
          placeholder="Search endpoints..."
          class="pl-10 text-sm sm:text-base"
          @input="$emit('search', searchQuery)"
        />
      </div>
    </div>
    <div class="flex flex-col sm:flex-row gap-3 sm:gap-4">
      <div class="flex items-center gap-2 flex-1 sm:flex-initial">
        <label class="text-xs sm:text-sm font-medium text-muted-foreground whitespace-nowrap">Filter by:</label>
        <Select 
          v-model="filterBy" 
          :options="filterOptions"
          placeholder="None"
          class="flex-1 sm:w-[140px] md:w-[160px]"
          @update:model-value="handleFilterChange"
        />
      </div>
      
      <div class="flex items-center gap-2 flex-1 sm:flex-initial">
        <label class="text-xs sm:text-sm font-medium text-muted-foreground whitespace-nowrap">Sort by:</label>
        <Select 
          v-model="sortBy" 
          :options="sortOptions"
          placeholder="Name"
          class="flex-1 sm:w-[90px] md:w-[100px]"
          @update:model-value="handleSortChange"
        />
      </div>
    </div>
  </div>
</template>

<script setup>
import { ref, onMounted, watch } from 'vue'
import { useRouter, useRoute } from 'vue-router'
import { Search } from 'lucide-vue-next'
import { Input } from '@/components/ui/input'
import { Select } from '@/components/ui/select'

const router = useRouter()
const route = useRoute()

const [defaultFilterBy, defaultSortBy] = (() => {
  let filter = 'none'
  let sort = 'name'
  if (typeof window !== 'undefined' && window.config) {
    if (window.config.defaultFilterBy && window.config.defaultFilterBy !== '{{ .UI.DefaultFilterBy }}') {
      filter = window.config.defaultFilterBy
    }
    if (window.config.defaultSortBy && window.config.defaultSortBy !== '{{ .UI.DefaultSortBy }}') {
      sort = window.config.defaultSortBy
    }
  }
  return [filter, sort]
})()

const searchQuery = ref(route.query.search || '')
const filterBy = ref(route.query.filter || localStorage.getItem('gatus:filter-by') || defaultFilterBy)
const sortBy = ref(route.query.sort || localStorage.getItem('gatus:sort-by') || defaultSortBy)

const filterOptions = [
  { label: 'None', value: 'none' },
  { label: 'Failing', value: 'failing' },
  { label: 'Unstable', value: 'unstable' }
]

const sortOptions = [
  { label: 'Name', value: 'name' },
  { label: 'Group', value: 'group' },
  { label: 'Health', value: 'health' }
]

const emit = defineEmits(['search', 'update:showOnlyFailing', 'update:showRecentFailures', 'update:groupByGroup', 'update:sortBy', 'initializeCollapsedGroups'])

<<<<<<< HEAD
const handleFilterChange = (value, updateLocalStorage = true) => {
  filterBy.value = value
  router.push({
    query: {
      ...route.query,
      filter: value
    }
  });
  if (updateLocalStorage)
=======
const handleFilterChange = (value, store = true) => {
  filterBy.value = value
  if (store)
>>>>>>> 5f4c26e5
    localStorage.setItem('gatus:filter-by', value)
  
  emit('update:showOnlyFailing', value === 'failing')
  emit('update:showRecentFailures', value === 'unstable')
}

<<<<<<< HEAD
const handleSortChange = (value, updateLocalStorage = true) => {
  sortBy.value = value
  router.push({
    query: {
      ...route.query,
      sort: value
    }
  });
  if (updateLocalStorage)
=======
const handleSortChange = (value, store = true) => {
  sortBy.value = value
  if (store)
>>>>>>> 5f4c26e5
    localStorage.setItem('gatus:sort-by', value)

  emit('update:sortBy', value)
  emit('update:groupByGroup', value === 'group')

  // When switching to group view, initialize collapsed groups
  if (value === 'group') {
    emit('initializeCollapsedGroups')
  }
}

onMounted(() => {
<<<<<<< HEAD
  // Apply query search state on load
  if (searchQuery.value !== '')
    emit ('search', searchQuery.value)

  // Apply saved or query filter/sort state on load
=======
  // Apply saved or application wide filter/sort state on load but do not store it in localstorage
>>>>>>> 5f4c26e5
  handleFilterChange(filterBy.value, false)
  handleSortChange(sortBy.value, false)
})

watch(
  () => route.query.search, (newValue) => {
    searchQuery.value = newValue || ''
  },
  () => route.query.filter, (newValue) => {
    if (!newValue)
      newValue = localStorage.getItem('gatus:filter-by') || defaultFilterBy
    if (newValue !== filterBy.value)
      handleFilterChange(newValue, false)
  },
  () => route.query.sort, (newValue) => {
    if (!newValue)
      newValue = localStorage.getItem('gatus:sort-by') || defaultSortBy
    if (newValue !== sortBy.value)
      handleSortChange(newValue, false)
  }
)

</script><|MERGE_RESOLUTION|>--- conflicted
+++ resolved
@@ -82,8 +82,7 @@
 
 const emit = defineEmits(['search', 'update:showOnlyFailing', 'update:showRecentFailures', 'update:groupByGroup', 'update:sortBy', 'initializeCollapsedGroups'])
 
-<<<<<<< HEAD
-const handleFilterChange = (value, updateLocalStorage = true) => {
+const handleFilterChange = (value, store = true) => {
   filterBy.value = value
   router.push({
     query: {
@@ -91,20 +90,14 @@
       filter: value
     }
   });
-  if (updateLocalStorage)
-=======
-const handleFilterChange = (value, store = true) => {
-  filterBy.value = value
   if (store)
->>>>>>> 5f4c26e5
     localStorage.setItem('gatus:filter-by', value)
   
   emit('update:showOnlyFailing', value === 'failing')
   emit('update:showRecentFailures', value === 'unstable')
 }
 
-<<<<<<< HEAD
-const handleSortChange = (value, updateLocalStorage = true) => {
+const handleSortChange = (value, store = true) => {
   sortBy.value = value
   router.push({
     query: {
@@ -112,12 +105,7 @@
       sort: value
     }
   });
-  if (updateLocalStorage)
-=======
-const handleSortChange = (value, store = true) => {
-  sortBy.value = value
   if (store)
->>>>>>> 5f4c26e5
     localStorage.setItem('gatus:sort-by', value)
 
   emit('update:sortBy', value)
@@ -130,15 +118,11 @@
 }
 
 onMounted(() => {
-<<<<<<< HEAD
   // Apply query search state on load
   if (searchQuery.value !== '')
     emit ('search', searchQuery.value)
 
-  // Apply saved or query filter/sort state on load
-=======
   // Apply saved or application wide filter/sort state on load but do not store it in localstorage
->>>>>>> 5f4c26e5
   handleFilterChange(filterBy.value, false)
   handleSortChange(sortBy.value, false)
 })
