<!DOCTYPE html>
<html lang="en" class="{{ .Theme }}">
  <head>
    <meta charset="utf-8" />
    <title>{{ .UI.Title }}</title>
    <script type="text/javascript">
<<<<<<< HEAD
      (function() {
        // String is percent-encoded to prevent it from being replaced when ui config is injected
        if (document.title !== decodeURIComponent("%7B%7B%20.UI.Title%20%7D%7D")) { 
          window.config = {
            logo: "{{ .UI.Logo }}",
            header: "{{ .UI.Header }}",
            dashboardHeading: "{{ .UI.DashboardHeading }}",
            dashboardSubheading: "{{ .UI.DashboardSubheading }}",
            link: "{{ .UI.Link }}",
            buttons: [],
            maximumNumberOfResults: "{{ .UI.MaximumNumberOfResults }}",
            defaultSortBy: "{{ .UI.DefaultSortBy }}",
            defaultFilterBy: "{{ .UI.DefaultFilterBy }}",
          };
          Function(`window.config.themes = {{ toJSON .UI.Themes }}`)();
          Function(`{{- range .UI.Buttons}}window.config.buttons.push({name:"{{ .Name }}",link:"{{ .Link }}"});{{end}}`)();
        } else {
          console.warn('Running in development mode; UI configuration is not injected.');
          document.title = 'Gatus (Development)';
          window.config = {
            themes: {
              "default": {
                "stateColors": {"healthy": "#22C55E","maintenance": "#3B82F6","unhealthy": "#E43B3C"}
              }
            },
          };
        }

        window.config.localStateColors = {
          unknown: "#374151",
          invalid: "#8B5CF6"
        }

=======
      if (document.title !== decodeURIComponent("%7B%7B%20.UI.Title%20%7D%7D")) {
        Function(`window.config = {{ toJSON .UI }};`)(); // Wrapped in Function to prevent error in development mode
      }
      else {
        document.title = "Gatus (Development)";
      }
      (function() {
>>>>>>> bbd8b1a8
        // Initialize theme immediately to prevent flash
        const themeFromCookie = document.cookie.match(/theme=(dark|light);?/)?.[1];
        const prefersDark = window.matchMedia('(prefers-color-scheme: dark)').matches;
        if (themeFromCookie === 'dark' || (!themeFromCookie && prefersDark)) {
          document.documentElement.classList.add('dark');
        } else {
          document.documentElement.classList.remove('dark');
        }
      })();
    </script>
    <meta http-equiv="X-UA-Compatible" content="IE=edge" />
    <meta name="viewport" content="width=device-width,initial-scale=1.0" />
    <link rel="apple-touch-icon" sizes="180x180" href="/apple-touch-icon.png" />
    <link rel="icon" type="image/png" sizes="32x32" href="/favicon-32x32.png" />
    <link rel="icon" type="image/png" sizes="16x16" href="/favicon-16x16.png" />
    <link rel="manifest" href="/manifest.json" crossorigin="use-credentials" />
    <link rel="shortcut icon" href="/favicon.ico" />
    <link rel="stylesheet" href="/css/custom.css" />
    <meta name="description" content="{{ .UI.Description }}" />
    <meta name="apple-mobile-web-app-status-bar-style" content="black-translucent" />
    <meta name="apple-mobile-web-app-title" content="{{ .UI.Title }}" />
    <meta name="application-name" content="{{ .UI.Title }}" />
    <meta name="theme-color" content="#f7f9fb" />
  </head>
  <body>
    <noscript><strong>Enable JavaScript to view this page.</strong></noscript>
    <div id="app"></div>
  </body>
</html><|MERGE_RESOLUTION|>--- conflicted
+++ resolved
@@ -4,41 +4,6 @@
     <meta charset="utf-8" />
     <title>{{ .UI.Title }}</title>
     <script type="text/javascript">
-<<<<<<< HEAD
-      (function() {
-        // String is percent-encoded to prevent it from being replaced when ui config is injected
-        if (document.title !== decodeURIComponent("%7B%7B%20.UI.Title%20%7D%7D")) { 
-          window.config = {
-            logo: "{{ .UI.Logo }}",
-            header: "{{ .UI.Header }}",
-            dashboardHeading: "{{ .UI.DashboardHeading }}",
-            dashboardSubheading: "{{ .UI.DashboardSubheading }}",
-            link: "{{ .UI.Link }}",
-            buttons: [],
-            maximumNumberOfResults: "{{ .UI.MaximumNumberOfResults }}",
-            defaultSortBy: "{{ .UI.DefaultSortBy }}",
-            defaultFilterBy: "{{ .UI.DefaultFilterBy }}",
-          };
-          Function(`window.config.themes = {{ toJSON .UI.Themes }}`)();
-          Function(`{{- range .UI.Buttons}}window.config.buttons.push({name:"{{ .Name }}",link:"{{ .Link }}"});{{end}}`)();
-        } else {
-          console.warn('Running in development mode; UI configuration is not injected.');
-          document.title = 'Gatus (Development)';
-          window.config = {
-            themes: {
-              "default": {
-                "stateColors": {"healthy": "#22C55E","maintenance": "#3B82F6","unhealthy": "#E43B3C"}
-              }
-            },
-          };
-        }
-
-        window.config.localStateColors = {
-          unknown: "#374151",
-          invalid: "#8B5CF6"
-        }
-
-=======
       if (document.title !== decodeURIComponent("%7B%7B%20.UI.Title%20%7D%7D")) {
         Function(`window.config = {{ toJSON .UI }};`)(); // Wrapped in Function to prevent error in development mode
       }
@@ -46,7 +11,6 @@
         document.title = "Gatus (Development)";
       }
       (function() {
->>>>>>> bbd8b1a8
         // Initialize theme immediately to prevent flash
         const themeFromCookie = document.cookie.match(/theme=(dark|light);?/)?.[1];
         const prefersDark = window.matchMedia('(prefers-color-scheme: dark)').matches;
