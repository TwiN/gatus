--- conflicted
+++ resolved
@@ -9,11 +9,8 @@
 )
 
 func TestFavIcon(t *testing.T) {
-<<<<<<< HEAD
-	router := CreateRouter("../../web/static", nil)
-=======
 	router := CreateRouter("../../web/static", &config.Config{})
->>>>>>> 1aa94a33
+
 	type Scenario struct {
 		Name         string
 		Path         string
