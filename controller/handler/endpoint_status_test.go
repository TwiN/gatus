--- conflicted
+++ resolved
@@ -153,11 +153,8 @@
 	// Can't be bothered dealing with timezone issues on the worker that runs the automated tests
 	firstResult.Timestamp = time.Time{}
 	secondResult.Timestamp = time.Time{}
-<<<<<<< HEAD
-	router := CreateRouter("../../web/static", nil)
-=======
+
 	router := CreateRouter("../../web/static", &config.Config{Metrics: true})
->>>>>>> 1aa94a33
 
 	type Scenario struct {
 		Name         string
