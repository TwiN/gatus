--- conflicted
+++ resolved
@@ -92,14 +92,9 @@
 		Duration:   2340 * time.Millisecond,
 		Success:    true,
 	}
-<<<<<<< HEAD
-	// Order of extraLabels as per GetUniqueExtraMetricLabels is ["bar", "foo"] (alphabetical)
-	PublishMetricsForEndpoint(ep, result, []string{"bar", "foo"})
-=======
 	// Get labels in sorted order as per GetUniqueExtraMetricLabels
 	extraLabels := cfg.GetUniqueExtraMetricLabels()
 	PublishMetricsForEndpoint(ep, result, extraLabels)
->>>>>>> 609a634d
 
 	expected := `
 # HELP gatus_results_total Number of results per endpoint
